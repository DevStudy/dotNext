﻿<!DOCTYPE html>
<!--[if IE]><![endif]-->
<html>
  
  <head>
    <meta charset="utf-8">
    <meta http-equiv="X-UA-Compatible" content="IE=edge,chrome=1">
    <title>Struct HashBuilder
   | .NEXT </title>
    <meta name="viewport" content="width=device-width">
    <meta name="title" content="Struct HashBuilder
<<<<<<< HEAD
   | .NEXT ">
    <meta name="generator" content="docfx 2.50.0.0">
    
    <link rel="shortcut icon" href="../fav.ico">
    <link rel="stylesheet" href="../styles/docfx.vendor.css">
    <link rel="stylesheet" href="../styles/docfx.css">
    <link rel="stylesheet" href="../styles/main.css">
    <link href="https://fonts.googleapis.com/css?family=Open+Sans" rel="stylesheet">
    <meta property="docfx:navrel" content="../toc.html">
    <meta property="docfx:tocrel" content="toc.html">
    
    
    
=======
   | .NEXT ">
    <meta name="generator" content="docfx 2.49.0.0">
    
    <link rel="shortcut icon" href="../fav.ico">
    <link rel="stylesheet" href="../styles/docfx.vendor.css">
    <link rel="stylesheet" href="../styles/docfx.css">
    <link rel="stylesheet" href="../styles/main.css">
    <link href="https://fonts.googleapis.com/css?family=Open+Sans" rel="stylesheet">
    <meta property="docfx:navrel" content="../toc.html">
    <meta property="docfx:tocrel" content="toc.html">
    
    
    
>>>>>>> ceac8404
  </head>  <body data-spy="scroll" data-target="#affix" data-offset="120">
    <div id="wrapper">
      <header>
        
        <nav id="autocollapse" class="navbar navbar-inverse ng-scope" role="navigation">
          <div class="container">
            <div class="navbar-header">
              <button type="button" class="navbar-toggle" data-toggle="collapse" data-target="#navbar">
                <span class="sr-only">Toggle navigation</span>
                <span class="icon-bar"></span>
                <span class="icon-bar"></span>
                <span class="icon-bar"></span>
              </button>
              
              <a class="navbar-brand" href="../index.html">
                <img id="logo" class="svg" src="../doc_logo.png" alt="">
              </a>
            </div>
            <div class="collapse navbar-collapse" id="navbar">
              <form class="navbar-form navbar-right" role="search" id="search">
                <div class="form-group">
                  <input type="text" class="form-control" id="search-query" placeholder="Search" autocomplete="off">
                </div>
              </form>
            </div>
          </div>
        </nav>
        
        <div class="subnav navbar navbar-default">
          <div class="container hide-when-search" id="breadcrumb">
            <ul class="breadcrumb">
              <li></li>
            </ul>
          </div>
        </div>
      </header>
      <div role="main" class="container body-content hide-when-search">
        
        <div class="sidenav hide-when-search">
          <a class="btn toc-toggle collapse" data-toggle="collapse" href="#sidetoggle" aria-expanded="false" aria-controls="sidetoggle">Show / Hide Table of Contents</a>
          <div class="sidetoggle collapse" id="sidetoggle">
            <div id="sidetoc"></div>
          </div>
        </div>
        <div class="article row grid-right">
          <div class="col-md-10">
            <article class="content wrap" id="_content" data-uid="DotNext.Security.Cryptography.HashBuilder">
  
  
  <h1 id="DotNext_Security_Cryptography_HashBuilder" data-uid="DotNext.Security.Cryptography.HashBuilder" class="text-break">Struct HashBuilder
  </h1>
  <div class="markdown level0 summary"><p>Represents convenient facade for <a class="xref" href="https://docs.microsoft.com/dotnet/api/system.security.cryptography.hashalgorithm">HashAlgorithm</a>
to avoid memory allocations during hash computing.</p>
</div>
  <div class="markdown level0 conceptual"></div>
  <div classs="implements">
    <h5>Implements</h5>
    <div><a class="xref" href="https://docs.microsoft.com/dotnet/api/system.security.cryptography.icryptotransform">ICryptoTransform</a></div>
    <div><a class="xref" href="https://docs.microsoft.com/dotnet/api/system.idisposable">IDisposable</a></div>
  </div>
  <div class="inheritedMembers">
    <h5>Inherited Members</h5>
    <div>
      <a class="xref" href="https://docs.microsoft.com/dotnet/api/system.valuetype.equals#System_ValueType_Equals_System_Object_">ValueType.Equals(Object)</a>
    </div>
    <div>
      <a class="xref" href="https://docs.microsoft.com/dotnet/api/system.valuetype.gethashcode#System_ValueType_GetHashCode">ValueType.GetHashCode()</a>
    </div>
    <div>
      <a class="xref" href="https://docs.microsoft.com/dotnet/api/system.valuetype.tostring#System_ValueType_ToString">ValueType.ToString()</a>
    </div>
    <div>
      <a class="xref" href="https://docs.microsoft.com/dotnet/api/system.object.equals#System_Object_Equals_System_Object_System_Object_">Object.Equals(Object, Object)</a>
    </div>
    <div>
      <a class="xref" href="https://docs.microsoft.com/dotnet/api/system.object.gettype#System_Object_GetType">Object.GetType()</a>
    </div>
    <div>
      <a class="xref" href="https://docs.microsoft.com/dotnet/api/system.object.referenceequals#System_Object_ReferenceEquals_System_Object_System_Object_">Object.ReferenceEquals(Object, Object)</a>
    </div>
  </div>
  <h6><strong>Namespace</strong>: <a class="xref" href="DotNext.Security.Cryptography.html">DotNext.Security.Cryptography</a></h6>
  <h6><strong>Assembly</strong>: DotNext.dll</h6>
  <h5 id="DotNext_Security_Cryptography_HashBuilder_syntax">Syntax</h5>
  <div class="codewrapper">
    <pre><code class="lang-csharp hljs">public struct HashBuilder : ICryptoTransform, IDisposable</code></pre>
  </div>
  <h3 id="constructors">Constructors
  </h3>
  <span class="small pull-right mobile-hide">
    <span class="divider">|</span>
    <a href="https://github.com/sakno/dotNext/new/gh-pages/apiSpec/new?filename=DotNext_Security_Cryptography_HashBuilder__ctor_System_Security_Cryptography_HashAlgorithm_System_Boolean_.md&amp;value=---%0Auid%3A%20DotNext.Security.Cryptography.HashBuilder.%23ctor(System.Security.Cryptography.HashAlgorithm%2CSystem.Boolean)%0Asummary%3A%20'*You%20can%20override%20summary%20for%20the%20API%20here%20using%20*MARKDOWN*%20syntax'%0A---%0A%0A*Please%20type%20below%20more%20information%20about%20this%20API%3A*%0A%0A">Improve this Doc</a>
  </span>
  <span class="small pull-right mobile-hide">
    <a href="https://github.com/sakno/dotNext/blob/gh-pages/src/DotNext/Security/Cryptography/HashBuilder.cs/#L45">View Source</a>
  </span>
  <a id="DotNext_Security_Cryptography_HashBuilder__ctor_" data-uid="DotNext.Security.Cryptography.HashBuilder.#ctor*"></a>
  <h4 id="DotNext_Security_Cryptography_HashBuilder__ctor_System_Security_Cryptography_HashAlgorithm_System_Boolean_" data-uid="DotNext.Security.Cryptography.HashBuilder.#ctor(System.Security.Cryptography.HashAlgorithm,System.Boolean)">HashBuilder(HashAlgorithm, Boolean)</h4>
  <div class="markdown level1 summary"><p>Wraps the specified hash algorithm.</p>
</div>
  <div class="markdown level1 conceptual"></div>
  <h5 class="decalaration">Declaration</h5>
  <div class="codewrapper">
    <pre><code class="lang-csharp hljs">public HashBuilder(HashAlgorithm algorithm, bool leaveOpen = true)</code></pre>
  </div>
  <h5 class="parameters">Parameters</h5>
  <table class="table table-bordered table-striped table-condensed">
    <thead>
      <tr>
        <th>Type</th>
        <th>Name</th>
        <th>Description</th>
      </tr>
    </thead>
    <tbody>
      <tr>
        <td><a class="xref" href="https://docs.microsoft.com/dotnet/api/system.security.cryptography.hashalgorithm">HashAlgorithm</a></td>
        <td><span class="parametername">algorithm</span></td>
        <td><p>Hash algorithm implementation.</p>
</td>
      </tr>
      <tr>
        <td><a class="xref" href="https://docs.microsoft.com/dotnet/api/system.boolean">Boolean</a></td>
        <td><span class="parametername">leaveOpen</span></td>
        <td><p><span class="xref">true</span> to keep <code data-dev-comment-type="paramref" class="paramref">algorithm</code> alive after the builder is disposed; otherwise, <span class="xref">false</span>.</p>
</td>
      </tr>
    </tbody>
  </table>
  <span class="small pull-right mobile-hide">
    <span class="divider">|</span>
    <a href="https://github.com/sakno/dotNext/new/gh-pages/apiSpec/new?filename=DotNext_Security_Cryptography_HashBuilder__ctor_System_String_.md&amp;value=---%0Auid%3A%20DotNext.Security.Cryptography.HashBuilder.%23ctor(System.String)%0Asummary%3A%20'*You%20can%20override%20summary%20for%20the%20API%20here%20using%20*MARKDOWN*%20syntax'%0A---%0A%0A*Please%20type%20below%20more%20information%20about%20this%20API%3A*%0A%0A">Improve this Doc</a>
  </span>
  <span class="small pull-right mobile-hide">
    <a href="https://github.com/sakno/dotNext/blob/gh-pages/src/DotNext/Security/Cryptography/HashBuilder.cs/#L57">View Source</a>
  </span>
  <a id="DotNext_Security_Cryptography_HashBuilder__ctor_" data-uid="DotNext.Security.Cryptography.HashBuilder.#ctor*"></a>
  <h4 id="DotNext_Security_Cryptography_HashBuilder__ctor_System_String_" data-uid="DotNext.Security.Cryptography.HashBuilder.#ctor(System.String)">HashBuilder(String)</h4>
  <div class="markdown level1 summary"><p>Initializes a new hash builder using the specified
hash algorithm.</p>
</div>
  <div class="markdown level1 conceptual"></div>
  <h5 class="decalaration">Declaration</h5>
  <div class="codewrapper">
    <pre><code class="lang-csharp hljs">public HashBuilder(string hashName)</code></pre>
  </div>
  <h5 class="parameters">Parameters</h5>
  <table class="table table-bordered table-striped table-condensed">
    <thead>
      <tr>
        <th>Type</th>
        <th>Name</th>
        <th>Description</th>
      </tr>
    </thead>
    <tbody>
      <tr>
        <td><a class="xref" href="https://docs.microsoft.com/dotnet/api/system.string">String</a></td>
        <td><span class="parametername">hashName</span></td>
        <td><p>The name of the algorithm.</p>
</td>
      </tr>
    </tbody>
  </table>
  <h5 class="exceptions">Exceptions</h5>
  <table class="table table-bordered table-striped table-condensed">
    <thead>
      <tr>
        <th>Type</th>
        <th>Condition</th>
      </tr>
    </thead>
    <tbody>
      <tr>
        <td><a class="xref" href="https://docs.microsoft.com/dotnet/api/system.argumentexception">ArgumentException</a></td>
        <td><p>Hash algorithm with name <code data-dev-comment-type="paramref" class="paramref">hashName</code> doesn't exist.</p>
</td>
      </tr>
    </tbody>
  </table>
  <h3 id="properties">Properties
  </h3>
  <span class="small pull-right mobile-hide">
    <span class="divider">|</span>
    <a href="https://github.com/sakno/dotNext/new/gh-pages/apiSpec/new?filename=DotNext_Security_Cryptography_HashBuilder_HashSize.md&amp;value=---%0Auid%3A%20DotNext.Security.Cryptography.HashBuilder.HashSize%0Asummary%3A%20'*You%20can%20override%20summary%20for%20the%20API%20here%20using%20*MARKDOWN*%20syntax'%0A---%0A%0A*Please%20type%20below%20more%20information%20about%20this%20API%3A*%0A%0A">Improve this Doc</a>
  </span>
  <span class="small pull-right mobile-hide">
    <a href="https://github.com/sakno/dotNext/blob/gh-pages/src/DotNext/Security/Cryptography/HashBuilder.cs/#L72">View Source</a>
  </span>
  <a id="DotNext_Security_Cryptography_HashBuilder_HashSize_" data-uid="DotNext.Security.Cryptography.HashBuilder.HashSize*"></a>
  <h4 id="DotNext_Security_Cryptography_HashBuilder_HashSize" data-uid="DotNext.Security.Cryptography.HashBuilder.HashSize">HashSize</h4>
  <div class="markdown level1 summary"><p>Gets the size, in bits, of the computed hash code.</p>
</div>
  <div class="markdown level1 conceptual"></div>
  <h5 class="decalaration">Declaration</h5>
  <div class="codewrapper">
    <pre><code class="lang-csharp hljs">public int HashSize { get; }</code></pre>
  </div>
  <h5 class="propertyValue">Property Value</h5>
  <table class="table table-bordered table-striped table-condensed">
    <thead>
      <tr>
        <th>Type</th>
        <th>Description</th>
      </tr>
    </thead>
    <tbody>
      <tr>
        <td><a class="xref" href="https://docs.microsoft.com/dotnet/api/system.int32">Int32</a></td>
        <td></td>
      </tr>
    </tbody>
  </table>
  <span class="small pull-right mobile-hide">
    <span class="divider">|</span>
    <a href="https://github.com/sakno/dotNext/new/gh-pages/apiSpec/new?filename=DotNext_Security_Cryptography_HashBuilder_IsEmpty.md&amp;value=---%0Auid%3A%20DotNext.Security.Cryptography.HashBuilder.IsEmpty%0Asummary%3A%20'*You%20can%20override%20summary%20for%20the%20API%20here%20using%20*MARKDOWN*%20syntax'%0A---%0A%0A*Please%20type%20below%20more%20information%20about%20this%20API%3A*%0A%0A">Improve this Doc</a>
  </span>
  <span class="small pull-right mobile-hide">
    <a href="https://github.com/sakno/dotNext/blob/gh-pages/src/DotNext/Security/Cryptography/HashBuilder.cs/#L67">View Source</a>
  </span>
  <a id="DotNext_Security_Cryptography_HashBuilder_IsEmpty_" data-uid="DotNext.Security.Cryptography.HashBuilder.IsEmpty*"></a>
  <h4 id="DotNext_Security_Cryptography_HashBuilder_IsEmpty" data-uid="DotNext.Security.Cryptography.HashBuilder.IsEmpty">IsEmpty</h4>
  <div class="markdown level1 summary"><p>Gets a value indicating that this object
is not initialized.</p>
</div>
  <div class="markdown level1 conceptual"></div>
  <h5 class="decalaration">Declaration</h5>
  <div class="codewrapper">
    <pre><code class="lang-csharp hljs">public bool IsEmpty { get; }</code></pre>
  </div>
  <h5 class="propertyValue">Property Value</h5>
  <table class="table table-bordered table-striped table-condensed">
    <thead>
      <tr>
        <th>Type</th>
        <th>Description</th>
      </tr>
    </thead>
    <tbody>
      <tr>
        <td><a class="xref" href="https://docs.microsoft.com/dotnet/api/system.boolean">Boolean</a></td>
        <td></td>
      </tr>
    </tbody>
  </table>
  <h3 id="methods">Methods
  </h3>
  <span class="small pull-right mobile-hide">
    <span class="divider">|</span>
    <a href="https://github.com/sakno/dotNext/new/gh-pages/apiSpec/new?filename=DotNext_Security_Cryptography_HashBuilder_Add_System_Buffers_ReadOnlySequence_System_Byte__.md&amp;value=---%0Auid%3A%20DotNext.Security.Cryptography.HashBuilder.Add(System.Buffers.ReadOnlySequence%7BSystem.Byte%7D)%0Asummary%3A%20'*You%20can%20override%20summary%20for%20the%20API%20here%20using%20*MARKDOWN*%20syntax'%0A---%0A%0A*Please%20type%20below%20more%20information%20about%20this%20API%3A*%0A%0A">Improve this Doc</a>
  </span>
  <span class="small pull-right mobile-hide">
    <a href="https://github.com/sakno/dotNext/blob/gh-pages/src/DotNext/Security/Cryptography/HashBuilder.cs/#L99">View Source</a>
  </span>
  <a id="DotNext_Security_Cryptography_HashBuilder_Add_" data-uid="DotNext.Security.Cryptography.HashBuilder.Add*"></a>
  <h4 id="DotNext_Security_Cryptography_HashBuilder_Add_System_Buffers_ReadOnlySequence_System_Byte__" data-uid="DotNext.Security.Cryptography.HashBuilder.Add(System.Buffers.ReadOnlySequence{System.Byte})">Add(ReadOnlySequence&lt;Byte&gt;)</h4>
  <div class="markdown level1 summary"><p>Adds a series of bytes to the hash code.</p>
</div>
  <div class="markdown level1 conceptual"></div>
  <h5 class="decalaration">Declaration</h5>
  <div class="codewrapper">
    <pre><code class="lang-csharp hljs">public void Add(ReadOnlySequence&lt;byte&gt; bytes)</code></pre>
  </div>
  <h5 class="parameters">Parameters</h5>
  <table class="table table-bordered table-striped table-condensed">
    <thead>
      <tr>
        <th>Type</th>
        <th>Name</th>
        <th>Description</th>
      </tr>
    </thead>
    <tbody>
      <tr>
        <td><a class="xref" href="https://docs.microsoft.com/dotnet/api/system.buffers.readonlysequence-1">ReadOnlySequence</a>&lt;<a class="xref" href="https://docs.microsoft.com/dotnet/api/system.byte">Byte</a>&gt;</td>
        <td><span class="parametername">bytes</span></td>
        <td><p>The bytes to add to the hash code.</p>
</td>
      </tr>
    </tbody>
  </table>
  <span class="small pull-right mobile-hide">
    <span class="divider">|</span>
    <a href="https://github.com/sakno/dotNext/new/gh-pages/apiSpec/new?filename=DotNext_Security_Cryptography_HashBuilder_Add_System_ReadOnlySpan_System_Byte__.md&amp;value=---%0Auid%3A%20DotNext.Security.Cryptography.HashBuilder.Add(System.ReadOnlySpan%7BSystem.Byte%7D)%0Asummary%3A%20'*You%20can%20override%20summary%20for%20the%20API%20here%20using%20*MARKDOWN*%20syntax'%0A---%0A%0A*Please%20type%20below%20more%20information%20about%20this%20API%3A*%0A%0A">Improve this Doc</a>
  </span>
  <span class="small pull-right mobile-hide">
    <a href="https://github.com/sakno/dotNext/blob/gh-pages/src/DotNext/Security/Cryptography/HashBuilder.cs/#L92">View Source</a>
  </span>
  <a id="DotNext_Security_Cryptography_HashBuilder_Add_" data-uid="DotNext.Security.Cryptography.HashBuilder.Add*"></a>
  <h4 id="DotNext_Security_Cryptography_HashBuilder_Add_System_ReadOnlySpan_System_Byte__" data-uid="DotNext.Security.Cryptography.HashBuilder.Add(System.ReadOnlySpan{System.Byte})">Add(ReadOnlySpan&lt;Byte&gt;)</h4>
  <div class="markdown level1 summary"><p>Adds a series of bytes to the hash code.</p>
</div>
  <div class="markdown level1 conceptual"></div>
  <h5 class="decalaration">Declaration</h5>
  <div class="codewrapper">
    <pre><code class="lang-csharp hljs">public void Add(ReadOnlySpan&lt;byte&gt; bytes)</code></pre>
  </div>
  <h5 class="parameters">Parameters</h5>
  <table class="table table-bordered table-striped table-condensed">
    <thead>
      <tr>
        <th>Type</th>
        <th>Name</th>
        <th>Description</th>
      </tr>
    </thead>
    <tbody>
      <tr>
        <td><a class="xref" href="https://docs.microsoft.com/dotnet/api/system.readonlyspan-1">ReadOnlySpan</a>&lt;<a class="xref" href="https://docs.microsoft.com/dotnet/api/system.byte">Byte</a>&gt;</td>
        <td><span class="parametername">bytes</span></td>
        <td><p>The bytes to add to the hash code.</p>
</td>
      </tr>
    </tbody>
  </table>
  <span class="small pull-right mobile-hide">
    <span class="divider">|</span>
    <a href="https://github.com/sakno/dotNext/new/gh-pages/apiSpec/new?filename=DotNext_Security_Cryptography_HashBuilder_Add__1___0__.md&amp;value=---%0Auid%3A%20DotNext.Security.Cryptography.HashBuilder.Add%60%601(%60%600%40)%0Asummary%3A%20'*You%20can%20override%20summary%20for%20the%20API%20here%20using%20*MARKDOWN*%20syntax'%0A---%0A%0A*Please%20type%20below%20more%20information%20about%20this%20API%3A*%0A%0A">Improve this Doc</a>
  </span>
  <span class="small pull-right mobile-hide">
    <a href="https://github.com/sakno/dotNext/blob/gh-pages/src/DotNext/Security/Cryptography/HashBuilder.cs/#L110">View Source</a>
  </span>
  <a id="DotNext_Security_Cryptography_HashBuilder_Add_" data-uid="DotNext.Security.Cryptography.HashBuilder.Add*"></a>
  <h4 id="DotNext_Security_Cryptography_HashBuilder_Add__1___0__" data-uid="DotNext.Security.Cryptography.HashBuilder.Add``1(``0@)">Add&lt;T&gt;(T)</h4>
  <div class="markdown level1 summary"><p>Adds a single value to the hash code.</p>
</div>
  <div class="markdown level1 conceptual"></div>
  <h5 class="decalaration">Declaration</h5>
  <div class="codewrapper">
    <pre><code class="lang-csharp hljs">public void Add&lt;T&gt;(in T value)
    where T : struct</code></pre>
  </div>
  <h5 class="parameters">Parameters</h5>
  <table class="table table-bordered table-striped table-condensed">
    <thead>
      <tr>
        <th>Type</th>
        <th>Name</th>
        <th>Description</th>
      </tr>
    </thead>
    <tbody>
      <tr>
        <td><span class="xref">T</span></td>
        <td><span class="parametername">value</span></td>
        <td><p>The value to add to the hash code.</p>
</td>
      </tr>
    </tbody>
  </table>
  <h5 class="typeParameters">Type Parameters</h5>
  <table class="table table-bordered table-striped table-condensed">
    <thead>
      <tr>
        <th>Name</th>
        <th>Description</th>
      </tr>
    </thead>
    <tbody>
      <tr>
        <td><span class="parametername">T</span></td>
        <td><p>The type of the value to add to the hash code.</p>
</td>
      </tr>
    </tbody>
  </table>
  <span class="small pull-right mobile-hide">
    <span class="divider">|</span>
    <a href="https://github.com/sakno/dotNext/new/gh-pages/apiSpec/new?filename=DotNext_Security_Cryptography_HashBuilder_Build_System_Span_System_Byte__.md&amp;value=---%0Auid%3A%20DotNext.Security.Cryptography.HashBuilder.Build(System.Span%7BSystem.Byte%7D)%0Asummary%3A%20'*You%20can%20override%20summary%20for%20the%20API%20here%20using%20*MARKDOWN*%20syntax'%0A---%0A%0A*Please%20type%20below%20more%20information%20about%20this%20API%3A*%0A%0A">Improve this Doc</a>
  </span>
  <span class="small pull-right mobile-hide">
    <a href="https://github.com/sakno/dotNext/blob/gh-pages/src/DotNext/Security/Cryptography/HashBuilder.cs/#L125">View Source</a>
  </span>
  <a id="DotNext_Security_Cryptography_HashBuilder_Build_" data-uid="DotNext.Security.Cryptography.HashBuilder.Build*"></a>
  <h4 id="DotNext_Security_Cryptography_HashBuilder_Build_System_Span_System_Byte__" data-uid="DotNext.Security.Cryptography.HashBuilder.Build(System.Span{System.Byte})">Build(Span&lt;Byte&gt;)</h4>
  <div class="markdown level1 summary"><p>Calculates the final hash.</p>
</div>
  <div class="markdown level1 conceptual"></div>
  <h5 class="decalaration">Declaration</h5>
  <div class="codewrapper">
    <pre><code class="lang-csharp hljs">public int Build(Span&lt;byte&gt; hash)</code></pre>
  </div>
  <h5 class="parameters">Parameters</h5>
  <table class="table table-bordered table-striped table-condensed">
    <thead>
      <tr>
        <th>Type</th>
        <th>Name</th>
        <th>Description</th>
      </tr>
    </thead>
    <tbody>
      <tr>
        <td><a class="xref" href="https://docs.microsoft.com/dotnet/api/system.span-1">Span</a>&lt;<a class="xref" href="https://docs.microsoft.com/dotnet/api/system.byte">Byte</a>&gt;</td>
        <td><span class="parametername">hash</span></td>
        <td><p>The buffer used to write the final hash.</p>
</td>
      </tr>
    </tbody>
  </table>
  <h5 class="returns">Returns</h5>
  <table class="table table-bordered table-striped table-condensed">
    <thead>
      <tr>
        <th>Type</th>
        <th>Description</th>
      </tr>
    </thead>
    <tbody>
      <tr>
        <td><a class="xref" href="https://docs.microsoft.com/dotnet/api/system.int32">Int32</a></td>
        <td><p>The total number of bytes written into <code data-dev-comment-type="paramref" class="paramref">hash</code>.</p>
</td>
      </tr>
    </tbody>
  </table>
  <h5 class="exceptions">Exceptions</h5>
  <table class="table table-bordered table-striped table-condensed">
    <thead>
      <tr>
        <th>Type</th>
        <th>Condition</th>
      </tr>
    </thead>
    <tbody>
      <tr>
        <td><a class="xref" href="https://docs.microsoft.com/dotnet/api/system.invalidoperationexception">InvalidOperationException</a></td>
        <td><p>Length of <code data-dev-comment-type="paramref" class="paramref">hash</code> is not enough to place the final hash.</p>
</td>
      </tr>
    </tbody>
  </table>
  <span class="small pull-right mobile-hide">
    <span class="divider">|</span>
    <a href="https://github.com/sakno/dotNext/new/gh-pages/apiSpec/new?filename=DotNext_Security_Cryptography_HashBuilder_Dispose.md&amp;value=---%0Auid%3A%20DotNext.Security.Cryptography.HashBuilder.Dispose%0Asummary%3A%20'*You%20can%20override%20summary%20for%20the%20API%20here%20using%20*MARKDOWN*%20syntax'%0A---%0A%0A*Please%20type%20below%20more%20information%20about%20this%20API%3A*%0A%0A">Improve this Doc</a>
  </span>
  <span class="small pull-right mobile-hide">
    <a href="https://github.com/sakno/dotNext/blob/gh-pages/src/DotNext/Security/Cryptography/HashBuilder.cs/#L132">View Source</a>
  </span>
  <a id="DotNext_Security_Cryptography_HashBuilder_Dispose_" data-uid="DotNext.Security.Cryptography.HashBuilder.Dispose*"></a>
  <h4 id="DotNext_Security_Cryptography_HashBuilder_Dispose" data-uid="DotNext.Security.Cryptography.HashBuilder.Dispose">Dispose()</h4>
  <div class="markdown level1 summary"><p>Releases all resources associated with underlying hash algorithm.</p>
</div>
  <div class="markdown level1 conceptual"></div>
  <h5 class="decalaration">Declaration</h5>
  <div class="codewrapper">
    <pre><code class="lang-csharp hljs">public void Dispose()</code></pre>
  </div>
  <span class="small pull-right mobile-hide">
    <span class="divider">|</span>
    <a href="https://github.com/sakno/dotNext/new/gh-pages/apiSpec/new?filename=DotNext_Security_Cryptography_HashBuilder_Reset.md&amp;value=---%0Auid%3A%20DotNext.Security.Cryptography.HashBuilder.Reset%0Asummary%3A%20'*You%20can%20override%20summary%20for%20the%20API%20here%20using%20*MARKDOWN*%20syntax'%0A---%0A%0A*Please%20type%20below%20more%20information%20about%20this%20API%3A*%0A%0A">Improve this Doc</a>
  </span>
  <span class="small pull-right mobile-hide">
    <a href="https://github.com/sakno/dotNext/blob/gh-pages/src/DotNext/Security/Cryptography/HashBuilder.cs/#L117">View Source</a>
  </span>
  <a id="DotNext_Security_Cryptography_HashBuilder_Reset_" data-uid="DotNext.Security.Cryptography.HashBuilder.Reset*"></a>
  <h4 id="DotNext_Security_Cryptography_HashBuilder_Reset" data-uid="DotNext.Security.Cryptography.HashBuilder.Reset">Reset()</h4>
  <div class="markdown level1 summary"><p>Resets internal state of hash algorithm.</p>
</div>
  <div class="markdown level1 conceptual"></div>
  <h5 class="decalaration">Declaration</h5>
  <div class="codewrapper">
    <pre><code class="lang-csharp hljs">public void Reset()</code></pre>
  </div>
  <h3 id="eii">Explicit Interface Implementations
  </h3>
  <span class="small pull-right mobile-hide">
    <span class="divider">|</span>
    <a href="https://github.com/sakno/dotNext/new/gh-pages/apiSpec/new?filename=DotNext_Security_Cryptography_HashBuilder_System_Security_Cryptography_ICryptoTransform_CanReuseTransform.md&amp;value=---%0Auid%3A%20DotNext.Security.Cryptography.HashBuilder.System%23Security%23Cryptography%23ICryptoTransform%23CanReuseTransform%0Asummary%3A%20'*You%20can%20override%20summary%20for%20the%20API%20here%20using%20*MARKDOWN*%20syntax'%0A---%0A%0A*Please%20type%20below%20more%20information%20about%20this%20API%3A*%0A%0A">Improve this Doc</a>
  </span>
  <span class="small pull-right mobile-hide">
    <a href="https://github.com/sakno/dotNext/blob/gh-pages/src/DotNext/Security/Cryptography/HashBuilder.cs/#L74">View Source</a>
  </span>
  <a id="DotNext_Security_Cryptography_HashBuilder_System_Security_Cryptography_ICryptoTransform_CanReuseTransform_" data-uid="DotNext.Security.Cryptography.HashBuilder.System#Security#Cryptography#ICryptoTransform#CanReuseTransform*"></a>
  <h4 id="DotNext_Security_Cryptography_HashBuilder_System_Security_Cryptography_ICryptoTransform_CanReuseTransform" data-uid="DotNext.Security.Cryptography.HashBuilder.System#Security#Cryptography#ICryptoTransform#CanReuseTransform">ICryptoTransform.CanReuseTransform</h4>
  <div class="markdown level1 summary"></div>
  <div class="markdown level1 conceptual"></div>
  <h5 class="decalaration">Declaration</h5>
  <div class="codewrapper">
    <pre><code class="lang-csharp hljs">bool ICryptoTransform.CanReuseTransform { get; }</code></pre>
  </div>
  <h5 class="returns">Returns</h5>
  <table class="table table-bordered table-striped table-condensed">
    <thead>
      <tr>
        <th>Type</th>
        <th>Description</th>
      </tr>
    </thead>
    <tbody>
      <tr>
        <td><a class="xref" href="https://docs.microsoft.com/dotnet/api/system.boolean">Boolean</a></td>
        <td></td>
      </tr>
    </tbody>
  </table>
  <span class="small pull-right mobile-hide">
    <span class="divider">|</span>
    <a href="https://github.com/sakno/dotNext/new/gh-pages/apiSpec/new?filename=DotNext_Security_Cryptography_HashBuilder_System_Security_Cryptography_ICryptoTransform_CanTransformMultipleBlocks.md&amp;value=---%0Auid%3A%20DotNext.Security.Cryptography.HashBuilder.System%23Security%23Cryptography%23ICryptoTransform%23CanTransformMultipleBlocks%0Asummary%3A%20'*You%20can%20override%20summary%20for%20the%20API%20here%20using%20*MARKDOWN*%20syntax'%0A---%0A%0A*Please%20type%20below%20more%20information%20about%20this%20API%3A*%0A%0A">Improve this Doc</a>
  </span>
  <span class="small pull-right mobile-hide">
    <a href="https://github.com/sakno/dotNext/blob/gh-pages/src/DotNext/Security/Cryptography/HashBuilder.cs/#L76">View Source</a>
  </span>
  <a id="DotNext_Security_Cryptography_HashBuilder_System_Security_Cryptography_ICryptoTransform_CanTransformMultipleBlocks_" data-uid="DotNext.Security.Cryptography.HashBuilder.System#Security#Cryptography#ICryptoTransform#CanTransformMultipleBlocks*"></a>
  <h4 id="DotNext_Security_Cryptography_HashBuilder_System_Security_Cryptography_ICryptoTransform_CanTransformMultipleBlocks" data-uid="DotNext.Security.Cryptography.HashBuilder.System#Security#Cryptography#ICryptoTransform#CanTransformMultipleBlocks">ICryptoTransform.CanTransformMultipleBlocks</h4>
  <div class="markdown level1 summary"></div>
  <div class="markdown level1 conceptual"></div>
  <h5 class="decalaration">Declaration</h5>
  <div class="codewrapper">
    <pre><code class="lang-csharp hljs">bool ICryptoTransform.CanTransformMultipleBlocks { get; }</code></pre>
  </div>
  <h5 class="returns">Returns</h5>
  <table class="table table-bordered table-striped table-condensed">
    <thead>
      <tr>
        <th>Type</th>
        <th>Description</th>
      </tr>
    </thead>
    <tbody>
      <tr>
        <td><a class="xref" href="https://docs.microsoft.com/dotnet/api/system.boolean">Boolean</a></td>
        <td></td>
      </tr>
    </tbody>
  </table>
  <span class="small pull-right mobile-hide">
    <span class="divider">|</span>
    <a href="https://github.com/sakno/dotNext/new/gh-pages/apiSpec/new?filename=DotNext_Security_Cryptography_HashBuilder_System_Security_Cryptography_ICryptoTransform_InputBlockSize.md&amp;value=---%0Auid%3A%20DotNext.Security.Cryptography.HashBuilder.System%23Security%23Cryptography%23ICryptoTransform%23InputBlockSize%0Asummary%3A%20'*You%20can%20override%20summary%20for%20the%20API%20here%20using%20*MARKDOWN*%20syntax'%0A---%0A%0A*Please%20type%20below%20more%20information%20about%20this%20API%3A*%0A%0A">Improve this Doc</a>
  </span>
  <span class="small pull-right mobile-hide">
    <a href="https://github.com/sakno/dotNext/blob/gh-pages/src/DotNext/Security/Cryptography/HashBuilder.cs/#L78">View Source</a>
  </span>
  <a id="DotNext_Security_Cryptography_HashBuilder_System_Security_Cryptography_ICryptoTransform_InputBlockSize_" data-uid="DotNext.Security.Cryptography.HashBuilder.System#Security#Cryptography#ICryptoTransform#InputBlockSize*"></a>
  <h4 id="DotNext_Security_Cryptography_HashBuilder_System_Security_Cryptography_ICryptoTransform_InputBlockSize" data-uid="DotNext.Security.Cryptography.HashBuilder.System#Security#Cryptography#ICryptoTransform#InputBlockSize">ICryptoTransform.InputBlockSize</h4>
  <div class="markdown level1 summary"></div>
  <div class="markdown level1 conceptual"></div>
  <h5 class="decalaration">Declaration</h5>
  <div class="codewrapper">
    <pre><code class="lang-csharp hljs">int ICryptoTransform.InputBlockSize { get; }</code></pre>
  </div>
  <h5 class="returns">Returns</h5>
  <table class="table table-bordered table-striped table-condensed">
    <thead>
      <tr>
        <th>Type</th>
        <th>Description</th>
      </tr>
    </thead>
    <tbody>
      <tr>
        <td><a class="xref" href="https://docs.microsoft.com/dotnet/api/system.int32">Int32</a></td>
        <td></td>
      </tr>
    </tbody>
  </table>
  <span class="small pull-right mobile-hide">
    <span class="divider">|</span>
    <a href="https://github.com/sakno/dotNext/new/gh-pages/apiSpec/new?filename=DotNext_Security_Cryptography_HashBuilder_System_Security_Cryptography_ICryptoTransform_OutputBlockSize.md&amp;value=---%0Auid%3A%20DotNext.Security.Cryptography.HashBuilder.System%23Security%23Cryptography%23ICryptoTransform%23OutputBlockSize%0Asummary%3A%20'*You%20can%20override%20summary%20for%20the%20API%20here%20using%20*MARKDOWN*%20syntax'%0A---%0A%0A*Please%20type%20below%20more%20information%20about%20this%20API%3A*%0A%0A">Improve this Doc</a>
  </span>
  <span class="small pull-right mobile-hide">
    <a href="https://github.com/sakno/dotNext/blob/gh-pages/src/DotNext/Security/Cryptography/HashBuilder.cs/#L80">View Source</a>
  </span>
  <a id="DotNext_Security_Cryptography_HashBuilder_System_Security_Cryptography_ICryptoTransform_OutputBlockSize_" data-uid="DotNext.Security.Cryptography.HashBuilder.System#Security#Cryptography#ICryptoTransform#OutputBlockSize*"></a>
  <h4 id="DotNext_Security_Cryptography_HashBuilder_System_Security_Cryptography_ICryptoTransform_OutputBlockSize" data-uid="DotNext.Security.Cryptography.HashBuilder.System#Security#Cryptography#ICryptoTransform#OutputBlockSize">ICryptoTransform.OutputBlockSize</h4>
  <div class="markdown level1 summary"></div>
  <div class="markdown level1 conceptual"></div>
  <h5 class="decalaration">Declaration</h5>
  <div class="codewrapper">
    <pre><code class="lang-csharp hljs">int ICryptoTransform.OutputBlockSize { get; }</code></pre>
  </div>
  <h5 class="returns">Returns</h5>
  <table class="table table-bordered table-striped table-condensed">
    <thead>
      <tr>
        <th>Type</th>
        <th>Description</th>
      </tr>
    </thead>
    <tbody>
      <tr>
        <td><a class="xref" href="https://docs.microsoft.com/dotnet/api/system.int32">Int32</a></td>
        <td></td>
      </tr>
    </tbody>
  </table>
  <span class="small pull-right mobile-hide">
    <span class="divider">|</span>
    <a href="https://github.com/sakno/dotNext/new/gh-pages/apiSpec/new?filename=DotNext_Security_Cryptography_HashBuilder_System_Security_Cryptography_ICryptoTransform_TransformBlock_System_Byte___System_Int32_System_Int32_System_Byte___System_Int32_.md&amp;value=---%0Auid%3A%20DotNext.Security.Cryptography.HashBuilder.System%23Security%23Cryptography%23ICryptoTransform%23TransformBlock(System.Byte%5B%5D%2CSystem.Int32%2CSystem.Int32%2CSystem.Byte%5B%5D%2CSystem.Int32)%0Asummary%3A%20'*You%20can%20override%20summary%20for%20the%20API%20here%20using%20*MARKDOWN*%20syntax'%0A---%0A%0A*Please%20type%20below%20more%20information%20about%20this%20API%3A*%0A%0A">Improve this Doc</a>
  </span>
  <span class="small pull-right mobile-hide">
    <a href="https://github.com/sakno/dotNext/blob/gh-pages/src/DotNext/Security/Cryptography/HashBuilder.cs/#L82">View Source</a>
  </span>
  <a id="DotNext_Security_Cryptography_HashBuilder_System_Security_Cryptography_ICryptoTransform_TransformBlock_" data-uid="DotNext.Security.Cryptography.HashBuilder.System#Security#Cryptography#ICryptoTransform#TransformBlock*"></a>
  <h4 id="DotNext_Security_Cryptography_HashBuilder_System_Security_Cryptography_ICryptoTransform_TransformBlock_System_Byte___System_Int32_System_Int32_System_Byte___System_Int32_" data-uid="DotNext.Security.Cryptography.HashBuilder.System#Security#Cryptography#ICryptoTransform#TransformBlock(System.Byte[],System.Int32,System.Int32,System.Byte[],System.Int32)">ICryptoTransform.TransformBlock(Byte[], Int32, Int32, Byte[], Int32)</h4>
  <div class="markdown level1 summary"></div>
  <div class="markdown level1 conceptual"></div>
  <h5 class="decalaration">Declaration</h5>
  <div class="codewrapper">
    <pre><code class="lang-csharp hljs">int ICryptoTransform.TransformBlock(byte[] inputBuffer, int inputOffset, int inputCount, byte[] outputBuffer, int outputOffset)</code></pre>
  </div>
  <h5 class="parameters">Parameters</h5>
  <table class="table table-bordered table-striped table-condensed">
    <thead>
      <tr>
        <th>Type</th>
        <th>Name</th>
        <th>Description</th>
      </tr>
    </thead>
    <tbody>
      <tr>
        <td><a class="xref" href="https://docs.microsoft.com/dotnet/api/system.byte">Byte</a>[]</td>
        <td><span class="parametername">inputBuffer</span></td>
        <td></td>
      </tr>
      <tr>
        <td><a class="xref" href="https://docs.microsoft.com/dotnet/api/system.int32">Int32</a></td>
        <td><span class="parametername">inputOffset</span></td>
        <td></td>
      </tr>
      <tr>
        <td><a class="xref" href="https://docs.microsoft.com/dotnet/api/system.int32">Int32</a></td>
        <td><span class="parametername">inputCount</span></td>
        <td></td>
      </tr>
      <tr>
        <td><a class="xref" href="https://docs.microsoft.com/dotnet/api/system.byte">Byte</a>[]</td>
        <td><span class="parametername">outputBuffer</span></td>
        <td></td>
      </tr>
      <tr>
        <td><a class="xref" href="https://docs.microsoft.com/dotnet/api/system.int32">Int32</a></td>
        <td><span class="parametername">outputOffset</span></td>
        <td></td>
      </tr>
    </tbody>
  </table>
  <h5 class="returns">Returns</h5>
  <table class="table table-bordered table-striped table-condensed">
    <thead>
      <tr>
        <th>Type</th>
        <th>Description</th>
      </tr>
    </thead>
    <tbody>
      <tr>
        <td><a class="xref" href="https://docs.microsoft.com/dotnet/api/system.int32">Int32</a></td>
        <td></td>
      </tr>
    </tbody>
  </table>
  <span class="small pull-right mobile-hide">
    <span class="divider">|</span>
    <a href="https://github.com/sakno/dotNext/new/gh-pages/apiSpec/new?filename=DotNext_Security_Cryptography_HashBuilder_System_Security_Cryptography_ICryptoTransform_TransformFinalBlock_System_Byte___System_Int32_System_Int32_.md&amp;value=---%0Auid%3A%20DotNext.Security.Cryptography.HashBuilder.System%23Security%23Cryptography%23ICryptoTransform%23TransformFinalBlock(System.Byte%5B%5D%2CSystem.Int32%2CSystem.Int32)%0Asummary%3A%20'*You%20can%20override%20summary%20for%20the%20API%20here%20using%20*MARKDOWN*%20syntax'%0A---%0A%0A*Please%20type%20below%20more%20information%20about%20this%20API%3A*%0A%0A">Improve this Doc</a>
  </span>
  <span class="small pull-right mobile-hide">
    <a href="https://github.com/sakno/dotNext/blob/gh-pages/src/DotNext/Security/Cryptography/HashBuilder.cs/#L85">View Source</a>
  </span>
  <a id="DotNext_Security_Cryptography_HashBuilder_System_Security_Cryptography_ICryptoTransform_TransformFinalBlock_" data-uid="DotNext.Security.Cryptography.HashBuilder.System#Security#Cryptography#ICryptoTransform#TransformFinalBlock*"></a>
  <h4 id="DotNext_Security_Cryptography_HashBuilder_System_Security_Cryptography_ICryptoTransform_TransformFinalBlock_System_Byte___System_Int32_System_Int32_" data-uid="DotNext.Security.Cryptography.HashBuilder.System#Security#Cryptography#ICryptoTransform#TransformFinalBlock(System.Byte[],System.Int32,System.Int32)">ICryptoTransform.TransformFinalBlock(Byte[], Int32, Int32)</h4>
  <div class="markdown level1 summary"></div>
  <div class="markdown level1 conceptual"></div>
  <h5 class="decalaration">Declaration</h5>
  <div class="codewrapper">
    <pre><code class="lang-csharp hljs">byte[] ICryptoTransform.TransformFinalBlock(byte[] inputBuffer, int inputOffset, int inputCount)</code></pre>
  </div>
  <h5 class="parameters">Parameters</h5>
  <table class="table table-bordered table-striped table-condensed">
    <thead>
      <tr>
        <th>Type</th>
        <th>Name</th>
        <th>Description</th>
      </tr>
    </thead>
    <tbody>
      <tr>
        <td><a class="xref" href="https://docs.microsoft.com/dotnet/api/system.byte">Byte</a>[]</td>
        <td><span class="parametername">inputBuffer</span></td>
        <td></td>
      </tr>
      <tr>
        <td><a class="xref" href="https://docs.microsoft.com/dotnet/api/system.int32">Int32</a></td>
        <td><span class="parametername">inputOffset</span></td>
        <td></td>
      </tr>
      <tr>
        <td><a class="xref" href="https://docs.microsoft.com/dotnet/api/system.int32">Int32</a></td>
        <td><span class="parametername">inputCount</span></td>
        <td></td>
      </tr>
    </tbody>
  </table>
  <h5 class="returns">Returns</h5>
  <table class="table table-bordered table-striped table-condensed">
    <thead>
      <tr>
        <th>Type</th>
        <th>Description</th>
      </tr>
    </thead>
    <tbody>
      <tr>
        <td><a class="xref" href="https://docs.microsoft.com/dotnet/api/system.byte">Byte</a>[]</td>
        <td></td>
      </tr>
    </tbody>
  </table>
  <h3 id="implements">Implements</h3>
  <div>
      <a class="xref" href="https://docs.microsoft.com/dotnet/api/system.security.cryptography.icryptotransform">System.Security.Cryptography.ICryptoTransform</a>
  </div>
  <div>
      <a class="xref" href="https://docs.microsoft.com/dotnet/api/system.idisposable">System.IDisposable</a>
  </div>
  <h3 id="extensionmethods">Extension Methods</h3>
  <div>
      <a class="xref" href="DotNext.Linq.Expressions.ExpressionBuilder.html#DotNext_Linq_Expressions_ExpressionBuilder_Const__1___0_">ExpressionBuilder.Const&lt;T&gt;(T)</a>
  </div>
</article>
          </div>
          
          <div class="hidden-sm col-md-2" role="complementary">
            <div class="sideaffix">
              <div class="contribution">
                <ul class="nav">
                  <li>
                    <a href="https://github.com/sakno/dotNext/new/gh-pages/apiSpec/new?filename=DotNext_Security_Cryptography_HashBuilder.md&amp;value=---%0Auid%3A%20DotNext.Security.Cryptography.HashBuilder%0Asummary%3A%20'*You%20can%20override%20summary%20for%20the%20API%20here%20using%20*MARKDOWN*%20syntax'%0A---%0A%0A*Please%20type%20below%20more%20information%20about%20this%20API%3A*%0A%0A" class="contribution-link">Improve this Doc</a>
                  </li>
                  <li>
                    <a href="https://github.com/sakno/dotNext/blob/gh-pages/src/DotNext/Security/Cryptography/HashBuilder.cs/#L17" class="contribution-link">View Source</a>
                  </li>
                </ul>
              </div>
              <nav class="bs-docs-sidebar hidden-print hidden-xs hidden-sm affix" id="affix">
              <!-- <p><a class="back-to-top" href="#top">Back to top</a><p> -->
              </nav>
            </div>
          </div>
        </div>
      </div>
      
      <footer>
        <div class="grad-bottom"></div>
        <div class="footer">
          <div class="container">
            <span class="pull-right">
              <a href="#top">Back to top</a>
            </span>
            
            <span>Generated by <strong>DocFX</strong></span>
          </div>
        </div>
      </footer>
    </div>
    
    <script type="text/javascript" src="../styles/docfx.vendor.js"></script>
    <script type="text/javascript" src="../styles/docfx.js"></script>
    <script type="text/javascript" src="../styles/main.js"></script>
  </body>
</html>
<|MERGE_RESOLUTION|>--- conflicted
+++ resolved
@@ -1,15 +1,14 @@
-﻿<!DOCTYPE html>
-<!--[if IE]><![endif]-->
-<html>
+﻿<!DOCTYPE html>
+<!--[if IE]><![endif]-->
+<html>
   
   <head>
     <meta charset="utf-8">
     <meta http-equiv="X-UA-Compatible" content="IE=edge,chrome=1">
-    <title>Struct HashBuilder
+    <title>Struct HashBuilder
    | .NEXT </title>
     <meta name="viewport" content="width=device-width">
-    <meta name="title" content="Struct HashBuilder
-<<<<<<< HEAD
+    <meta name="title" content="Struct HashBuilder
    | .NEXT ">
     <meta name="generator" content="docfx 2.50.0.0">
     
@@ -23,781 +22,770 @@
     
     
     
-=======
-   | .NEXT ">
-    <meta name="generator" content="docfx 2.49.0.0">
-    
-    <link rel="shortcut icon" href="../fav.ico">
-    <link rel="stylesheet" href="../styles/docfx.vendor.css">
-    <link rel="stylesheet" href="../styles/docfx.css">
-    <link rel="stylesheet" href="../styles/main.css">
-    <link href="https://fonts.googleapis.com/css?family=Open+Sans" rel="stylesheet">
-    <meta property="docfx:navrel" content="../toc.html">
-    <meta property="docfx:tocrel" content="toc.html">
-    
-    
-    
->>>>>>> ceac8404
-  </head>  <body data-spy="scroll" data-target="#affix" data-offset="120">
-    <div id="wrapper">
-      <header>
-        
-        <nav id="autocollapse" class="navbar navbar-inverse ng-scope" role="navigation">
-          <div class="container">
-            <div class="navbar-header">
-              <button type="button" class="navbar-toggle" data-toggle="collapse" data-target="#navbar">
-                <span class="sr-only">Toggle navigation</span>
-                <span class="icon-bar"></span>
-                <span class="icon-bar"></span>
-                <span class="icon-bar"></span>
-              </button>
-              
-              <a class="navbar-brand" href="../index.html">
-                <img id="logo" class="svg" src="../doc_logo.png" alt="">
-              </a>
-            </div>
-            <div class="collapse navbar-collapse" id="navbar">
-              <form class="navbar-form navbar-right" role="search" id="search">
-                <div class="form-group">
-                  <input type="text" class="form-control" id="search-query" placeholder="Search" autocomplete="off">
-                </div>
-              </form>
-            </div>
-          </div>
-        </nav>
-        
-        <div class="subnav navbar navbar-default">
-          <div class="container hide-when-search" id="breadcrumb">
-            <ul class="breadcrumb">
-              <li></li>
-            </ul>
-          </div>
-        </div>
-      </header>
-      <div role="main" class="container body-content hide-when-search">
-        
-        <div class="sidenav hide-when-search">
-          <a class="btn toc-toggle collapse" data-toggle="collapse" href="#sidetoggle" aria-expanded="false" aria-controls="sidetoggle">Show / Hide Table of Contents</a>
-          <div class="sidetoggle collapse" id="sidetoggle">
-            <div id="sidetoc"></div>
-          </div>
-        </div>
-        <div class="article row grid-right">
-          <div class="col-md-10">
-            <article class="content wrap" id="_content" data-uid="DotNext.Security.Cryptography.HashBuilder">
-  
-  
-  <h1 id="DotNext_Security_Cryptography_HashBuilder" data-uid="DotNext.Security.Cryptography.HashBuilder" class="text-break">Struct HashBuilder
-  </h1>
+  </head>  <body data-spy="scroll" data-target="#affix" data-offset="120">
+    <div id="wrapper">
+      <header>
+        
+        <nav id="autocollapse" class="navbar navbar-inverse ng-scope" role="navigation">
+          <div class="container">
+            <div class="navbar-header">
+              <button type="button" class="navbar-toggle" data-toggle="collapse" data-target="#navbar">
+                <span class="sr-only">Toggle navigation</span>
+                <span class="icon-bar"></span>
+                <span class="icon-bar"></span>
+                <span class="icon-bar"></span>
+              </button>
+              
+              <a class="navbar-brand" href="../index.html">
+                <img id="logo" class="svg" src="../doc_logo.png" alt="">
+              </a>
+            </div>
+            <div class="collapse navbar-collapse" id="navbar">
+              <form class="navbar-form navbar-right" role="search" id="search">
+                <div class="form-group">
+                  <input type="text" class="form-control" id="search-query" placeholder="Search" autocomplete="off">
+                </div>
+              </form>
+            </div>
+          </div>
+        </nav>
+        
+        <div class="subnav navbar navbar-default">
+          <div class="container hide-when-search" id="breadcrumb">
+            <ul class="breadcrumb">
+              <li></li>
+            </ul>
+          </div>
+        </div>
+      </header>
+      <div role="main" class="container body-content hide-when-search">
+        
+        <div class="sidenav hide-when-search">
+          <a class="btn toc-toggle collapse" data-toggle="collapse" href="#sidetoggle" aria-expanded="false" aria-controls="sidetoggle">Show / Hide Table of Contents</a>
+          <div class="sidetoggle collapse" id="sidetoggle">
+            <div id="sidetoc"></div>
+          </div>
+        </div>
+        <div class="article row grid-right">
+          <div class="col-md-10">
+            <article class="content wrap" id="_content" data-uid="DotNext.Security.Cryptography.HashBuilder">
+  
+  
+  <h1 id="DotNext_Security_Cryptography_HashBuilder" data-uid="DotNext.Security.Cryptography.HashBuilder" class="text-break">Struct HashBuilder
+  </h1>
   <div class="markdown level0 summary"><p>Represents convenient facade for <a class="xref" href="https://docs.microsoft.com/dotnet/api/system.security.cryptography.hashalgorithm">HashAlgorithm</a>
 to avoid memory allocations during hash computing.</p>
-</div>
-  <div class="markdown level0 conceptual"></div>
-  <div classs="implements">
-    <h5>Implements</h5>
-    <div><a class="xref" href="https://docs.microsoft.com/dotnet/api/system.security.cryptography.icryptotransform">ICryptoTransform</a></div>
-    <div><a class="xref" href="https://docs.microsoft.com/dotnet/api/system.idisposable">IDisposable</a></div>
-  </div>
-  <div class="inheritedMembers">
-    <h5>Inherited Members</h5>
-    <div>
-      <a class="xref" href="https://docs.microsoft.com/dotnet/api/system.valuetype.equals#System_ValueType_Equals_System_Object_">ValueType.Equals(Object)</a>
-    </div>
-    <div>
-      <a class="xref" href="https://docs.microsoft.com/dotnet/api/system.valuetype.gethashcode#System_ValueType_GetHashCode">ValueType.GetHashCode()</a>
-    </div>
-    <div>
-      <a class="xref" href="https://docs.microsoft.com/dotnet/api/system.valuetype.tostring#System_ValueType_ToString">ValueType.ToString()</a>
-    </div>
-    <div>
-      <a class="xref" href="https://docs.microsoft.com/dotnet/api/system.object.equals#System_Object_Equals_System_Object_System_Object_">Object.Equals(Object, Object)</a>
-    </div>
-    <div>
-      <a class="xref" href="https://docs.microsoft.com/dotnet/api/system.object.gettype#System_Object_GetType">Object.GetType()</a>
-    </div>
-    <div>
-      <a class="xref" href="https://docs.microsoft.com/dotnet/api/system.object.referenceequals#System_Object_ReferenceEquals_System_Object_System_Object_">Object.ReferenceEquals(Object, Object)</a>
-    </div>
-  </div>
-  <h6><strong>Namespace</strong>: <a class="xref" href="DotNext.Security.Cryptography.html">DotNext.Security.Cryptography</a></h6>
-  <h6><strong>Assembly</strong>: DotNext.dll</h6>
-  <h5 id="DotNext_Security_Cryptography_HashBuilder_syntax">Syntax</h5>
-  <div class="codewrapper">
-    <pre><code class="lang-csharp hljs">public struct HashBuilder : ICryptoTransform, IDisposable</code></pre>
-  </div>
-  <h3 id="constructors">Constructors
-  </h3>
-  <span class="small pull-right mobile-hide">
-    <span class="divider">|</span>
-    <a href="https://github.com/sakno/dotNext/new/gh-pages/apiSpec/new?filename=DotNext_Security_Cryptography_HashBuilder__ctor_System_Security_Cryptography_HashAlgorithm_System_Boolean_.md&amp;value=---%0Auid%3A%20DotNext.Security.Cryptography.HashBuilder.%23ctor(System.Security.Cryptography.HashAlgorithm%2CSystem.Boolean)%0Asummary%3A%20'*You%20can%20override%20summary%20for%20the%20API%20here%20using%20*MARKDOWN*%20syntax'%0A---%0A%0A*Please%20type%20below%20more%20information%20about%20this%20API%3A*%0A%0A">Improve this Doc</a>
-  </span>
-  <span class="small pull-right mobile-hide">
-    <a href="https://github.com/sakno/dotNext/blob/gh-pages/src/DotNext/Security/Cryptography/HashBuilder.cs/#L45">View Source</a>
-  </span>
-  <a id="DotNext_Security_Cryptography_HashBuilder__ctor_" data-uid="DotNext.Security.Cryptography.HashBuilder.#ctor*"></a>
-  <h4 id="DotNext_Security_Cryptography_HashBuilder__ctor_System_Security_Cryptography_HashAlgorithm_System_Boolean_" data-uid="DotNext.Security.Cryptography.HashBuilder.#ctor(System.Security.Cryptography.HashAlgorithm,System.Boolean)">HashBuilder(HashAlgorithm, Boolean)</h4>
+</div>
+  <div class="markdown level0 conceptual"></div>
+  <div classs="implements">
+    <h5>Implements</h5>
+    <div><a class="xref" href="https://docs.microsoft.com/dotnet/api/system.security.cryptography.icryptotransform">ICryptoTransform</a></div>
+    <div><a class="xref" href="https://docs.microsoft.com/dotnet/api/system.idisposable">IDisposable</a></div>
+  </div>
+  <div class="inheritedMembers">
+    <h5>Inherited Members</h5>
+    <div>
+      <a class="xref" href="https://docs.microsoft.com/dotnet/api/system.valuetype.equals#System_ValueType_Equals_System_Object_">ValueType.Equals(Object)</a>
+    </div>
+    <div>
+      <a class="xref" href="https://docs.microsoft.com/dotnet/api/system.valuetype.gethashcode#System_ValueType_GetHashCode">ValueType.GetHashCode()</a>
+    </div>
+    <div>
+      <a class="xref" href="https://docs.microsoft.com/dotnet/api/system.valuetype.tostring#System_ValueType_ToString">ValueType.ToString()</a>
+    </div>
+    <div>
+      <a class="xref" href="https://docs.microsoft.com/dotnet/api/system.object.equals#System_Object_Equals_System_Object_System_Object_">Object.Equals(Object, Object)</a>
+    </div>
+    <div>
+      <a class="xref" href="https://docs.microsoft.com/dotnet/api/system.object.gettype#System_Object_GetType">Object.GetType()</a>
+    </div>
+    <div>
+      <a class="xref" href="https://docs.microsoft.com/dotnet/api/system.object.referenceequals#System_Object_ReferenceEquals_System_Object_System_Object_">Object.ReferenceEquals(Object, Object)</a>
+    </div>
+  </div>
+  <h6><strong>Namespace</strong>: <a class="xref" href="DotNext.Security.Cryptography.html">DotNext.Security.Cryptography</a></h6>
+  <h6><strong>Assembly</strong>: DotNext.dll</h6>
+  <h5 id="DotNext_Security_Cryptography_HashBuilder_syntax">Syntax</h5>
+  <div class="codewrapper">
+    <pre><code class="lang-csharp hljs">public struct HashBuilder : ICryptoTransform, IDisposable</code></pre>
+  </div>
+  <h3 id="constructors">Constructors
+  </h3>
+  <span class="small pull-right mobile-hide">
+    <span class="divider">|</span>
+    <a href="https://github.com/sakno/DotNext/new/gh-pages/apiSpec/new?filename=DotNext_Security_Cryptography_HashBuilder__ctor_System_Security_Cryptography_HashAlgorithm_System_Boolean_.md&amp;value=---%0Auid%3A%20DotNext.Security.Cryptography.HashBuilder.%23ctor(System.Security.Cryptography.HashAlgorithm%2CSystem.Boolean)%0Asummary%3A%20'*You%20can%20override%20summary%20for%20the%20API%20here%20using%20*MARKDOWN*%20syntax'%0A---%0A%0A*Please%20type%20below%20more%20information%20about%20this%20API%3A*%0A%0A">Improve this Doc</a>
+  </span>
+  <span class="small pull-right mobile-hide">
+    <a href="https://github.com/sakno/DotNext/blob/gh-pages/src/DotNext/Security/Cryptography/HashBuilder.cs/#L45">View Source</a>
+  </span>
+  <a id="DotNext_Security_Cryptography_HashBuilder__ctor_" data-uid="DotNext.Security.Cryptography.HashBuilder.#ctor*"></a>
+  <h4 id="DotNext_Security_Cryptography_HashBuilder__ctor_System_Security_Cryptography_HashAlgorithm_System_Boolean_" data-uid="DotNext.Security.Cryptography.HashBuilder.#ctor(System.Security.Cryptography.HashAlgorithm,System.Boolean)">HashBuilder(HashAlgorithm, Boolean)</h4>
   <div class="markdown level1 summary"><p>Wraps the specified hash algorithm.</p>
-</div>
-  <div class="markdown level1 conceptual"></div>
-  <h5 class="decalaration">Declaration</h5>
-  <div class="codewrapper">
-    <pre><code class="lang-csharp hljs">public HashBuilder(HashAlgorithm algorithm, bool leaveOpen = true)</code></pre>
-  </div>
-  <h5 class="parameters">Parameters</h5>
-  <table class="table table-bordered table-striped table-condensed">
-    <thead>
-      <tr>
-        <th>Type</th>
-        <th>Name</th>
-        <th>Description</th>
-      </tr>
-    </thead>
-    <tbody>
-      <tr>
-        <td><a class="xref" href="https://docs.microsoft.com/dotnet/api/system.security.cryptography.hashalgorithm">HashAlgorithm</a></td>
-        <td><span class="parametername">algorithm</span></td>
+</div>
+  <div class="markdown level1 conceptual"></div>
+  <h5 class="decalaration">Declaration</h5>
+  <div class="codewrapper">
+    <pre><code class="lang-csharp hljs">public HashBuilder(HashAlgorithm algorithm, bool leaveOpen = true)</code></pre>
+  </div>
+  <h5 class="parameters">Parameters</h5>
+  <table class="table table-bordered table-striped table-condensed">
+    <thead>
+      <tr>
+        <th>Type</th>
+        <th>Name</th>
+        <th>Description</th>
+      </tr>
+    </thead>
+    <tbody>
+      <tr>
+        <td><a class="xref" href="https://docs.microsoft.com/dotnet/api/system.security.cryptography.hashalgorithm">HashAlgorithm</a></td>
+        <td><span class="parametername">algorithm</span></td>
         <td><p>Hash algorithm implementation.</p>
-</td>
-      </tr>
-      <tr>
-        <td><a class="xref" href="https://docs.microsoft.com/dotnet/api/system.boolean">Boolean</a></td>
-        <td><span class="parametername">leaveOpen</span></td>
+</td>
+      </tr>
+      <tr>
+        <td><a class="xref" href="https://docs.microsoft.com/dotnet/api/system.boolean">Boolean</a></td>
+        <td><span class="parametername">leaveOpen</span></td>
         <td><p><span class="xref">true</span> to keep <code data-dev-comment-type="paramref" class="paramref">algorithm</code> alive after the builder is disposed; otherwise, <span class="xref">false</span>.</p>
-</td>
-      </tr>
-    </tbody>
-  </table>
-  <span class="small pull-right mobile-hide">
-    <span class="divider">|</span>
-    <a href="https://github.com/sakno/dotNext/new/gh-pages/apiSpec/new?filename=DotNext_Security_Cryptography_HashBuilder__ctor_System_String_.md&amp;value=---%0Auid%3A%20DotNext.Security.Cryptography.HashBuilder.%23ctor(System.String)%0Asummary%3A%20'*You%20can%20override%20summary%20for%20the%20API%20here%20using%20*MARKDOWN*%20syntax'%0A---%0A%0A*Please%20type%20below%20more%20information%20about%20this%20API%3A*%0A%0A">Improve this Doc</a>
-  </span>
-  <span class="small pull-right mobile-hide">
-    <a href="https://github.com/sakno/dotNext/blob/gh-pages/src/DotNext/Security/Cryptography/HashBuilder.cs/#L57">View Source</a>
-  </span>
-  <a id="DotNext_Security_Cryptography_HashBuilder__ctor_" data-uid="DotNext.Security.Cryptography.HashBuilder.#ctor*"></a>
-  <h4 id="DotNext_Security_Cryptography_HashBuilder__ctor_System_String_" data-uid="DotNext.Security.Cryptography.HashBuilder.#ctor(System.String)">HashBuilder(String)</h4>
+</td>
+      </tr>
+    </tbody>
+  </table>
+  <span class="small pull-right mobile-hide">
+    <span class="divider">|</span>
+    <a href="https://github.com/sakno/DotNext/new/gh-pages/apiSpec/new?filename=DotNext_Security_Cryptography_HashBuilder__ctor_System_String_.md&amp;value=---%0Auid%3A%20DotNext.Security.Cryptography.HashBuilder.%23ctor(System.String)%0Asummary%3A%20'*You%20can%20override%20summary%20for%20the%20API%20here%20using%20*MARKDOWN*%20syntax'%0A---%0A%0A*Please%20type%20below%20more%20information%20about%20this%20API%3A*%0A%0A">Improve this Doc</a>
+  </span>
+  <span class="small pull-right mobile-hide">
+    <a href="https://github.com/sakno/DotNext/blob/gh-pages/src/DotNext/Security/Cryptography/HashBuilder.cs/#L57">View Source</a>
+  </span>
+  <a id="DotNext_Security_Cryptography_HashBuilder__ctor_" data-uid="DotNext.Security.Cryptography.HashBuilder.#ctor*"></a>
+  <h4 id="DotNext_Security_Cryptography_HashBuilder__ctor_System_String_" data-uid="DotNext.Security.Cryptography.HashBuilder.#ctor(System.String)">HashBuilder(String)</h4>
   <div class="markdown level1 summary"><p>Initializes a new hash builder using the specified
 hash algorithm.</p>
-</div>
-  <div class="markdown level1 conceptual"></div>
-  <h5 class="decalaration">Declaration</h5>
-  <div class="codewrapper">
-    <pre><code class="lang-csharp hljs">public HashBuilder(string hashName)</code></pre>
-  </div>
-  <h5 class="parameters">Parameters</h5>
-  <table class="table table-bordered table-striped table-condensed">
-    <thead>
-      <tr>
-        <th>Type</th>
-        <th>Name</th>
-        <th>Description</th>
-      </tr>
-    </thead>
-    <tbody>
-      <tr>
-        <td><a class="xref" href="https://docs.microsoft.com/dotnet/api/system.string">String</a></td>
-        <td><span class="parametername">hashName</span></td>
+</div>
+  <div class="markdown level1 conceptual"></div>
+  <h5 class="decalaration">Declaration</h5>
+  <div class="codewrapper">
+    <pre><code class="lang-csharp hljs">public HashBuilder(string hashName)</code></pre>
+  </div>
+  <h5 class="parameters">Parameters</h5>
+  <table class="table table-bordered table-striped table-condensed">
+    <thead>
+      <tr>
+        <th>Type</th>
+        <th>Name</th>
+        <th>Description</th>
+      </tr>
+    </thead>
+    <tbody>
+      <tr>
+        <td><a class="xref" href="https://docs.microsoft.com/dotnet/api/system.string">String</a></td>
+        <td><span class="parametername">hashName</span></td>
         <td><p>The name of the algorithm.</p>
-</td>
-      </tr>
-    </tbody>
-  </table>
-  <h5 class="exceptions">Exceptions</h5>
-  <table class="table table-bordered table-striped table-condensed">
-    <thead>
-      <tr>
-        <th>Type</th>
-        <th>Condition</th>
-      </tr>
-    </thead>
-    <tbody>
-      <tr>
-        <td><a class="xref" href="https://docs.microsoft.com/dotnet/api/system.argumentexception">ArgumentException</a></td>
+</td>
+      </tr>
+    </tbody>
+  </table>
+  <h5 class="exceptions">Exceptions</h5>
+  <table class="table table-bordered table-striped table-condensed">
+    <thead>
+      <tr>
+        <th>Type</th>
+        <th>Condition</th>
+      </tr>
+    </thead>
+    <tbody>
+      <tr>
+        <td><a class="xref" href="https://docs.microsoft.com/dotnet/api/system.argumentexception">ArgumentException</a></td>
         <td><p>Hash algorithm with name <code data-dev-comment-type="paramref" class="paramref">hashName</code> doesn't exist.</p>
-</td>
-      </tr>
-    </tbody>
-  </table>
-  <h3 id="properties">Properties
-  </h3>
-  <span class="small pull-right mobile-hide">
-    <span class="divider">|</span>
-    <a href="https://github.com/sakno/dotNext/new/gh-pages/apiSpec/new?filename=DotNext_Security_Cryptography_HashBuilder_HashSize.md&amp;value=---%0Auid%3A%20DotNext.Security.Cryptography.HashBuilder.HashSize%0Asummary%3A%20'*You%20can%20override%20summary%20for%20the%20API%20here%20using%20*MARKDOWN*%20syntax'%0A---%0A%0A*Please%20type%20below%20more%20information%20about%20this%20API%3A*%0A%0A">Improve this Doc</a>
-  </span>
-  <span class="small pull-right mobile-hide">
-    <a href="https://github.com/sakno/dotNext/blob/gh-pages/src/DotNext/Security/Cryptography/HashBuilder.cs/#L72">View Source</a>
-  </span>
-  <a id="DotNext_Security_Cryptography_HashBuilder_HashSize_" data-uid="DotNext.Security.Cryptography.HashBuilder.HashSize*"></a>
-  <h4 id="DotNext_Security_Cryptography_HashBuilder_HashSize" data-uid="DotNext.Security.Cryptography.HashBuilder.HashSize">HashSize</h4>
+</td>
+      </tr>
+    </tbody>
+  </table>
+  <h3 id="properties">Properties
+  </h3>
+  <span class="small pull-right mobile-hide">
+    <span class="divider">|</span>
+    <a href="https://github.com/sakno/DotNext/new/gh-pages/apiSpec/new?filename=DotNext_Security_Cryptography_HashBuilder_HashSize.md&amp;value=---%0Auid%3A%20DotNext.Security.Cryptography.HashBuilder.HashSize%0Asummary%3A%20'*You%20can%20override%20summary%20for%20the%20API%20here%20using%20*MARKDOWN*%20syntax'%0A---%0A%0A*Please%20type%20below%20more%20information%20about%20this%20API%3A*%0A%0A">Improve this Doc</a>
+  </span>
+  <span class="small pull-right mobile-hide">
+    <a href="https://github.com/sakno/DotNext/blob/gh-pages/src/DotNext/Security/Cryptography/HashBuilder.cs/#L72">View Source</a>
+  </span>
+  <a id="DotNext_Security_Cryptography_HashBuilder_HashSize_" data-uid="DotNext.Security.Cryptography.HashBuilder.HashSize*"></a>
+  <h4 id="DotNext_Security_Cryptography_HashBuilder_HashSize" data-uid="DotNext.Security.Cryptography.HashBuilder.HashSize">HashSize</h4>
   <div class="markdown level1 summary"><p>Gets the size, in bits, of the computed hash code.</p>
-</div>
-  <div class="markdown level1 conceptual"></div>
-  <h5 class="decalaration">Declaration</h5>
-  <div class="codewrapper">
-    <pre><code class="lang-csharp hljs">public int HashSize { get; }</code></pre>
-  </div>
-  <h5 class="propertyValue">Property Value</h5>
-  <table class="table table-bordered table-striped table-condensed">
-    <thead>
-      <tr>
-        <th>Type</th>
-        <th>Description</th>
-      </tr>
-    </thead>
-    <tbody>
-      <tr>
-        <td><a class="xref" href="https://docs.microsoft.com/dotnet/api/system.int32">Int32</a></td>
-        <td></td>
-      </tr>
-    </tbody>
-  </table>
-  <span class="small pull-right mobile-hide">
-    <span class="divider">|</span>
-    <a href="https://github.com/sakno/dotNext/new/gh-pages/apiSpec/new?filename=DotNext_Security_Cryptography_HashBuilder_IsEmpty.md&amp;value=---%0Auid%3A%20DotNext.Security.Cryptography.HashBuilder.IsEmpty%0Asummary%3A%20'*You%20can%20override%20summary%20for%20the%20API%20here%20using%20*MARKDOWN*%20syntax'%0A---%0A%0A*Please%20type%20below%20more%20information%20about%20this%20API%3A*%0A%0A">Improve this Doc</a>
-  </span>
-  <span class="small pull-right mobile-hide">
-    <a href="https://github.com/sakno/dotNext/blob/gh-pages/src/DotNext/Security/Cryptography/HashBuilder.cs/#L67">View Source</a>
-  </span>
-  <a id="DotNext_Security_Cryptography_HashBuilder_IsEmpty_" data-uid="DotNext.Security.Cryptography.HashBuilder.IsEmpty*"></a>
-  <h4 id="DotNext_Security_Cryptography_HashBuilder_IsEmpty" data-uid="DotNext.Security.Cryptography.HashBuilder.IsEmpty">IsEmpty</h4>
+</div>
+  <div class="markdown level1 conceptual"></div>
+  <h5 class="decalaration">Declaration</h5>
+  <div class="codewrapper">
+    <pre><code class="lang-csharp hljs">public int HashSize { get; }</code></pre>
+  </div>
+  <h5 class="propertyValue">Property Value</h5>
+  <table class="table table-bordered table-striped table-condensed">
+    <thead>
+      <tr>
+        <th>Type</th>
+        <th>Description</th>
+      </tr>
+    </thead>
+    <tbody>
+      <tr>
+        <td><a class="xref" href="https://docs.microsoft.com/dotnet/api/system.int32">Int32</a></td>
+        <td></td>
+      </tr>
+    </tbody>
+  </table>
+  <span class="small pull-right mobile-hide">
+    <span class="divider">|</span>
+    <a href="https://github.com/sakno/DotNext/new/gh-pages/apiSpec/new?filename=DotNext_Security_Cryptography_HashBuilder_IsEmpty.md&amp;value=---%0Auid%3A%20DotNext.Security.Cryptography.HashBuilder.IsEmpty%0Asummary%3A%20'*You%20can%20override%20summary%20for%20the%20API%20here%20using%20*MARKDOWN*%20syntax'%0A---%0A%0A*Please%20type%20below%20more%20information%20about%20this%20API%3A*%0A%0A">Improve this Doc</a>
+  </span>
+  <span class="small pull-right mobile-hide">
+    <a href="https://github.com/sakno/DotNext/blob/gh-pages/src/DotNext/Security/Cryptography/HashBuilder.cs/#L67">View Source</a>
+  </span>
+  <a id="DotNext_Security_Cryptography_HashBuilder_IsEmpty_" data-uid="DotNext.Security.Cryptography.HashBuilder.IsEmpty*"></a>
+  <h4 id="DotNext_Security_Cryptography_HashBuilder_IsEmpty" data-uid="DotNext.Security.Cryptography.HashBuilder.IsEmpty">IsEmpty</h4>
   <div class="markdown level1 summary"><p>Gets a value indicating that this object
 is not initialized.</p>
-</div>
-  <div class="markdown level1 conceptual"></div>
-  <h5 class="decalaration">Declaration</h5>
-  <div class="codewrapper">
-    <pre><code class="lang-csharp hljs">public bool IsEmpty { get; }</code></pre>
-  </div>
-  <h5 class="propertyValue">Property Value</h5>
-  <table class="table table-bordered table-striped table-condensed">
-    <thead>
-      <tr>
-        <th>Type</th>
-        <th>Description</th>
-      </tr>
-    </thead>
-    <tbody>
-      <tr>
-        <td><a class="xref" href="https://docs.microsoft.com/dotnet/api/system.boolean">Boolean</a></td>
-        <td></td>
-      </tr>
-    </tbody>
-  </table>
-  <h3 id="methods">Methods
-  </h3>
-  <span class="small pull-right mobile-hide">
-    <span class="divider">|</span>
-    <a href="https://github.com/sakno/dotNext/new/gh-pages/apiSpec/new?filename=DotNext_Security_Cryptography_HashBuilder_Add_System_Buffers_ReadOnlySequence_System_Byte__.md&amp;value=---%0Auid%3A%20DotNext.Security.Cryptography.HashBuilder.Add(System.Buffers.ReadOnlySequence%7BSystem.Byte%7D)%0Asummary%3A%20'*You%20can%20override%20summary%20for%20the%20API%20here%20using%20*MARKDOWN*%20syntax'%0A---%0A%0A*Please%20type%20below%20more%20information%20about%20this%20API%3A*%0A%0A">Improve this Doc</a>
-  </span>
-  <span class="small pull-right mobile-hide">
-    <a href="https://github.com/sakno/dotNext/blob/gh-pages/src/DotNext/Security/Cryptography/HashBuilder.cs/#L99">View Source</a>
-  </span>
-  <a id="DotNext_Security_Cryptography_HashBuilder_Add_" data-uid="DotNext.Security.Cryptography.HashBuilder.Add*"></a>
-  <h4 id="DotNext_Security_Cryptography_HashBuilder_Add_System_Buffers_ReadOnlySequence_System_Byte__" data-uid="DotNext.Security.Cryptography.HashBuilder.Add(System.Buffers.ReadOnlySequence{System.Byte})">Add(ReadOnlySequence&lt;Byte&gt;)</h4>
+</div>
+  <div class="markdown level1 conceptual"></div>
+  <h5 class="decalaration">Declaration</h5>
+  <div class="codewrapper">
+    <pre><code class="lang-csharp hljs">public bool IsEmpty { get; }</code></pre>
+  </div>
+  <h5 class="propertyValue">Property Value</h5>
+  <table class="table table-bordered table-striped table-condensed">
+    <thead>
+      <tr>
+        <th>Type</th>
+        <th>Description</th>
+      </tr>
+    </thead>
+    <tbody>
+      <tr>
+        <td><a class="xref" href="https://docs.microsoft.com/dotnet/api/system.boolean">Boolean</a></td>
+        <td></td>
+      </tr>
+    </tbody>
+  </table>
+  <h3 id="methods">Methods
+  </h3>
+  <span class="small pull-right mobile-hide">
+    <span class="divider">|</span>
+    <a href="https://github.com/sakno/DotNext/new/gh-pages/apiSpec/new?filename=DotNext_Security_Cryptography_HashBuilder_Add_System_Buffers_ReadOnlySequence_System_Byte__.md&amp;value=---%0Auid%3A%20DotNext.Security.Cryptography.HashBuilder.Add(System.Buffers.ReadOnlySequence%7BSystem.Byte%7D)%0Asummary%3A%20'*You%20can%20override%20summary%20for%20the%20API%20here%20using%20*MARKDOWN*%20syntax'%0A---%0A%0A*Please%20type%20below%20more%20information%20about%20this%20API%3A*%0A%0A">Improve this Doc</a>
+  </span>
+  <span class="small pull-right mobile-hide">
+    <a href="https://github.com/sakno/DotNext/blob/gh-pages/src/DotNext/Security/Cryptography/HashBuilder.cs/#L99">View Source</a>
+  </span>
+  <a id="DotNext_Security_Cryptography_HashBuilder_Add_" data-uid="DotNext.Security.Cryptography.HashBuilder.Add*"></a>
+  <h4 id="DotNext_Security_Cryptography_HashBuilder_Add_System_Buffers_ReadOnlySequence_System_Byte__" data-uid="DotNext.Security.Cryptography.HashBuilder.Add(System.Buffers.ReadOnlySequence{System.Byte})">Add(ReadOnlySequence&lt;Byte&gt;)</h4>
   <div class="markdown level1 summary"><p>Adds a series of bytes to the hash code.</p>
-</div>
-  <div class="markdown level1 conceptual"></div>
-  <h5 class="decalaration">Declaration</h5>
-  <div class="codewrapper">
-    <pre><code class="lang-csharp hljs">public void Add(ReadOnlySequence&lt;byte&gt; bytes)</code></pre>
-  </div>
-  <h5 class="parameters">Parameters</h5>
-  <table class="table table-bordered table-striped table-condensed">
-    <thead>
-      <tr>
-        <th>Type</th>
-        <th>Name</th>
-        <th>Description</th>
-      </tr>
-    </thead>
-    <tbody>
-      <tr>
-        <td><a class="xref" href="https://docs.microsoft.com/dotnet/api/system.buffers.readonlysequence-1">ReadOnlySequence</a>&lt;<a class="xref" href="https://docs.microsoft.com/dotnet/api/system.byte">Byte</a>&gt;</td>
-        <td><span class="parametername">bytes</span></td>
+</div>
+  <div class="markdown level1 conceptual"></div>
+  <h5 class="decalaration">Declaration</h5>
+  <div class="codewrapper">
+    <pre><code class="lang-csharp hljs">public void Add(ReadOnlySequence&lt;byte&gt; bytes)</code></pre>
+  </div>
+  <h5 class="parameters">Parameters</h5>
+  <table class="table table-bordered table-striped table-condensed">
+    <thead>
+      <tr>
+        <th>Type</th>
+        <th>Name</th>
+        <th>Description</th>
+      </tr>
+    </thead>
+    <tbody>
+      <tr>
+        <td><a class="xref" href="https://docs.microsoft.com/dotnet/api/system.buffers.readonlysequence-1">ReadOnlySequence</a>&lt;<a class="xref" href="https://docs.microsoft.com/dotnet/api/system.byte">Byte</a>&gt;</td>
+        <td><span class="parametername">bytes</span></td>
         <td><p>The bytes to add to the hash code.</p>
-</td>
-      </tr>
-    </tbody>
-  </table>
-  <span class="small pull-right mobile-hide">
-    <span class="divider">|</span>
-    <a href="https://github.com/sakno/dotNext/new/gh-pages/apiSpec/new?filename=DotNext_Security_Cryptography_HashBuilder_Add_System_ReadOnlySpan_System_Byte__.md&amp;value=---%0Auid%3A%20DotNext.Security.Cryptography.HashBuilder.Add(System.ReadOnlySpan%7BSystem.Byte%7D)%0Asummary%3A%20'*You%20can%20override%20summary%20for%20the%20API%20here%20using%20*MARKDOWN*%20syntax'%0A---%0A%0A*Please%20type%20below%20more%20information%20about%20this%20API%3A*%0A%0A">Improve this Doc</a>
-  </span>
-  <span class="small pull-right mobile-hide">
-    <a href="https://github.com/sakno/dotNext/blob/gh-pages/src/DotNext/Security/Cryptography/HashBuilder.cs/#L92">View Source</a>
-  </span>
-  <a id="DotNext_Security_Cryptography_HashBuilder_Add_" data-uid="DotNext.Security.Cryptography.HashBuilder.Add*"></a>
-  <h4 id="DotNext_Security_Cryptography_HashBuilder_Add_System_ReadOnlySpan_System_Byte__" data-uid="DotNext.Security.Cryptography.HashBuilder.Add(System.ReadOnlySpan{System.Byte})">Add(ReadOnlySpan&lt;Byte&gt;)</h4>
+</td>
+      </tr>
+    </tbody>
+  </table>
+  <span class="small pull-right mobile-hide">
+    <span class="divider">|</span>
+    <a href="https://github.com/sakno/DotNext/new/gh-pages/apiSpec/new?filename=DotNext_Security_Cryptography_HashBuilder_Add_System_ReadOnlySpan_System_Byte__.md&amp;value=---%0Auid%3A%20DotNext.Security.Cryptography.HashBuilder.Add(System.ReadOnlySpan%7BSystem.Byte%7D)%0Asummary%3A%20'*You%20can%20override%20summary%20for%20the%20API%20here%20using%20*MARKDOWN*%20syntax'%0A---%0A%0A*Please%20type%20below%20more%20information%20about%20this%20API%3A*%0A%0A">Improve this Doc</a>
+  </span>
+  <span class="small pull-right mobile-hide">
+    <a href="https://github.com/sakno/DotNext/blob/gh-pages/src/DotNext/Security/Cryptography/HashBuilder.cs/#L92">View Source</a>
+  </span>
+  <a id="DotNext_Security_Cryptography_HashBuilder_Add_" data-uid="DotNext.Security.Cryptography.HashBuilder.Add*"></a>
+  <h4 id="DotNext_Security_Cryptography_HashBuilder_Add_System_ReadOnlySpan_System_Byte__" data-uid="DotNext.Security.Cryptography.HashBuilder.Add(System.ReadOnlySpan{System.Byte})">Add(ReadOnlySpan&lt;Byte&gt;)</h4>
   <div class="markdown level1 summary"><p>Adds a series of bytes to the hash code.</p>
-</div>
-  <div class="markdown level1 conceptual"></div>
-  <h5 class="decalaration">Declaration</h5>
-  <div class="codewrapper">
-    <pre><code class="lang-csharp hljs">public void Add(ReadOnlySpan&lt;byte&gt; bytes)</code></pre>
-  </div>
-  <h5 class="parameters">Parameters</h5>
-  <table class="table table-bordered table-striped table-condensed">
-    <thead>
-      <tr>
-        <th>Type</th>
-        <th>Name</th>
-        <th>Description</th>
-      </tr>
-    </thead>
-    <tbody>
-      <tr>
-        <td><a class="xref" href="https://docs.microsoft.com/dotnet/api/system.readonlyspan-1">ReadOnlySpan</a>&lt;<a class="xref" href="https://docs.microsoft.com/dotnet/api/system.byte">Byte</a>&gt;</td>
-        <td><span class="parametername">bytes</span></td>
+</div>
+  <div class="markdown level1 conceptual"></div>
+  <h5 class="decalaration">Declaration</h5>
+  <div class="codewrapper">
+    <pre><code class="lang-csharp hljs">public void Add(ReadOnlySpan&lt;byte&gt; bytes)</code></pre>
+  </div>
+  <h5 class="parameters">Parameters</h5>
+  <table class="table table-bordered table-striped table-condensed">
+    <thead>
+      <tr>
+        <th>Type</th>
+        <th>Name</th>
+        <th>Description</th>
+      </tr>
+    </thead>
+    <tbody>
+      <tr>
+        <td><a class="xref" href="https://docs.microsoft.com/dotnet/api/system.readonlyspan-1">ReadOnlySpan</a>&lt;<a class="xref" href="https://docs.microsoft.com/dotnet/api/system.byte">Byte</a>&gt;</td>
+        <td><span class="parametername">bytes</span></td>
         <td><p>The bytes to add to the hash code.</p>
-</td>
-      </tr>
-    </tbody>
-  </table>
-  <span class="small pull-right mobile-hide">
-    <span class="divider">|</span>
-    <a href="https://github.com/sakno/dotNext/new/gh-pages/apiSpec/new?filename=DotNext_Security_Cryptography_HashBuilder_Add__1___0__.md&amp;value=---%0Auid%3A%20DotNext.Security.Cryptography.HashBuilder.Add%60%601(%60%600%40)%0Asummary%3A%20'*You%20can%20override%20summary%20for%20the%20API%20here%20using%20*MARKDOWN*%20syntax'%0A---%0A%0A*Please%20type%20below%20more%20information%20about%20this%20API%3A*%0A%0A">Improve this Doc</a>
-  </span>
-  <span class="small pull-right mobile-hide">
-    <a href="https://github.com/sakno/dotNext/blob/gh-pages/src/DotNext/Security/Cryptography/HashBuilder.cs/#L110">View Source</a>
-  </span>
-  <a id="DotNext_Security_Cryptography_HashBuilder_Add_" data-uid="DotNext.Security.Cryptography.HashBuilder.Add*"></a>
-  <h4 id="DotNext_Security_Cryptography_HashBuilder_Add__1___0__" data-uid="DotNext.Security.Cryptography.HashBuilder.Add``1(``0@)">Add&lt;T&gt;(T)</h4>
+</td>
+      </tr>
+    </tbody>
+  </table>
+  <span class="small pull-right mobile-hide">
+    <span class="divider">|</span>
+    <a href="https://github.com/sakno/DotNext/new/gh-pages/apiSpec/new?filename=DotNext_Security_Cryptography_HashBuilder_Add__1___0__.md&amp;value=---%0Auid%3A%20DotNext.Security.Cryptography.HashBuilder.Add%60%601(%60%600%40)%0Asummary%3A%20'*You%20can%20override%20summary%20for%20the%20API%20here%20using%20*MARKDOWN*%20syntax'%0A---%0A%0A*Please%20type%20below%20more%20information%20about%20this%20API%3A*%0A%0A">Improve this Doc</a>
+  </span>
+  <span class="small pull-right mobile-hide">
+    <a href="https://github.com/sakno/DotNext/blob/gh-pages/src/DotNext/Security/Cryptography/HashBuilder.cs/#L110">View Source</a>
+  </span>
+  <a id="DotNext_Security_Cryptography_HashBuilder_Add_" data-uid="DotNext.Security.Cryptography.HashBuilder.Add*"></a>
+  <h4 id="DotNext_Security_Cryptography_HashBuilder_Add__1___0__" data-uid="DotNext.Security.Cryptography.HashBuilder.Add``1(``0@)">Add&lt;T&gt;(T)</h4>
   <div class="markdown level1 summary"><p>Adds a single value to the hash code.</p>
-</div>
-  <div class="markdown level1 conceptual"></div>
-  <h5 class="decalaration">Declaration</h5>
-  <div class="codewrapper">
+</div>
+  <div class="markdown level1 conceptual"></div>
+  <h5 class="decalaration">Declaration</h5>
+  <div class="codewrapper">
     <pre><code class="lang-csharp hljs">public void Add&lt;T&gt;(in T value)
-    where T : struct</code></pre>
-  </div>
-  <h5 class="parameters">Parameters</h5>
-  <table class="table table-bordered table-striped table-condensed">
-    <thead>
-      <tr>
-        <th>Type</th>
-        <th>Name</th>
-        <th>Description</th>
-      </tr>
-    </thead>
-    <tbody>
-      <tr>
-        <td><span class="xref">T</span></td>
-        <td><span class="parametername">value</span></td>
+
+    where T : struct</code></pre>
+  </div>
+  <h5 class="parameters">Parameters</h5>
+  <table class="table table-bordered table-striped table-condensed">
+    <thead>
+      <tr>
+        <th>Type</th>
+        <th>Name</th>
+        <th>Description</th>
+      </tr>
+    </thead>
+    <tbody>
+      <tr>
+        <td><span class="xref">T</span></td>
+        <td><span class="parametername">value</span></td>
         <td><p>The value to add to the hash code.</p>
-</td>
-      </tr>
-    </tbody>
-  </table>
-  <h5 class="typeParameters">Type Parameters</h5>
-  <table class="table table-bordered table-striped table-condensed">
-    <thead>
-      <tr>
-        <th>Name</th>
-        <th>Description</th>
-      </tr>
-    </thead>
-    <tbody>
-      <tr>
-        <td><span class="parametername">T</span></td>
+</td>
+      </tr>
+    </tbody>
+  </table>
+  <h5 class="typeParameters">Type Parameters</h5>
+  <table class="table table-bordered table-striped table-condensed">
+    <thead>
+      <tr>
+        <th>Name</th>
+        <th>Description</th>
+      </tr>
+    </thead>
+    <tbody>
+      <tr>
+        <td><span class="parametername">T</span></td>
         <td><p>The type of the value to add to the hash code.</p>
-</td>
-      </tr>
-    </tbody>
-  </table>
-  <span class="small pull-right mobile-hide">
-    <span class="divider">|</span>
-    <a href="https://github.com/sakno/dotNext/new/gh-pages/apiSpec/new?filename=DotNext_Security_Cryptography_HashBuilder_Build_System_Span_System_Byte__.md&amp;value=---%0Auid%3A%20DotNext.Security.Cryptography.HashBuilder.Build(System.Span%7BSystem.Byte%7D)%0Asummary%3A%20'*You%20can%20override%20summary%20for%20the%20API%20here%20using%20*MARKDOWN*%20syntax'%0A---%0A%0A*Please%20type%20below%20more%20information%20about%20this%20API%3A*%0A%0A">Improve this Doc</a>
-  </span>
-  <span class="small pull-right mobile-hide">
-    <a href="https://github.com/sakno/dotNext/blob/gh-pages/src/DotNext/Security/Cryptography/HashBuilder.cs/#L125">View Source</a>
-  </span>
-  <a id="DotNext_Security_Cryptography_HashBuilder_Build_" data-uid="DotNext.Security.Cryptography.HashBuilder.Build*"></a>
-  <h4 id="DotNext_Security_Cryptography_HashBuilder_Build_System_Span_System_Byte__" data-uid="DotNext.Security.Cryptography.HashBuilder.Build(System.Span{System.Byte})">Build(Span&lt;Byte&gt;)</h4>
+</td>
+      </tr>
+    </tbody>
+  </table>
+  <span class="small pull-right mobile-hide">
+    <span class="divider">|</span>
+    <a href="https://github.com/sakno/DotNext/new/gh-pages/apiSpec/new?filename=DotNext_Security_Cryptography_HashBuilder_Build_System_Span_System_Byte__.md&amp;value=---%0Auid%3A%20DotNext.Security.Cryptography.HashBuilder.Build(System.Span%7BSystem.Byte%7D)%0Asummary%3A%20'*You%20can%20override%20summary%20for%20the%20API%20here%20using%20*MARKDOWN*%20syntax'%0A---%0A%0A*Please%20type%20below%20more%20information%20about%20this%20API%3A*%0A%0A">Improve this Doc</a>
+  </span>
+  <span class="small pull-right mobile-hide">
+    <a href="https://github.com/sakno/DotNext/blob/gh-pages/src/DotNext/Security/Cryptography/HashBuilder.cs/#L125">View Source</a>
+  </span>
+  <a id="DotNext_Security_Cryptography_HashBuilder_Build_" data-uid="DotNext.Security.Cryptography.HashBuilder.Build*"></a>
+  <h4 id="DotNext_Security_Cryptography_HashBuilder_Build_System_Span_System_Byte__" data-uid="DotNext.Security.Cryptography.HashBuilder.Build(System.Span{System.Byte})">Build(Span&lt;Byte&gt;)</h4>
   <div class="markdown level1 summary"><p>Calculates the final hash.</p>
-</div>
-  <div class="markdown level1 conceptual"></div>
-  <h5 class="decalaration">Declaration</h5>
-  <div class="codewrapper">
-    <pre><code class="lang-csharp hljs">public int Build(Span&lt;byte&gt; hash)</code></pre>
-  </div>
-  <h5 class="parameters">Parameters</h5>
-  <table class="table table-bordered table-striped table-condensed">
-    <thead>
-      <tr>
-        <th>Type</th>
-        <th>Name</th>
-        <th>Description</th>
-      </tr>
-    </thead>
-    <tbody>
-      <tr>
-        <td><a class="xref" href="https://docs.microsoft.com/dotnet/api/system.span-1">Span</a>&lt;<a class="xref" href="https://docs.microsoft.com/dotnet/api/system.byte">Byte</a>&gt;</td>
-        <td><span class="parametername">hash</span></td>
+</div>
+  <div class="markdown level1 conceptual"></div>
+  <h5 class="decalaration">Declaration</h5>
+  <div class="codewrapper">
+    <pre><code class="lang-csharp hljs">public int Build(Span&lt;byte&gt; hash)</code></pre>
+  </div>
+  <h5 class="parameters">Parameters</h5>
+  <table class="table table-bordered table-striped table-condensed">
+    <thead>
+      <tr>
+        <th>Type</th>
+        <th>Name</th>
+        <th>Description</th>
+      </tr>
+    </thead>
+    <tbody>
+      <tr>
+        <td><a class="xref" href="https://docs.microsoft.com/dotnet/api/system.span-1">Span</a>&lt;<a class="xref" href="https://docs.microsoft.com/dotnet/api/system.byte">Byte</a>&gt;</td>
+        <td><span class="parametername">hash</span></td>
         <td><p>The buffer used to write the final hash.</p>
-</td>
-      </tr>
-    </tbody>
-  </table>
-  <h5 class="returns">Returns</h5>
-  <table class="table table-bordered table-striped table-condensed">
-    <thead>
-      <tr>
-        <th>Type</th>
-        <th>Description</th>
-      </tr>
-    </thead>
-    <tbody>
-      <tr>
-        <td><a class="xref" href="https://docs.microsoft.com/dotnet/api/system.int32">Int32</a></td>
+</td>
+      </tr>
+    </tbody>
+  </table>
+  <h5 class="returns">Returns</h5>
+  <table class="table table-bordered table-striped table-condensed">
+    <thead>
+      <tr>
+        <th>Type</th>
+        <th>Description</th>
+      </tr>
+    </thead>
+    <tbody>
+      <tr>
+        <td><a class="xref" href="https://docs.microsoft.com/dotnet/api/system.int32">Int32</a></td>
         <td><p>The total number of bytes written into <code data-dev-comment-type="paramref" class="paramref">hash</code>.</p>
-</td>
-      </tr>
-    </tbody>
-  </table>
-  <h5 class="exceptions">Exceptions</h5>
-  <table class="table table-bordered table-striped table-condensed">
-    <thead>
-      <tr>
-        <th>Type</th>
-        <th>Condition</th>
-      </tr>
-    </thead>
-    <tbody>
-      <tr>
-        <td><a class="xref" href="https://docs.microsoft.com/dotnet/api/system.invalidoperationexception">InvalidOperationException</a></td>
+</td>
+      </tr>
+    </tbody>
+  </table>
+  <h5 class="exceptions">Exceptions</h5>
+  <table class="table table-bordered table-striped table-condensed">
+    <thead>
+      <tr>
+        <th>Type</th>
+        <th>Condition</th>
+      </tr>
+    </thead>
+    <tbody>
+      <tr>
+        <td><a class="xref" href="https://docs.microsoft.com/dotnet/api/system.invalidoperationexception">InvalidOperationException</a></td>
         <td><p>Length of <code data-dev-comment-type="paramref" class="paramref">hash</code> is not enough to place the final hash.</p>
-</td>
-      </tr>
-    </tbody>
-  </table>
-  <span class="small pull-right mobile-hide">
-    <span class="divider">|</span>
-    <a href="https://github.com/sakno/dotNext/new/gh-pages/apiSpec/new?filename=DotNext_Security_Cryptography_HashBuilder_Dispose.md&amp;value=---%0Auid%3A%20DotNext.Security.Cryptography.HashBuilder.Dispose%0Asummary%3A%20'*You%20can%20override%20summary%20for%20the%20API%20here%20using%20*MARKDOWN*%20syntax'%0A---%0A%0A*Please%20type%20below%20more%20information%20about%20this%20API%3A*%0A%0A">Improve this Doc</a>
-  </span>
-  <span class="small pull-right mobile-hide">
-    <a href="https://github.com/sakno/dotNext/blob/gh-pages/src/DotNext/Security/Cryptography/HashBuilder.cs/#L132">View Source</a>
-  </span>
-  <a id="DotNext_Security_Cryptography_HashBuilder_Dispose_" data-uid="DotNext.Security.Cryptography.HashBuilder.Dispose*"></a>
-  <h4 id="DotNext_Security_Cryptography_HashBuilder_Dispose" data-uid="DotNext.Security.Cryptography.HashBuilder.Dispose">Dispose()</h4>
+</td>
+      </tr>
+    </tbody>
+  </table>
+  <span class="small pull-right mobile-hide">
+    <span class="divider">|</span>
+    <a href="https://github.com/sakno/DotNext/new/gh-pages/apiSpec/new?filename=DotNext_Security_Cryptography_HashBuilder_Dispose.md&amp;value=---%0Auid%3A%20DotNext.Security.Cryptography.HashBuilder.Dispose%0Asummary%3A%20'*You%20can%20override%20summary%20for%20the%20API%20here%20using%20*MARKDOWN*%20syntax'%0A---%0A%0A*Please%20type%20below%20more%20information%20about%20this%20API%3A*%0A%0A">Improve this Doc</a>
+  </span>
+  <span class="small pull-right mobile-hide">
+    <a href="https://github.com/sakno/DotNext/blob/gh-pages/src/DotNext/Security/Cryptography/HashBuilder.cs/#L132">View Source</a>
+  </span>
+  <a id="DotNext_Security_Cryptography_HashBuilder_Dispose_" data-uid="DotNext.Security.Cryptography.HashBuilder.Dispose*"></a>
+  <h4 id="DotNext_Security_Cryptography_HashBuilder_Dispose" data-uid="DotNext.Security.Cryptography.HashBuilder.Dispose">Dispose()</h4>
   <div class="markdown level1 summary"><p>Releases all resources associated with underlying hash algorithm.</p>
-</div>
-  <div class="markdown level1 conceptual"></div>
-  <h5 class="decalaration">Declaration</h5>
-  <div class="codewrapper">
-    <pre><code class="lang-csharp hljs">public void Dispose()</code></pre>
-  </div>
-  <span class="small pull-right mobile-hide">
-    <span class="divider">|</span>
-    <a href="https://github.com/sakno/dotNext/new/gh-pages/apiSpec/new?filename=DotNext_Security_Cryptography_HashBuilder_Reset.md&amp;value=---%0Auid%3A%20DotNext.Security.Cryptography.HashBuilder.Reset%0Asummary%3A%20'*You%20can%20override%20summary%20for%20the%20API%20here%20using%20*MARKDOWN*%20syntax'%0A---%0A%0A*Please%20type%20below%20more%20information%20about%20this%20API%3A*%0A%0A">Improve this Doc</a>
-  </span>
-  <span class="small pull-right mobile-hide">
-    <a href="https://github.com/sakno/dotNext/blob/gh-pages/src/DotNext/Security/Cryptography/HashBuilder.cs/#L117">View Source</a>
-  </span>
-  <a id="DotNext_Security_Cryptography_HashBuilder_Reset_" data-uid="DotNext.Security.Cryptography.HashBuilder.Reset*"></a>
-  <h4 id="DotNext_Security_Cryptography_HashBuilder_Reset" data-uid="DotNext.Security.Cryptography.HashBuilder.Reset">Reset()</h4>
+</div>
+  <div class="markdown level1 conceptual"></div>
+  <h5 class="decalaration">Declaration</h5>
+  <div class="codewrapper">
+    <pre><code class="lang-csharp hljs">public void Dispose()</code></pre>
+  </div>
+  <span class="small pull-right mobile-hide">
+    <span class="divider">|</span>
+    <a href="https://github.com/sakno/DotNext/new/gh-pages/apiSpec/new?filename=DotNext_Security_Cryptography_HashBuilder_Reset.md&amp;value=---%0Auid%3A%20DotNext.Security.Cryptography.HashBuilder.Reset%0Asummary%3A%20'*You%20can%20override%20summary%20for%20the%20API%20here%20using%20*MARKDOWN*%20syntax'%0A---%0A%0A*Please%20type%20below%20more%20information%20about%20this%20API%3A*%0A%0A">Improve this Doc</a>
+  </span>
+  <span class="small pull-right mobile-hide">
+    <a href="https://github.com/sakno/DotNext/blob/gh-pages/src/DotNext/Security/Cryptography/HashBuilder.cs/#L117">View Source</a>
+  </span>
+  <a id="DotNext_Security_Cryptography_HashBuilder_Reset_" data-uid="DotNext.Security.Cryptography.HashBuilder.Reset*"></a>
+  <h4 id="DotNext_Security_Cryptography_HashBuilder_Reset" data-uid="DotNext.Security.Cryptography.HashBuilder.Reset">Reset()</h4>
   <div class="markdown level1 summary"><p>Resets internal state of hash algorithm.</p>
-</div>
-  <div class="markdown level1 conceptual"></div>
-  <h5 class="decalaration">Declaration</h5>
-  <div class="codewrapper">
-    <pre><code class="lang-csharp hljs">public void Reset()</code></pre>
-  </div>
-  <h3 id="eii">Explicit Interface Implementations
-  </h3>
-  <span class="small pull-right mobile-hide">
-    <span class="divider">|</span>
-    <a href="https://github.com/sakno/dotNext/new/gh-pages/apiSpec/new?filename=DotNext_Security_Cryptography_HashBuilder_System_Security_Cryptography_ICryptoTransform_CanReuseTransform.md&amp;value=---%0Auid%3A%20DotNext.Security.Cryptography.HashBuilder.System%23Security%23Cryptography%23ICryptoTransform%23CanReuseTransform%0Asummary%3A%20'*You%20can%20override%20summary%20for%20the%20API%20here%20using%20*MARKDOWN*%20syntax'%0A---%0A%0A*Please%20type%20below%20more%20information%20about%20this%20API%3A*%0A%0A">Improve this Doc</a>
-  </span>
-  <span class="small pull-right mobile-hide">
-    <a href="https://github.com/sakno/dotNext/blob/gh-pages/src/DotNext/Security/Cryptography/HashBuilder.cs/#L74">View Source</a>
-  </span>
-  <a id="DotNext_Security_Cryptography_HashBuilder_System_Security_Cryptography_ICryptoTransform_CanReuseTransform_" data-uid="DotNext.Security.Cryptography.HashBuilder.System#Security#Cryptography#ICryptoTransform#CanReuseTransform*"></a>
-  <h4 id="DotNext_Security_Cryptography_HashBuilder_System_Security_Cryptography_ICryptoTransform_CanReuseTransform" data-uid="DotNext.Security.Cryptography.HashBuilder.System#Security#Cryptography#ICryptoTransform#CanReuseTransform">ICryptoTransform.CanReuseTransform</h4>
-  <div class="markdown level1 summary"></div>
-  <div class="markdown level1 conceptual"></div>
-  <h5 class="decalaration">Declaration</h5>
-  <div class="codewrapper">
-    <pre><code class="lang-csharp hljs">bool ICryptoTransform.CanReuseTransform { get; }</code></pre>
-  </div>
-  <h5 class="returns">Returns</h5>
-  <table class="table table-bordered table-striped table-condensed">
-    <thead>
-      <tr>
-        <th>Type</th>
-        <th>Description</th>
-      </tr>
-    </thead>
-    <tbody>
-      <tr>
-        <td><a class="xref" href="https://docs.microsoft.com/dotnet/api/system.boolean">Boolean</a></td>
-        <td></td>
-      </tr>
-    </tbody>
-  </table>
-  <span class="small pull-right mobile-hide">
-    <span class="divider">|</span>
-    <a href="https://github.com/sakno/dotNext/new/gh-pages/apiSpec/new?filename=DotNext_Security_Cryptography_HashBuilder_System_Security_Cryptography_ICryptoTransform_CanTransformMultipleBlocks.md&amp;value=---%0Auid%3A%20DotNext.Security.Cryptography.HashBuilder.System%23Security%23Cryptography%23ICryptoTransform%23CanTransformMultipleBlocks%0Asummary%3A%20'*You%20can%20override%20summary%20for%20the%20API%20here%20using%20*MARKDOWN*%20syntax'%0A---%0A%0A*Please%20type%20below%20more%20information%20about%20this%20API%3A*%0A%0A">Improve this Doc</a>
-  </span>
-  <span class="small pull-right mobile-hide">
-    <a href="https://github.com/sakno/dotNext/blob/gh-pages/src/DotNext/Security/Cryptography/HashBuilder.cs/#L76">View Source</a>
-  </span>
-  <a id="DotNext_Security_Cryptography_HashBuilder_System_Security_Cryptography_ICryptoTransform_CanTransformMultipleBlocks_" data-uid="DotNext.Security.Cryptography.HashBuilder.System#Security#Cryptography#ICryptoTransform#CanTransformMultipleBlocks*"></a>
-  <h4 id="DotNext_Security_Cryptography_HashBuilder_System_Security_Cryptography_ICryptoTransform_CanTransformMultipleBlocks" data-uid="DotNext.Security.Cryptography.HashBuilder.System#Security#Cryptography#ICryptoTransform#CanTransformMultipleBlocks">ICryptoTransform.CanTransformMultipleBlocks</h4>
-  <div class="markdown level1 summary"></div>
-  <div class="markdown level1 conceptual"></div>
-  <h5 class="decalaration">Declaration</h5>
-  <div class="codewrapper">
-    <pre><code class="lang-csharp hljs">bool ICryptoTransform.CanTransformMultipleBlocks { get; }</code></pre>
-  </div>
-  <h5 class="returns">Returns</h5>
-  <table class="table table-bordered table-striped table-condensed">
-    <thead>
-      <tr>
-        <th>Type</th>
-        <th>Description</th>
-      </tr>
-    </thead>
-    <tbody>
-      <tr>
-        <td><a class="xref" href="https://docs.microsoft.com/dotnet/api/system.boolean">Boolean</a></td>
-        <td></td>
-      </tr>
-    </tbody>
-  </table>
-  <span class="small pull-right mobile-hide">
-    <span class="divider">|</span>
-    <a href="https://github.com/sakno/dotNext/new/gh-pages/apiSpec/new?filename=DotNext_Security_Cryptography_HashBuilder_System_Security_Cryptography_ICryptoTransform_InputBlockSize.md&amp;value=---%0Auid%3A%20DotNext.Security.Cryptography.HashBuilder.System%23Security%23Cryptography%23ICryptoTransform%23InputBlockSize%0Asummary%3A%20'*You%20can%20override%20summary%20for%20the%20API%20here%20using%20*MARKDOWN*%20syntax'%0A---%0A%0A*Please%20type%20below%20more%20information%20about%20this%20API%3A*%0A%0A">Improve this Doc</a>
-  </span>
-  <span class="small pull-right mobile-hide">
-    <a href="https://github.com/sakno/dotNext/blob/gh-pages/src/DotNext/Security/Cryptography/HashBuilder.cs/#L78">View Source</a>
-  </span>
-  <a id="DotNext_Security_Cryptography_HashBuilder_System_Security_Cryptography_ICryptoTransform_InputBlockSize_" data-uid="DotNext.Security.Cryptography.HashBuilder.System#Security#Cryptography#ICryptoTransform#InputBlockSize*"></a>
-  <h4 id="DotNext_Security_Cryptography_HashBuilder_System_Security_Cryptography_ICryptoTransform_InputBlockSize" data-uid="DotNext.Security.Cryptography.HashBuilder.System#Security#Cryptography#ICryptoTransform#InputBlockSize">ICryptoTransform.InputBlockSize</h4>
-  <div class="markdown level1 summary"></div>
-  <div class="markdown level1 conceptual"></div>
-  <h5 class="decalaration">Declaration</h5>
-  <div class="codewrapper">
-    <pre><code class="lang-csharp hljs">int ICryptoTransform.InputBlockSize { get; }</code></pre>
-  </div>
-  <h5 class="returns">Returns</h5>
-  <table class="table table-bordered table-striped table-condensed">
-    <thead>
-      <tr>
-        <th>Type</th>
-        <th>Description</th>
-      </tr>
-    </thead>
-    <tbody>
-      <tr>
-        <td><a class="xref" href="https://docs.microsoft.com/dotnet/api/system.int32">Int32</a></td>
-        <td></td>
-      </tr>
-    </tbody>
-  </table>
-  <span class="small pull-right mobile-hide">
-    <span class="divider">|</span>
-    <a href="https://github.com/sakno/dotNext/new/gh-pages/apiSpec/new?filename=DotNext_Security_Cryptography_HashBuilder_System_Security_Cryptography_ICryptoTransform_OutputBlockSize.md&amp;value=---%0Auid%3A%20DotNext.Security.Cryptography.HashBuilder.System%23Security%23Cryptography%23ICryptoTransform%23OutputBlockSize%0Asummary%3A%20'*You%20can%20override%20summary%20for%20the%20API%20here%20using%20*MARKDOWN*%20syntax'%0A---%0A%0A*Please%20type%20below%20more%20information%20about%20this%20API%3A*%0A%0A">Improve this Doc</a>
-  </span>
-  <span class="small pull-right mobile-hide">
-    <a href="https://github.com/sakno/dotNext/blob/gh-pages/src/DotNext/Security/Cryptography/HashBuilder.cs/#L80">View Source</a>
-  </span>
-  <a id="DotNext_Security_Cryptography_HashBuilder_System_Security_Cryptography_ICryptoTransform_OutputBlockSize_" data-uid="DotNext.Security.Cryptography.HashBuilder.System#Security#Cryptography#ICryptoTransform#OutputBlockSize*"></a>
-  <h4 id="DotNext_Security_Cryptography_HashBuilder_System_Security_Cryptography_ICryptoTransform_OutputBlockSize" data-uid="DotNext.Security.Cryptography.HashBuilder.System#Security#Cryptography#ICryptoTransform#OutputBlockSize">ICryptoTransform.OutputBlockSize</h4>
-  <div class="markdown level1 summary"></div>
-  <div class="markdown level1 conceptual"></div>
-  <h5 class="decalaration">Declaration</h5>
-  <div class="codewrapper">
-    <pre><code class="lang-csharp hljs">int ICryptoTransform.OutputBlockSize { get; }</code></pre>
-  </div>
-  <h5 class="returns">Returns</h5>
-  <table class="table table-bordered table-striped table-condensed">
-    <thead>
-      <tr>
-        <th>Type</th>
-        <th>Description</th>
-      </tr>
-    </thead>
-    <tbody>
-      <tr>
-        <td><a class="xref" href="https://docs.microsoft.com/dotnet/api/system.int32">Int32</a></td>
-        <td></td>
-      </tr>
-    </tbody>
-  </table>
-  <span class="small pull-right mobile-hide">
-    <span class="divider">|</span>
-    <a href="https://github.com/sakno/dotNext/new/gh-pages/apiSpec/new?filename=DotNext_Security_Cryptography_HashBuilder_System_Security_Cryptography_ICryptoTransform_TransformBlock_System_Byte___System_Int32_System_Int32_System_Byte___System_Int32_.md&amp;value=---%0Auid%3A%20DotNext.Security.Cryptography.HashBuilder.System%23Security%23Cryptography%23ICryptoTransform%23TransformBlock(System.Byte%5B%5D%2CSystem.Int32%2CSystem.Int32%2CSystem.Byte%5B%5D%2CSystem.Int32)%0Asummary%3A%20'*You%20can%20override%20summary%20for%20the%20API%20here%20using%20*MARKDOWN*%20syntax'%0A---%0A%0A*Please%20type%20below%20more%20information%20about%20this%20API%3A*%0A%0A">Improve this Doc</a>
-  </span>
-  <span class="small pull-right mobile-hide">
-    <a href="https://github.com/sakno/dotNext/blob/gh-pages/src/DotNext/Security/Cryptography/HashBuilder.cs/#L82">View Source</a>
-  </span>
-  <a id="DotNext_Security_Cryptography_HashBuilder_System_Security_Cryptography_ICryptoTransform_TransformBlock_" data-uid="DotNext.Security.Cryptography.HashBuilder.System#Security#Cryptography#ICryptoTransform#TransformBlock*"></a>
-  <h4 id="DotNext_Security_Cryptography_HashBuilder_System_Security_Cryptography_ICryptoTransform_TransformBlock_System_Byte___System_Int32_System_Int32_System_Byte___System_Int32_" data-uid="DotNext.Security.Cryptography.HashBuilder.System#Security#Cryptography#ICryptoTransform#TransformBlock(System.Byte[],System.Int32,System.Int32,System.Byte[],System.Int32)">ICryptoTransform.TransformBlock(Byte[], Int32, Int32, Byte[], Int32)</h4>
-  <div class="markdown level1 summary"></div>
-  <div class="markdown level1 conceptual"></div>
-  <h5 class="decalaration">Declaration</h5>
-  <div class="codewrapper">
-    <pre><code class="lang-csharp hljs">int ICryptoTransform.TransformBlock(byte[] inputBuffer, int inputOffset, int inputCount, byte[] outputBuffer, int outputOffset)</code></pre>
-  </div>
-  <h5 class="parameters">Parameters</h5>
-  <table class="table table-bordered table-striped table-condensed">
-    <thead>
-      <tr>
-        <th>Type</th>
-        <th>Name</th>
-        <th>Description</th>
-      </tr>
-    </thead>
-    <tbody>
-      <tr>
-        <td><a class="xref" href="https://docs.microsoft.com/dotnet/api/system.byte">Byte</a>[]</td>
-        <td><span class="parametername">inputBuffer</span></td>
-        <td></td>
-      </tr>
-      <tr>
-        <td><a class="xref" href="https://docs.microsoft.com/dotnet/api/system.int32">Int32</a></td>
-        <td><span class="parametername">inputOffset</span></td>
-        <td></td>
-      </tr>
-      <tr>
-        <td><a class="xref" href="https://docs.microsoft.com/dotnet/api/system.int32">Int32</a></td>
-        <td><span class="parametername">inputCount</span></td>
-        <td></td>
-      </tr>
-      <tr>
-        <td><a class="xref" href="https://docs.microsoft.com/dotnet/api/system.byte">Byte</a>[]</td>
-        <td><span class="parametername">outputBuffer</span></td>
-        <td></td>
-      </tr>
-      <tr>
-        <td><a class="xref" href="https://docs.microsoft.com/dotnet/api/system.int32">Int32</a></td>
-        <td><span class="parametername">outputOffset</span></td>
-        <td></td>
-      </tr>
-    </tbody>
-  </table>
-  <h5 class="returns">Returns</h5>
-  <table class="table table-bordered table-striped table-condensed">
-    <thead>
-      <tr>
-        <th>Type</th>
-        <th>Description</th>
-      </tr>
-    </thead>
-    <tbody>
-      <tr>
-        <td><a class="xref" href="https://docs.microsoft.com/dotnet/api/system.int32">Int32</a></td>
-        <td></td>
-      </tr>
-    </tbody>
-  </table>
-  <span class="small pull-right mobile-hide">
-    <span class="divider">|</span>
-    <a href="https://github.com/sakno/dotNext/new/gh-pages/apiSpec/new?filename=DotNext_Security_Cryptography_HashBuilder_System_Security_Cryptography_ICryptoTransform_TransformFinalBlock_System_Byte___System_Int32_System_Int32_.md&amp;value=---%0Auid%3A%20DotNext.Security.Cryptography.HashBuilder.System%23Security%23Cryptography%23ICryptoTransform%23TransformFinalBlock(System.Byte%5B%5D%2CSystem.Int32%2CSystem.Int32)%0Asummary%3A%20'*You%20can%20override%20summary%20for%20the%20API%20here%20using%20*MARKDOWN*%20syntax'%0A---%0A%0A*Please%20type%20below%20more%20information%20about%20this%20API%3A*%0A%0A">Improve this Doc</a>
-  </span>
-  <span class="small pull-right mobile-hide">
-    <a href="https://github.com/sakno/dotNext/blob/gh-pages/src/DotNext/Security/Cryptography/HashBuilder.cs/#L85">View Source</a>
-  </span>
-  <a id="DotNext_Security_Cryptography_HashBuilder_System_Security_Cryptography_ICryptoTransform_TransformFinalBlock_" data-uid="DotNext.Security.Cryptography.HashBuilder.System#Security#Cryptography#ICryptoTransform#TransformFinalBlock*"></a>
-  <h4 id="DotNext_Security_Cryptography_HashBuilder_System_Security_Cryptography_ICryptoTransform_TransformFinalBlock_System_Byte___System_Int32_System_Int32_" data-uid="DotNext.Security.Cryptography.HashBuilder.System#Security#Cryptography#ICryptoTransform#TransformFinalBlock(System.Byte[],System.Int32,System.Int32)">ICryptoTransform.TransformFinalBlock(Byte[], Int32, Int32)</h4>
-  <div class="markdown level1 summary"></div>
-  <div class="markdown level1 conceptual"></div>
-  <h5 class="decalaration">Declaration</h5>
-  <div class="codewrapper">
-    <pre><code class="lang-csharp hljs">byte[] ICryptoTransform.TransformFinalBlock(byte[] inputBuffer, int inputOffset, int inputCount)</code></pre>
-  </div>
-  <h5 class="parameters">Parameters</h5>
-  <table class="table table-bordered table-striped table-condensed">
-    <thead>
-      <tr>
-        <th>Type</th>
-        <th>Name</th>
-        <th>Description</th>
-      </tr>
-    </thead>
-    <tbody>
-      <tr>
-        <td><a class="xref" href="https://docs.microsoft.com/dotnet/api/system.byte">Byte</a>[]</td>
-        <td><span class="parametername">inputBuffer</span></td>
-        <td></td>
-      </tr>
-      <tr>
-        <td><a class="xref" href="https://docs.microsoft.com/dotnet/api/system.int32">Int32</a></td>
-        <td><span class="parametername">inputOffset</span></td>
-        <td></td>
-      </tr>
-      <tr>
-        <td><a class="xref" href="https://docs.microsoft.com/dotnet/api/system.int32">Int32</a></td>
-        <td><span class="parametername">inputCount</span></td>
-        <td></td>
-      </tr>
-    </tbody>
-  </table>
-  <h5 class="returns">Returns</h5>
-  <table class="table table-bordered table-striped table-condensed">
-    <thead>
-      <tr>
-        <th>Type</th>
-        <th>Description</th>
-      </tr>
-    </thead>
-    <tbody>
-      <tr>
-        <td><a class="xref" href="https://docs.microsoft.com/dotnet/api/system.byte">Byte</a>[]</td>
-        <td></td>
-      </tr>
-    </tbody>
-  </table>
-  <h3 id="implements">Implements</h3>
-  <div>
-      <a class="xref" href="https://docs.microsoft.com/dotnet/api/system.security.cryptography.icryptotransform">System.Security.Cryptography.ICryptoTransform</a>
-  </div>
-  <div>
-      <a class="xref" href="https://docs.microsoft.com/dotnet/api/system.idisposable">System.IDisposable</a>
-  </div>
-  <h3 id="extensionmethods">Extension Methods</h3>
-  <div>
-      <a class="xref" href="DotNext.Linq.Expressions.ExpressionBuilder.html#DotNext_Linq_Expressions_ExpressionBuilder_Const__1___0_">ExpressionBuilder.Const&lt;T&gt;(T)</a>
-  </div>
-</article>
-          </div>
-          
-          <div class="hidden-sm col-md-2" role="complementary">
-            <div class="sideaffix">
-              <div class="contribution">
-                <ul class="nav">
-                  <li>
-                    <a href="https://github.com/sakno/dotNext/new/gh-pages/apiSpec/new?filename=DotNext_Security_Cryptography_HashBuilder.md&amp;value=---%0Auid%3A%20DotNext.Security.Cryptography.HashBuilder%0Asummary%3A%20'*You%20can%20override%20summary%20for%20the%20API%20here%20using%20*MARKDOWN*%20syntax'%0A---%0A%0A*Please%20type%20below%20more%20information%20about%20this%20API%3A*%0A%0A" class="contribution-link">Improve this Doc</a>
-                  </li>
-                  <li>
-                    <a href="https://github.com/sakno/dotNext/blob/gh-pages/src/DotNext/Security/Cryptography/HashBuilder.cs/#L17" class="contribution-link">View Source</a>
-                  </li>
-                </ul>
-              </div>
-              <nav class="bs-docs-sidebar hidden-print hidden-xs hidden-sm affix" id="affix">
-              <!-- <p><a class="back-to-top" href="#top">Back to top</a><p> -->
-              </nav>
-            </div>
-          </div>
-        </div>
-      </div>
-      
-      <footer>
-        <div class="grad-bottom"></div>
-        <div class="footer">
-          <div class="container">
-            <span class="pull-right">
-              <a href="#top">Back to top</a>
-            </span>
-            
-            <span>Generated by <strong>DocFX</strong></span>
-          </div>
-        </div>
-      </footer>
-    </div>
-    
-    <script type="text/javascript" src="../styles/docfx.vendor.js"></script>
-    <script type="text/javascript" src="../styles/docfx.js"></script>
-    <script type="text/javascript" src="../styles/main.js"></script>
-  </body>
-</html>
+</div>
+  <div class="markdown level1 conceptual"></div>
+  <h5 class="decalaration">Declaration</h5>
+  <div class="codewrapper">
+    <pre><code class="lang-csharp hljs">public void Reset()</code></pre>
+  </div>
+  <h3 id="eii">Explicit Interface Implementations
+  </h3>
+  <span class="small pull-right mobile-hide">
+    <span class="divider">|</span>
+    <a href="https://github.com/sakno/DotNext/new/gh-pages/apiSpec/new?filename=DotNext_Security_Cryptography_HashBuilder_System_Security_Cryptography_ICryptoTransform_CanReuseTransform.md&amp;value=---%0Auid%3A%20DotNext.Security.Cryptography.HashBuilder.System%23Security%23Cryptography%23ICryptoTransform%23CanReuseTransform%0Asummary%3A%20'*You%20can%20override%20summary%20for%20the%20API%20here%20using%20*MARKDOWN*%20syntax'%0A---%0A%0A*Please%20type%20below%20more%20information%20about%20this%20API%3A*%0A%0A">Improve this Doc</a>
+  </span>
+  <span class="small pull-right mobile-hide">
+    <a href="https://github.com/sakno/DotNext/blob/gh-pages/src/DotNext/Security/Cryptography/HashBuilder.cs/#L74">View Source</a>
+  </span>
+  <a id="DotNext_Security_Cryptography_HashBuilder_System_Security_Cryptography_ICryptoTransform_CanReuseTransform_" data-uid="DotNext.Security.Cryptography.HashBuilder.System#Security#Cryptography#ICryptoTransform#CanReuseTransform*"></a>
+  <h4 id="DotNext_Security_Cryptography_HashBuilder_System_Security_Cryptography_ICryptoTransform_CanReuseTransform" data-uid="DotNext.Security.Cryptography.HashBuilder.System#Security#Cryptography#ICryptoTransform#CanReuseTransform">ICryptoTransform.CanReuseTransform</h4>
+  <div class="markdown level1 summary"></div>
+  <div class="markdown level1 conceptual"></div>
+  <h5 class="decalaration">Declaration</h5>
+  <div class="codewrapper">
+    <pre><code class="lang-csharp hljs">bool ICryptoTransform.CanReuseTransform { get; }</code></pre>
+  </div>
+  <h5 class="returns">Returns</h5>
+  <table class="table table-bordered table-striped table-condensed">
+    <thead>
+      <tr>
+        <th>Type</th>
+        <th>Description</th>
+      </tr>
+    </thead>
+    <tbody>
+      <tr>
+        <td><a class="xref" href="https://docs.microsoft.com/dotnet/api/system.boolean">Boolean</a></td>
+        <td></td>
+      </tr>
+    </tbody>
+  </table>
+  <span class="small pull-right mobile-hide">
+    <span class="divider">|</span>
+    <a href="https://github.com/sakno/DotNext/new/gh-pages/apiSpec/new?filename=DotNext_Security_Cryptography_HashBuilder_System_Security_Cryptography_ICryptoTransform_CanTransformMultipleBlocks.md&amp;value=---%0Auid%3A%20DotNext.Security.Cryptography.HashBuilder.System%23Security%23Cryptography%23ICryptoTransform%23CanTransformMultipleBlocks%0Asummary%3A%20'*You%20can%20override%20summary%20for%20the%20API%20here%20using%20*MARKDOWN*%20syntax'%0A---%0A%0A*Please%20type%20below%20more%20information%20about%20this%20API%3A*%0A%0A">Improve this Doc</a>
+  </span>
+  <span class="small pull-right mobile-hide">
+    <a href="https://github.com/sakno/DotNext/blob/gh-pages/src/DotNext/Security/Cryptography/HashBuilder.cs/#L76">View Source</a>
+  </span>
+  <a id="DotNext_Security_Cryptography_HashBuilder_System_Security_Cryptography_ICryptoTransform_CanTransformMultipleBlocks_" data-uid="DotNext.Security.Cryptography.HashBuilder.System#Security#Cryptography#ICryptoTransform#CanTransformMultipleBlocks*"></a>
+  <h4 id="DotNext_Security_Cryptography_HashBuilder_System_Security_Cryptography_ICryptoTransform_CanTransformMultipleBlocks" data-uid="DotNext.Security.Cryptography.HashBuilder.System#Security#Cryptography#ICryptoTransform#CanTransformMultipleBlocks">ICryptoTransform.CanTransformMultipleBlocks</h4>
+  <div class="markdown level1 summary"></div>
+  <div class="markdown level1 conceptual"></div>
+  <h5 class="decalaration">Declaration</h5>
+  <div class="codewrapper">
+    <pre><code class="lang-csharp hljs">bool ICryptoTransform.CanTransformMultipleBlocks { get; }</code></pre>
+  </div>
+  <h5 class="returns">Returns</h5>
+  <table class="table table-bordered table-striped table-condensed">
+    <thead>
+      <tr>
+        <th>Type</th>
+        <th>Description</th>
+      </tr>
+    </thead>
+    <tbody>
+      <tr>
+        <td><a class="xref" href="https://docs.microsoft.com/dotnet/api/system.boolean">Boolean</a></td>
+        <td></td>
+      </tr>
+    </tbody>
+  </table>
+  <span class="small pull-right mobile-hide">
+    <span class="divider">|</span>
+    <a href="https://github.com/sakno/DotNext/new/gh-pages/apiSpec/new?filename=DotNext_Security_Cryptography_HashBuilder_System_Security_Cryptography_ICryptoTransform_InputBlockSize.md&amp;value=---%0Auid%3A%20DotNext.Security.Cryptography.HashBuilder.System%23Security%23Cryptography%23ICryptoTransform%23InputBlockSize%0Asummary%3A%20'*You%20can%20override%20summary%20for%20the%20API%20here%20using%20*MARKDOWN*%20syntax'%0A---%0A%0A*Please%20type%20below%20more%20information%20about%20this%20API%3A*%0A%0A">Improve this Doc</a>
+  </span>
+  <span class="small pull-right mobile-hide">
+    <a href="https://github.com/sakno/DotNext/blob/gh-pages/src/DotNext/Security/Cryptography/HashBuilder.cs/#L78">View Source</a>
+  </span>
+  <a id="DotNext_Security_Cryptography_HashBuilder_System_Security_Cryptography_ICryptoTransform_InputBlockSize_" data-uid="DotNext.Security.Cryptography.HashBuilder.System#Security#Cryptography#ICryptoTransform#InputBlockSize*"></a>
+  <h4 id="DotNext_Security_Cryptography_HashBuilder_System_Security_Cryptography_ICryptoTransform_InputBlockSize" data-uid="DotNext.Security.Cryptography.HashBuilder.System#Security#Cryptography#ICryptoTransform#InputBlockSize">ICryptoTransform.InputBlockSize</h4>
+  <div class="markdown level1 summary"></div>
+  <div class="markdown level1 conceptual"></div>
+  <h5 class="decalaration">Declaration</h5>
+  <div class="codewrapper">
+    <pre><code class="lang-csharp hljs">int ICryptoTransform.InputBlockSize { get; }</code></pre>
+  </div>
+  <h5 class="returns">Returns</h5>
+  <table class="table table-bordered table-striped table-condensed">
+    <thead>
+      <tr>
+        <th>Type</th>
+        <th>Description</th>
+      </tr>
+    </thead>
+    <tbody>
+      <tr>
+        <td><a class="xref" href="https://docs.microsoft.com/dotnet/api/system.int32">Int32</a></td>
+        <td></td>
+      </tr>
+    </tbody>
+  </table>
+  <span class="small pull-right mobile-hide">
+    <span class="divider">|</span>
+    <a href="https://github.com/sakno/DotNext/new/gh-pages/apiSpec/new?filename=DotNext_Security_Cryptography_HashBuilder_System_Security_Cryptography_ICryptoTransform_OutputBlockSize.md&amp;value=---%0Auid%3A%20DotNext.Security.Cryptography.HashBuilder.System%23Security%23Cryptography%23ICryptoTransform%23OutputBlockSize%0Asummary%3A%20'*You%20can%20override%20summary%20for%20the%20API%20here%20using%20*MARKDOWN*%20syntax'%0A---%0A%0A*Please%20type%20below%20more%20information%20about%20this%20API%3A*%0A%0A">Improve this Doc</a>
+  </span>
+  <span class="small pull-right mobile-hide">
+    <a href="https://github.com/sakno/DotNext/blob/gh-pages/src/DotNext/Security/Cryptography/HashBuilder.cs/#L80">View Source</a>
+  </span>
+  <a id="DotNext_Security_Cryptography_HashBuilder_System_Security_Cryptography_ICryptoTransform_OutputBlockSize_" data-uid="DotNext.Security.Cryptography.HashBuilder.System#Security#Cryptography#ICryptoTransform#OutputBlockSize*"></a>
+  <h4 id="DotNext_Security_Cryptography_HashBuilder_System_Security_Cryptography_ICryptoTransform_OutputBlockSize" data-uid="DotNext.Security.Cryptography.HashBuilder.System#Security#Cryptography#ICryptoTransform#OutputBlockSize">ICryptoTransform.OutputBlockSize</h4>
+  <div class="markdown level1 summary"></div>
+  <div class="markdown level1 conceptual"></div>
+  <h5 class="decalaration">Declaration</h5>
+  <div class="codewrapper">
+    <pre><code class="lang-csharp hljs">int ICryptoTransform.OutputBlockSize { get; }</code></pre>
+  </div>
+  <h5 class="returns">Returns</h5>
+  <table class="table table-bordered table-striped table-condensed">
+    <thead>
+      <tr>
+        <th>Type</th>
+        <th>Description</th>
+      </tr>
+    </thead>
+    <tbody>
+      <tr>
+        <td><a class="xref" href="https://docs.microsoft.com/dotnet/api/system.int32">Int32</a></td>
+        <td></td>
+      </tr>
+    </tbody>
+  </table>
+  <span class="small pull-right mobile-hide">
+    <span class="divider">|</span>
+    <a href="https://github.com/sakno/DotNext/new/gh-pages/apiSpec/new?filename=DotNext_Security_Cryptography_HashBuilder_System_Security_Cryptography_ICryptoTransform_TransformBlock_System_Byte___System_Int32_System_Int32_System_Byte___System_Int32_.md&amp;value=---%0Auid%3A%20DotNext.Security.Cryptography.HashBuilder.System%23Security%23Cryptography%23ICryptoTransform%23TransformBlock(System.Byte%5B%5D%2CSystem.Int32%2CSystem.Int32%2CSystem.Byte%5B%5D%2CSystem.Int32)%0Asummary%3A%20'*You%20can%20override%20summary%20for%20the%20API%20here%20using%20*MARKDOWN*%20syntax'%0A---%0A%0A*Please%20type%20below%20more%20information%20about%20this%20API%3A*%0A%0A">Improve this Doc</a>
+  </span>
+  <span class="small pull-right mobile-hide">
+    <a href="https://github.com/sakno/DotNext/blob/gh-pages/src/DotNext/Security/Cryptography/HashBuilder.cs/#L82">View Source</a>
+  </span>
+  <a id="DotNext_Security_Cryptography_HashBuilder_System_Security_Cryptography_ICryptoTransform_TransformBlock_" data-uid="DotNext.Security.Cryptography.HashBuilder.System#Security#Cryptography#ICryptoTransform#TransformBlock*"></a>
+  <h4 id="DotNext_Security_Cryptography_HashBuilder_System_Security_Cryptography_ICryptoTransform_TransformBlock_System_Byte___System_Int32_System_Int32_System_Byte___System_Int32_" data-uid="DotNext.Security.Cryptography.HashBuilder.System#Security#Cryptography#ICryptoTransform#TransformBlock(System.Byte[],System.Int32,System.Int32,System.Byte[],System.Int32)">ICryptoTransform.TransformBlock(Byte[], Int32, Int32, Byte[], Int32)</h4>
+  <div class="markdown level1 summary"></div>
+  <div class="markdown level1 conceptual"></div>
+  <h5 class="decalaration">Declaration</h5>
+  <div class="codewrapper">
+    <pre><code class="lang-csharp hljs">int ICryptoTransform.TransformBlock(byte[] inputBuffer, int inputOffset, int inputCount, byte[] outputBuffer, int outputOffset)</code></pre>
+  </div>
+  <h5 class="parameters">Parameters</h5>
+  <table class="table table-bordered table-striped table-condensed">
+    <thead>
+      <tr>
+        <th>Type</th>
+        <th>Name</th>
+        <th>Description</th>
+      </tr>
+    </thead>
+    <tbody>
+      <tr>
+        <td><a class="xref" href="https://docs.microsoft.com/dotnet/api/system.byte">Byte</a>[]</td>
+        <td><span class="parametername">inputBuffer</span></td>
+        <td></td>
+      </tr>
+      <tr>
+        <td><a class="xref" href="https://docs.microsoft.com/dotnet/api/system.int32">Int32</a></td>
+        <td><span class="parametername">inputOffset</span></td>
+        <td></td>
+      </tr>
+      <tr>
+        <td><a class="xref" href="https://docs.microsoft.com/dotnet/api/system.int32">Int32</a></td>
+        <td><span class="parametername">inputCount</span></td>
+        <td></td>
+      </tr>
+      <tr>
+        <td><a class="xref" href="https://docs.microsoft.com/dotnet/api/system.byte">Byte</a>[]</td>
+        <td><span class="parametername">outputBuffer</span></td>
+        <td></td>
+      </tr>
+      <tr>
+        <td><a class="xref" href="https://docs.microsoft.com/dotnet/api/system.int32">Int32</a></td>
+        <td><span class="parametername">outputOffset</span></td>
+        <td></td>
+      </tr>
+    </tbody>
+  </table>
+  <h5 class="returns">Returns</h5>
+  <table class="table table-bordered table-striped table-condensed">
+    <thead>
+      <tr>
+        <th>Type</th>
+        <th>Description</th>
+      </tr>
+    </thead>
+    <tbody>
+      <tr>
+        <td><a class="xref" href="https://docs.microsoft.com/dotnet/api/system.int32">Int32</a></td>
+        <td></td>
+      </tr>
+    </tbody>
+  </table>
+  <span class="small pull-right mobile-hide">
+    <span class="divider">|</span>
+    <a href="https://github.com/sakno/DotNext/new/gh-pages/apiSpec/new?filename=DotNext_Security_Cryptography_HashBuilder_System_Security_Cryptography_ICryptoTransform_TransformFinalBlock_System_Byte___System_Int32_System_Int32_.md&amp;value=---%0Auid%3A%20DotNext.Security.Cryptography.HashBuilder.System%23Security%23Cryptography%23ICryptoTransform%23TransformFinalBlock(System.Byte%5B%5D%2CSystem.Int32%2CSystem.Int32)%0Asummary%3A%20'*You%20can%20override%20summary%20for%20the%20API%20here%20using%20*MARKDOWN*%20syntax'%0A---%0A%0A*Please%20type%20below%20more%20information%20about%20this%20API%3A*%0A%0A">Improve this Doc</a>
+  </span>
+  <span class="small pull-right mobile-hide">
+    <a href="https://github.com/sakno/DotNext/blob/gh-pages/src/DotNext/Security/Cryptography/HashBuilder.cs/#L85">View Source</a>
+  </span>
+  <a id="DotNext_Security_Cryptography_HashBuilder_System_Security_Cryptography_ICryptoTransform_TransformFinalBlock_" data-uid="DotNext.Security.Cryptography.HashBuilder.System#Security#Cryptography#ICryptoTransform#TransformFinalBlock*"></a>
+  <h4 id="DotNext_Security_Cryptography_HashBuilder_System_Security_Cryptography_ICryptoTransform_TransformFinalBlock_System_Byte___System_Int32_System_Int32_" data-uid="DotNext.Security.Cryptography.HashBuilder.System#Security#Cryptography#ICryptoTransform#TransformFinalBlock(System.Byte[],System.Int32,System.Int32)">ICryptoTransform.TransformFinalBlock(Byte[], Int32, Int32)</h4>
+  <div class="markdown level1 summary"></div>
+  <div class="markdown level1 conceptual"></div>
+  <h5 class="decalaration">Declaration</h5>
+  <div class="codewrapper">
+    <pre><code class="lang-csharp hljs">byte[] ICryptoTransform.TransformFinalBlock(byte[] inputBuffer, int inputOffset, int inputCount)</code></pre>
+  </div>
+  <h5 class="parameters">Parameters</h5>
+  <table class="table table-bordered table-striped table-condensed">
+    <thead>
+      <tr>
+        <th>Type</th>
+        <th>Name</th>
+        <th>Description</th>
+      </tr>
+    </thead>
+    <tbody>
+      <tr>
+        <td><a class="xref" href="https://docs.microsoft.com/dotnet/api/system.byte">Byte</a>[]</td>
+        <td><span class="parametername">inputBuffer</span></td>
+        <td></td>
+      </tr>
+      <tr>
+        <td><a class="xref" href="https://docs.microsoft.com/dotnet/api/system.int32">Int32</a></td>
+        <td><span class="parametername">inputOffset</span></td>
+        <td></td>
+      </tr>
+      <tr>
+        <td><a class="xref" href="https://docs.microsoft.com/dotnet/api/system.int32">Int32</a></td>
+        <td><span class="parametername">inputCount</span></td>
+        <td></td>
+      </tr>
+    </tbody>
+  </table>
+  <h5 class="returns">Returns</h5>
+  <table class="table table-bordered table-striped table-condensed">
+    <thead>
+      <tr>
+        <th>Type</th>
+        <th>Description</th>
+      </tr>
+    </thead>
+    <tbody>
+      <tr>
+        <td><a class="xref" href="https://docs.microsoft.com/dotnet/api/system.byte">Byte</a>[]</td>
+        <td></td>
+      </tr>
+    </tbody>
+  </table>
+  <h3 id="implements">Implements</h3>
+  <div>
+      <a class="xref" href="https://docs.microsoft.com/dotnet/api/system.security.cryptography.icryptotransform">System.Security.Cryptography.ICryptoTransform</a>
+  </div>
+  <div>
+      <a class="xref" href="https://docs.microsoft.com/dotnet/api/system.idisposable">System.IDisposable</a>
+  </div>
+  <h3 id="extensionmethods">Extension Methods</h3>
+  <div>
+      <a class="xref" href="DotNext.Linq.Expressions.ExpressionBuilder.html#DotNext_Linq_Expressions_ExpressionBuilder_Const__1___0_">ExpressionBuilder.Const&lt;T&gt;(T)</a>
+  </div>
+  <div>
+      <a class="xref" href="DotNext.Sequence.html#DotNext_Sequence_Skip__2___0__System_Int32_">Sequence.Skip&lt;TEnumerator, T&gt;(ref TEnumerator, Int32)</a>
+  </div>
+</article>
+          </div>
+          
+          <div class="hidden-sm col-md-2" role="complementary">
+            <div class="sideaffix">
+              <div class="contribution">
+                <ul class="nav">
+                  <li>
+                    <a href="https://github.com/sakno/DotNext/new/gh-pages/apiSpec/new?filename=DotNext_Security_Cryptography_HashBuilder.md&amp;value=---%0Auid%3A%20DotNext.Security.Cryptography.HashBuilder%0Asummary%3A%20'*You%20can%20override%20summary%20for%20the%20API%20here%20using%20*MARKDOWN*%20syntax'%0A---%0A%0A*Please%20type%20below%20more%20information%20about%20this%20API%3A*%0A%0A" class="contribution-link">Improve this Doc</a>
+                  </li>
+                  <li>
+                    <a href="https://github.com/sakno/DotNext/blob/gh-pages/src/DotNext/Security/Cryptography/HashBuilder.cs/#L17" class="contribution-link">View Source</a>
+                  </li>
+                </ul>
+              </div>
+              <nav class="bs-docs-sidebar hidden-print hidden-xs hidden-sm affix" id="affix">
+              <!-- <p><a class="back-to-top" href="#top">Back to top</a><p> -->
+              </nav>
+            </div>
+          </div>
+        </div>
+      </div>
+      
+      <footer>
+        <div class="grad-bottom"></div>
+        <div class="footer">
+          <div class="container">
+            <span class="pull-right">
+              <a href="#top">Back to top</a>
+            </span>
+            
+            <span>Generated by <strong>DocFX</strong></span>
+          </div>
+        </div>
+      </footer>
+    </div>
+    
+    <script type="text/javascript" src="../styles/docfx.vendor.js"></script>
+    <script type="text/javascript" src="../styles/docfx.js"></script>
+    <script type="text/javascript" src="../styles/main.js"></script>
+  </body>
+</html>