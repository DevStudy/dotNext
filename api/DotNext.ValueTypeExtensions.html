﻿<!DOCTYPE html>
<!--[if IE]><![endif]-->
<html>
  
  <head>
    <meta charset="utf-8">
    <meta http-equiv="X-UA-Compatible" content="IE=edge,chrome=1">
    <title>Class ValueTypeExtensions
   | .NEXT </title>
    <meta name="viewport" content="width=device-width">
    <meta name="title" content="Class ValueTypeExtensions
<<<<<<< HEAD
   | .NEXT ">
    <meta name="generator" content="docfx 2.50.0.0">
    
    <link rel="shortcut icon" href="../fav.ico">
    <link rel="stylesheet" href="../styles/docfx.vendor.css">
    <link rel="stylesheet" href="../styles/docfx.css">
    <link rel="stylesheet" href="../styles/main.css">
    <link href="https://fonts.googleapis.com/css?family=Open+Sans" rel="stylesheet">
    <meta property="docfx:navrel" content="../toc.html">
    <meta property="docfx:tocrel" content="toc.html">
    
    
    
=======
   | .NEXT ">
    <meta name="generator" content="docfx 2.49.0.0">
    
    <link rel="shortcut icon" href="../fav.ico">
    <link rel="stylesheet" href="../styles/docfx.vendor.css">
    <link rel="stylesheet" href="../styles/docfx.css">
    <link rel="stylesheet" href="../styles/main.css">
    <link href="https://fonts.googleapis.com/css?family=Open+Sans" rel="stylesheet">
    <meta property="docfx:navrel" content="../toc.html">
    <meta property="docfx:tocrel" content="toc.html">
    
    
    
>>>>>>> ceac8404
  </head>  <body data-spy="scroll" data-target="#affix" data-offset="120">
    <div id="wrapper">
      <header>
        
        <nav id="autocollapse" class="navbar navbar-inverse ng-scope" role="navigation">
          <div class="container">
            <div class="navbar-header">
              <button type="button" class="navbar-toggle" data-toggle="collapse" data-target="#navbar">
                <span class="sr-only">Toggle navigation</span>
                <span class="icon-bar"></span>
                <span class="icon-bar"></span>
                <span class="icon-bar"></span>
              </button>
              
              <a class="navbar-brand" href="../index.html">
                <img id="logo" class="svg" src="../doc_logo.png" alt="">
              </a>
            </div>
            <div class="collapse navbar-collapse" id="navbar">
              <form class="navbar-form navbar-right" role="search" id="search">
                <div class="form-group">
                  <input type="text" class="form-control" id="search-query" placeholder="Search" autocomplete="off">
                </div>
              </form>
            </div>
          </div>
        </nav>
        
        <div class="subnav navbar navbar-default">
          <div class="container hide-when-search" id="breadcrumb">
            <ul class="breadcrumb">
              <li></li>
            </ul>
          </div>
        </div>
      </header>
      <div role="main" class="container body-content hide-when-search">
        
        <div class="sidenav hide-when-search">
          <a class="btn toc-toggle collapse" data-toggle="collapse" href="#sidetoggle" aria-expanded="false" aria-controls="sidetoggle">Show / Hide Table of Contents</a>
          <div class="sidetoggle collapse" id="sidetoggle">
            <div id="sidetoc"></div>
          </div>
        </div>
        <div class="article row grid-right">
          <div class="col-md-10">
            <article class="content wrap" id="_content" data-uid="DotNext.ValueTypeExtensions">
  
  
  <h1 id="DotNext_ValueTypeExtensions" data-uid="DotNext.ValueTypeExtensions" class="text-break">Class ValueTypeExtensions
  </h1>
  <div class="markdown level0 summary"><p>Various extensions for value types.</p>
</div>
  <div class="markdown level0 conceptual"></div>
  <div class="inheritance">
    <h5>Inheritance</h5>
    <div class="level0"><a class="xref" href="https://docs.microsoft.com/dotnet/api/system.object">Object</a></div>
    <div class="level1"><span class="xref">ValueTypeExtensions</span></div>
  </div>
  <div class="inheritedMembers">
    <h5>Inherited Members</h5>
    <div>
      <a class="xref" href="https://docs.microsoft.com/dotnet/api/system.object.equals#System_Object_Equals_System_Object_">Object.Equals(Object)</a>
    </div>
    <div>
      <a class="xref" href="https://docs.microsoft.com/dotnet/api/system.object.equals#System_Object_Equals_System_Object_System_Object_">Object.Equals(Object, Object)</a>
    </div>
    <div>
      <a class="xref" href="https://docs.microsoft.com/dotnet/api/system.object.gethashcode#System_Object_GetHashCode">Object.GetHashCode()</a>
    </div>
    <div>
      <a class="xref" href="https://docs.microsoft.com/dotnet/api/system.object.gettype#System_Object_GetType">Object.GetType()</a>
    </div>
    <div>
      <a class="xref" href="https://docs.microsoft.com/dotnet/api/system.object.memberwiseclone#System_Object_MemberwiseClone">Object.MemberwiseClone()</a>
    </div>
    <div>
      <a class="xref" href="https://docs.microsoft.com/dotnet/api/system.object.referenceequals#System_Object_ReferenceEquals_System_Object_System_Object_">Object.ReferenceEquals(Object, Object)</a>
    </div>
    <div>
      <a class="xref" href="https://docs.microsoft.com/dotnet/api/system.object.tostring#System_Object_ToString">Object.ToString()</a>
    </div>
  </div>
  <h6><strong>Namespace</strong>: <a class="xref" href="DotNext.html">DotNext</a></h6>
  <h6><strong>Assembly</strong>: DotNext.dll</h6>
  <h5 id="DotNext_ValueTypeExtensions_syntax">Syntax</h5>
  <div class="codewrapper">
    <pre><code class="lang-csharp hljs">public static class ValueTypeExtensions</code></pre>
  </div>
  <h3 id="methods">Methods
  </h3>
  <span class="small pull-right mobile-hide">
    <span class="divider">|</span>
    <a href="https://github.com/sakno/dotNext/new/gh-pages/apiSpec/new?filename=DotNext_ValueTypeExtensions_Add_System_IntPtr_System_IntPtr_.md&amp;value=---%0Auid%3A%20DotNext.ValueTypeExtensions.Add(System.IntPtr%2CSystem.IntPtr)%0Asummary%3A%20'*You%20can%20override%20summary%20for%20the%20API%20here%20using%20*MARKDOWN*%20syntax'%0A---%0A%0A*Please%20type%20below%20more%20information%20about%20this%20API%3A*%0A%0A">Improve this Doc</a>
  </span>
  <span class="small pull-right mobile-hide">
    <a href="https://github.com/sakno/dotNext/blob/gh-pages/src/DotNext/ValueTypeExtensions.cs/#L291">View Source</a>
  </span>
  <a id="DotNext_ValueTypeExtensions_Add_" data-uid="DotNext.ValueTypeExtensions.Add*"></a>
  <h4 id="DotNext_ValueTypeExtensions_Add_System_IntPtr_System_IntPtr_" data-uid="DotNext.ValueTypeExtensions.Add(System.IntPtr,System.IntPtr)">Add(IntPtr, IntPtr)</h4>
  <div class="markdown level1 summary"><p>Adds twp specified native integers.</p>
</div>
  <div class="markdown level1 conceptual"></div>
  <h5 class="decalaration">Declaration</h5>
  <div class="codewrapper">
    <pre><code class="lang-csharp hljs">public static IntPtr Add(this IntPtr x, IntPtr y)</code></pre>
  </div>
  <h5 class="parameters">Parameters</h5>
  <table class="table table-bordered table-striped table-condensed">
    <thead>
      <tr>
        <th>Type</th>
        <th>Name</th>
        <th>Description</th>
      </tr>
    </thead>
    <tbody>
      <tr>
        <td><a class="xref" href="https://docs.microsoft.com/dotnet/api/system.intptr">IntPtr</a></td>
        <td><span class="parametername">x</span></td>
        <td><p>The first value to add.</p>
</td>
      </tr>
      <tr>
        <td><a class="xref" href="https://docs.microsoft.com/dotnet/api/system.intptr">IntPtr</a></td>
        <td><span class="parametername">y</span></td>
        <td><p>The second value to add.</p>
</td>
      </tr>
    </tbody>
  </table>
  <h5 class="returns">Returns</h5>
  <table class="table table-bordered table-striped table-condensed">
    <thead>
      <tr>
        <th>Type</th>
        <th>Description</th>
      </tr>
    </thead>
    <tbody>
      <tr>
        <td><a class="xref" href="https://docs.microsoft.com/dotnet/api/system.intptr">IntPtr</a></td>
        <td><p>The result of adding <code data-dev-comment-type="paramref" class="paramref">x</code> and <code data-dev-comment-type="paramref" class="paramref">y</code>.</p>
</td>
      </tr>
    </tbody>
  </table>
  <span class="small pull-right mobile-hide">
    <span class="divider">|</span>
    <a href="https://github.com/sakno/dotNext/new/gh-pages/apiSpec/new?filename=DotNext_ValueTypeExtensions_Add_System_UIntPtr_System_UIntPtr_.md&amp;value=---%0Auid%3A%20DotNext.ValueTypeExtensions.Add(System.UIntPtr%2CSystem.UIntPtr)%0Asummary%3A%20'*You%20can%20override%20summary%20for%20the%20API%20here%20using%20*MARKDOWN*%20syntax'%0A---%0A%0A*Please%20type%20below%20more%20information%20about%20this%20API%3A*%0A%0A">Improve this Doc</a>
  </span>
  <span class="small pull-right mobile-hide">
    <a href="https://github.com/sakno/dotNext/blob/gh-pages/src/DotNext/ValueTypeExtensions.cs/#L306">View Source</a>
  </span>
  <a id="DotNext_ValueTypeExtensions_Add_" data-uid="DotNext.ValueTypeExtensions.Add*"></a>
  <h4 id="DotNext_ValueTypeExtensions_Add_System_UIntPtr_System_UIntPtr_" data-uid="DotNext.ValueTypeExtensions.Add(System.UIntPtr,System.UIntPtr)">Add(UIntPtr, UIntPtr)</h4>
  <div class="markdown level1 summary"><p>Adds twp specified native integers.</p>
</div>
  <div class="markdown level1 conceptual"></div>
  <h5 class="decalaration">Declaration</h5>
  <div class="codewrapper">
    <pre><code class="lang-csharp hljs">[CLSCompliant(false)]
public static UIntPtr Add(this UIntPtr x, UIntPtr y)</code></pre>
  </div>
  <h5 class="parameters">Parameters</h5>
  <table class="table table-bordered table-striped table-condensed">
    <thead>
      <tr>
        <th>Type</th>
        <th>Name</th>
        <th>Description</th>
      </tr>
    </thead>
    <tbody>
      <tr>
        <td><a class="xref" href="https://docs.microsoft.com/dotnet/api/system.uintptr">UIntPtr</a></td>
        <td><span class="parametername">x</span></td>
        <td><p>The first value to add.</p>
</td>
      </tr>
      <tr>
        <td><a class="xref" href="https://docs.microsoft.com/dotnet/api/system.uintptr">UIntPtr</a></td>
        <td><span class="parametername">y</span></td>
        <td><p>The second value to add.</p>
</td>
      </tr>
    </tbody>
  </table>
  <h5 class="returns">Returns</h5>
  <table class="table table-bordered table-striped table-condensed">
    <thead>
      <tr>
        <th>Type</th>
        <th>Description</th>
      </tr>
    </thead>
    <tbody>
      <tr>
        <td><a class="xref" href="https://docs.microsoft.com/dotnet/api/system.uintptr">UIntPtr</a></td>
        <td><p>The result of adding <code data-dev-comment-type="paramref" class="paramref">x</code> and <code data-dev-comment-type="paramref" class="paramref">y</code>.</p>
</td>
      </tr>
    </tbody>
  </table>
  <span class="small pull-right mobile-hide">
    <span class="divider">|</span>
    <a href="https://github.com/sakno/dotNext/new/gh-pages/apiSpec/new?filename=DotNext_ValueTypeExtensions_AddChecked_System_IntPtr_System_IntPtr_.md&amp;value=---%0Auid%3A%20DotNext.ValueTypeExtensions.AddChecked(System.IntPtr%2CSystem.IntPtr)%0Asummary%3A%20'*You%20can%20override%20summary%20for%20the%20API%20here%20using%20*MARKDOWN*%20syntax'%0A---%0A%0A*Please%20type%20below%20more%20information%20about%20this%20API%3A*%0A%0A">Improve this Doc</a>
  </span>
  <span class="small pull-right mobile-hide">
    <a href="https://github.com/sakno/dotNext/blob/gh-pages/src/DotNext/ValueTypeExtensions.cs/#L323">View Source</a>
  </span>
  <a id="DotNext_ValueTypeExtensions_AddChecked_" data-uid="DotNext.ValueTypeExtensions.AddChecked*"></a>
  <h4 id="DotNext_ValueTypeExtensions_AddChecked_System_IntPtr_System_IntPtr_" data-uid="DotNext.ValueTypeExtensions.AddChecked(System.IntPtr,System.IntPtr)">AddChecked(IntPtr, IntPtr)</h4>
  <div class="markdown level1 summary"><p>Adds two specified native integers.</p>
</div>
  <div class="markdown level1 conceptual"></div>
  <h5 class="decalaration">Declaration</h5>
  <div class="codewrapper">
    <pre><code class="lang-csharp hljs">public static IntPtr AddChecked(this IntPtr x, IntPtr y)</code></pre>
  </div>
  <h5 class="parameters">Parameters</h5>
  <table class="table table-bordered table-striped table-condensed">
    <thead>
      <tr>
        <th>Type</th>
        <th>Name</th>
        <th>Description</th>
      </tr>
    </thead>
    <tbody>
      <tr>
        <td><a class="xref" href="https://docs.microsoft.com/dotnet/api/system.intptr">IntPtr</a></td>
        <td><span class="parametername">x</span></td>
        <td><p>The first value to add.</p>
</td>
      </tr>
      <tr>
        <td><a class="xref" href="https://docs.microsoft.com/dotnet/api/system.intptr">IntPtr</a></td>
        <td><span class="parametername">y</span></td>
        <td><p>The second value to add.</p>
</td>
      </tr>
    </tbody>
  </table>
  <h5 class="returns">Returns</h5>
  <table class="table table-bordered table-striped table-condensed">
    <thead>
      <tr>
        <th>Type</th>
        <th>Description</th>
      </tr>
    </thead>
    <tbody>
      <tr>
        <td><a class="xref" href="https://docs.microsoft.com/dotnet/api/system.intptr">IntPtr</a></td>
        <td><p>The result of adding <code data-dev-comment-type="paramref" class="paramref">x</code> and <code data-dev-comment-type="paramref" class="paramref">y</code>.</p>
</td>
      </tr>
    </tbody>
  </table>
  <h5 class="exceptions">Exceptions</h5>
  <table class="table table-bordered table-striped table-condensed">
    <thead>
      <tr>
        <th>Type</th>
        <th>Condition</th>
      </tr>
    </thead>
    <tbody>
      <tr>
        <td><a class="xref" href="https://docs.microsoft.com/dotnet/api/system.overflowexception">OverflowException</a></td>
        <td><p>The result of an operation is outside the bounds of the <a class="xref" href="https://docs.microsoft.com/dotnet/api/system.intptr">IntPtr</a> data type.</p>
</td>
      </tr>
    </tbody>
  </table>
  <span class="small pull-right mobile-hide">
    <span class="divider">|</span>
    <a href="https://github.com/sakno/dotNext/new/gh-pages/apiSpec/new?filename=DotNext_ValueTypeExtensions_AddChecked_System_UIntPtr_System_UIntPtr_.md&amp;value=---%0Auid%3A%20DotNext.ValueTypeExtensions.AddChecked(System.UIntPtr%2CSystem.UIntPtr)%0Asummary%3A%20'*You%20can%20override%20summary%20for%20the%20API%20here%20using%20*MARKDOWN*%20syntax'%0A---%0A%0A*Please%20type%20below%20more%20information%20about%20this%20API%3A*%0A%0A">Improve this Doc</a>
  </span>
  <span class="small pull-right mobile-hide">
    <a href="https://github.com/sakno/dotNext/blob/gh-pages/src/DotNext/ValueTypeExtensions.cs/#L339">View Source</a>
  </span>
  <a id="DotNext_ValueTypeExtensions_AddChecked_" data-uid="DotNext.ValueTypeExtensions.AddChecked*"></a>
  <h4 id="DotNext_ValueTypeExtensions_AddChecked_System_UIntPtr_System_UIntPtr_" data-uid="DotNext.ValueTypeExtensions.AddChecked(System.UIntPtr,System.UIntPtr)">AddChecked(UIntPtr, UIntPtr)</h4>
  <div class="markdown level1 summary"><p>Adds two specified native integers.</p>
</div>
  <div class="markdown level1 conceptual"></div>
  <h5 class="decalaration">Declaration</h5>
  <div class="codewrapper">
    <pre><code class="lang-csharp hljs">[CLSCompliant(false)]
public static UIntPtr AddChecked(this UIntPtr x, UIntPtr y)</code></pre>
  </div>
  <h5 class="parameters">Parameters</h5>
  <table class="table table-bordered table-striped table-condensed">
    <thead>
      <tr>
        <th>Type</th>
        <th>Name</th>
        <th>Description</th>
      </tr>
    </thead>
    <tbody>
      <tr>
        <td><a class="xref" href="https://docs.microsoft.com/dotnet/api/system.uintptr">UIntPtr</a></td>
        <td><span class="parametername">x</span></td>
        <td><p>The first value to add.</p>
</td>
      </tr>
      <tr>
        <td><a class="xref" href="https://docs.microsoft.com/dotnet/api/system.uintptr">UIntPtr</a></td>
        <td><span class="parametername">y</span></td>
        <td><p>The second value to add.</p>
</td>
      </tr>
    </tbody>
  </table>
  <h5 class="returns">Returns</h5>
  <table class="table table-bordered table-striped table-condensed">
    <thead>
      <tr>
        <th>Type</th>
        <th>Description</th>
      </tr>
    </thead>
    <tbody>
      <tr>
        <td><a class="xref" href="https://docs.microsoft.com/dotnet/api/system.uintptr">UIntPtr</a></td>
        <td><p>The result of adding <code data-dev-comment-type="paramref" class="paramref">x</code> and <code data-dev-comment-type="paramref" class="paramref">y</code>.</p>
</td>
      </tr>
    </tbody>
  </table>
  <h5 class="exceptions">Exceptions</h5>
  <table class="table table-bordered table-striped table-condensed">
    <thead>
      <tr>
        <th>Type</th>
        <th>Condition</th>
      </tr>
    </thead>
    <tbody>
      <tr>
        <td><a class="xref" href="https://docs.microsoft.com/dotnet/api/system.overflowexception">OverflowException</a></td>
        <td><p>The result of an operation is outside the bounds of the <a class="xref" href="https://docs.microsoft.com/dotnet/api/system.uintptr">UIntPtr</a> data type.</p>
</td>
      </tr>
    </tbody>
  </table>
  <span class="small pull-right mobile-hide">
    <span class="divider">|</span>
    <a href="https://github.com/sakno/dotNext/new/gh-pages/apiSpec/new?filename=DotNext_ValueTypeExtensions_And_System_IntPtr_System_IntPtr_.md&amp;value=---%0Auid%3A%20DotNext.ValueTypeExtensions.And(System.IntPtr%2CSystem.IntPtr)%0Asummary%3A%20'*You%20can%20override%20summary%20for%20the%20API%20here%20using%20*MARKDOWN*%20syntax'%0A---%0A%0A*Please%20type%20below%20more%20information%20about%20this%20API%3A*%0A%0A">Improve this Doc</a>
  </span>
  <span class="small pull-right mobile-hide">
    <a href="https://github.com/sakno/dotNext/blob/gh-pages/src/DotNext/ValueTypeExtensions.cs/#L595">View Source</a>
  </span>
  <a id="DotNext_ValueTypeExtensions_And_" data-uid="DotNext.ValueTypeExtensions.And*"></a>
  <h4 id="DotNext_ValueTypeExtensions_And_System_IntPtr_System_IntPtr_" data-uid="DotNext.ValueTypeExtensions.And(System.IntPtr,System.IntPtr)">And(IntPtr, IntPtr)</h4>
  <div class="markdown level1 summary"><p>Computes the bitwise AND of two native integer values.</p>
</div>
  <div class="markdown level1 conceptual"></div>
  <h5 class="decalaration">Declaration</h5>
  <div class="codewrapper">
    <pre><code class="lang-csharp hljs">public static IntPtr And(this IntPtr x, IntPtr y)</code></pre>
  </div>
  <h5 class="parameters">Parameters</h5>
  <table class="table table-bordered table-striped table-condensed">
    <thead>
      <tr>
        <th>Type</th>
        <th>Name</th>
        <th>Description</th>
      </tr>
    </thead>
    <tbody>
      <tr>
        <td><a class="xref" href="https://docs.microsoft.com/dotnet/api/system.intptr">IntPtr</a></td>
        <td><span class="parametername">x</span></td>
        <td><p>The first operand.</p>
</td>
      </tr>
      <tr>
        <td><a class="xref" href="https://docs.microsoft.com/dotnet/api/system.intptr">IntPtr</a></td>
        <td><span class="parametername">y</span></td>
        <td><p>The second operand.</p>
</td>
      </tr>
    </tbody>
  </table>
  <h5 class="returns">Returns</h5>
  <table class="table table-bordered table-striped table-condensed">
    <thead>
      <tr>
        <th>Type</th>
        <th>Description</th>
      </tr>
    </thead>
    <tbody>
      <tr>
        <td><a class="xref" href="https://docs.microsoft.com/dotnet/api/system.intptr">IntPtr</a></td>
        <td><p>The bitwise AND.</p>
</td>
      </tr>
    </tbody>
  </table>
  <span class="small pull-right mobile-hide">
    <span class="divider">|</span>
    <a href="https://github.com/sakno/dotNext/new/gh-pages/apiSpec/new?filename=DotNext_ValueTypeExtensions_And_System_UIntPtr_System_UIntPtr_.md&amp;value=---%0Auid%3A%20DotNext.ValueTypeExtensions.And(System.UIntPtr%2CSystem.UIntPtr)%0Asummary%3A%20'*You%20can%20override%20summary%20for%20the%20API%20here%20using%20*MARKDOWN*%20syntax'%0A---%0A%0A*Please%20type%20below%20more%20information%20about%20this%20API%3A*%0A%0A">Improve this Doc</a>
  </span>
  <span class="small pull-right mobile-hide">
    <a href="https://github.com/sakno/dotNext/blob/gh-pages/src/DotNext/ValueTypeExtensions.cs/#L579">View Source</a>
  </span>
  <a id="DotNext_ValueTypeExtensions_And_" data-uid="DotNext.ValueTypeExtensions.And*"></a>
  <h4 id="DotNext_ValueTypeExtensions_And_System_UIntPtr_System_UIntPtr_" data-uid="DotNext.ValueTypeExtensions.And(System.UIntPtr,System.UIntPtr)">And(UIntPtr, UIntPtr)</h4>
  <div class="markdown level1 summary"><p>Computes the bitwise AND of two native integer values.</p>
</div>
  <div class="markdown level1 conceptual"></div>
  <h5 class="decalaration">Declaration</h5>
  <div class="codewrapper">
    <pre><code class="lang-csharp hljs">[CLSCompliant(false)]
public static UIntPtr And(this UIntPtr x, UIntPtr y)</code></pre>
  </div>
  <h5 class="parameters">Parameters</h5>
  <table class="table table-bordered table-striped table-condensed">
    <thead>
      <tr>
        <th>Type</th>
        <th>Name</th>
        <th>Description</th>
      </tr>
    </thead>
    <tbody>
      <tr>
        <td><a class="xref" href="https://docs.microsoft.com/dotnet/api/system.uintptr">UIntPtr</a></td>
        <td><span class="parametername">x</span></td>
        <td><p>The first operand.</p>
</td>
      </tr>
      <tr>
        <td><a class="xref" href="https://docs.microsoft.com/dotnet/api/system.uintptr">UIntPtr</a></td>
        <td><span class="parametername">y</span></td>
        <td><p>The second operand.</p>
</td>
      </tr>
    </tbody>
  </table>
  <h5 class="returns">Returns</h5>
  <table class="table table-bordered table-striped table-condensed">
    <thead>
      <tr>
        <th>Type</th>
        <th>Description</th>
      </tr>
    </thead>
    <tbody>
      <tr>
        <td><a class="xref" href="https://docs.microsoft.com/dotnet/api/system.uintptr">UIntPtr</a></td>
        <td><p>The bitwise AND.</p>
</td>
      </tr>
    </tbody>
  </table>
  <span class="small pull-right mobile-hide">
    <span class="divider">|</span>
    <a href="https://github.com/sakno/dotNext/new/gh-pages/apiSpec/new?filename=DotNext_ValueTypeExtensions_Decrement_System_IntPtr_.md&amp;value=---%0Auid%3A%20DotNext.ValueTypeExtensions.Decrement(System.IntPtr)%0Asummary%3A%20'*You%20can%20override%20summary%20for%20the%20API%20here%20using%20*MARKDOWN*%20syntax'%0A---%0A%0A*Please%20type%20below%20more%20information%20about%20this%20API%3A*%0A%0A">Improve this Doc</a>
  </span>
  <span class="small pull-right mobile-hide">
    <a href="https://github.com/sakno/dotNext/blob/gh-pages/src/DotNext/ValueTypeExtensions.cs/#L675">View Source</a>
  </span>
  <a id="DotNext_ValueTypeExtensions_Decrement_" data-uid="DotNext.ValueTypeExtensions.Decrement*"></a>
  <h4 id="DotNext_ValueTypeExtensions_Decrement_System_IntPtr_" data-uid="DotNext.ValueTypeExtensions.Decrement(System.IntPtr)">Decrement(IntPtr)</h4>
  <div class="markdown level1 summary"><p>Decrements native integer by 1.</p>
</div>
  <div class="markdown level1 conceptual"></div>
  <h5 class="decalaration">Declaration</h5>
  <div class="codewrapper">
    <pre><code class="lang-csharp hljs">public static IntPtr Decrement(this IntPtr value)</code></pre>
  </div>
  <h5 class="parameters">Parameters</h5>
  <table class="table table-bordered table-striped table-condensed">
    <thead>
      <tr>
        <th>Type</th>
        <th>Name</th>
        <th>Description</th>
      </tr>
    </thead>
    <tbody>
      <tr>
        <td><a class="xref" href="https://docs.microsoft.com/dotnet/api/system.intptr">IntPtr</a></td>
        <td><span class="parametername">value</span></td>
        <td><p>The value to increment.</p>
</td>
      </tr>
    </tbody>
  </table>
  <h5 class="returns">Returns</h5>
  <table class="table table-bordered table-striped table-condensed">
    <thead>
      <tr>
        <th>Type</th>
        <th>Description</th>
      </tr>
    </thead>
    <tbody>
      <tr>
        <td><a class="xref" href="https://docs.microsoft.com/dotnet/api/system.intptr">IntPtr</a></td>
        <td><p>The decremented value.</p>
</td>
      </tr>
    </tbody>
  </table>
  <span class="small pull-right mobile-hide">
    <span class="divider">|</span>
    <a href="https://github.com/sakno/dotNext/new/gh-pages/apiSpec/new?filename=DotNext_ValueTypeExtensions_Decrement_System_UIntPtr_.md&amp;value=---%0Auid%3A%20DotNext.ValueTypeExtensions.Decrement(System.UIntPtr)%0Asummary%3A%20'*You%20can%20override%20summary%20for%20the%20API%20here%20using%20*MARKDOWN*%20syntax'%0A---%0A%0A*Please%20type%20below%20more%20information%20about%20this%20API%3A*%0A%0A">Improve this Doc</a>
  </span>
  <span class="small pull-right mobile-hide">
    <a href="https://github.com/sakno/dotNext/blob/gh-pages/src/DotNext/ValueTypeExtensions.cs/#L692">View Source</a>
  </span>
  <a id="DotNext_ValueTypeExtensions_Decrement_" data-uid="DotNext.ValueTypeExtensions.Decrement*"></a>
  <h4 id="DotNext_ValueTypeExtensions_Decrement_System_UIntPtr_" data-uid="DotNext.ValueTypeExtensions.Decrement(System.UIntPtr)">Decrement(UIntPtr)</h4>
  <div class="markdown level1 summary"><p>Decrements native integer by 1.</p>
</div>
  <div class="markdown level1 conceptual"></div>
  <h5 class="decalaration">Declaration</h5>
  <div class="codewrapper">
    <pre><code class="lang-csharp hljs">[CLSCompliant(false)]
public static UIntPtr Decrement(this UIntPtr value)</code></pre>
  </div>
  <h5 class="parameters">Parameters</h5>
  <table class="table table-bordered table-striped table-condensed">
    <thead>
      <tr>
        <th>Type</th>
        <th>Name</th>
        <th>Description</th>
      </tr>
    </thead>
    <tbody>
      <tr>
        <td><a class="xref" href="https://docs.microsoft.com/dotnet/api/system.uintptr">UIntPtr</a></td>
        <td><span class="parametername">value</span></td>
        <td><p>The value to increment.</p>
</td>
      </tr>
    </tbody>
  </table>
  <h5 class="returns">Returns</h5>
  <table class="table table-bordered table-striped table-condensed">
    <thead>
      <tr>
        <th>Type</th>
        <th>Description</th>
      </tr>
    </thead>
    <tbody>
      <tr>
        <td><a class="xref" href="https://docs.microsoft.com/dotnet/api/system.uintptr">UIntPtr</a></td>
        <td><p>The decremented value.</p>
</td>
      </tr>
    </tbody>
  </table>
  <span class="small pull-right mobile-hide">
    <span class="divider">|</span>
    <a href="https://github.com/sakno/dotNext/new/gh-pages/apiSpec/new?filename=DotNext_ValueTypeExtensions_Divide_System_IntPtr_System_IntPtr_.md&amp;value=---%0Auid%3A%20DotNext.ValueTypeExtensions.Divide(System.IntPtr%2CSystem.IntPtr)%0Asummary%3A%20'*You%20can%20override%20summary%20for%20the%20API%20here%20using%20*MARKDOWN*%20syntax'%0A---%0A%0A*Please%20type%20below%20more%20information%20about%20this%20API%3A*%0A%0A">Improve this Doc</a>
  </span>
  <span class="small pull-right mobile-hide">
    <a href="https://github.com/sakno/dotNext/blob/gh-pages/src/DotNext/ValueTypeExtensions.cs/#L484">View Source</a>
  </span>
  <a id="DotNext_ValueTypeExtensions_Divide_" data-uid="DotNext.ValueTypeExtensions.Divide*"></a>
  <h4 id="DotNext_ValueTypeExtensions_Divide_System_IntPtr_System_IntPtr_" data-uid="DotNext.ValueTypeExtensions.Divide(System.IntPtr,System.IntPtr)">Divide(IntPtr, IntPtr)</h4>
  <div class="markdown level1 summary"><p>Divides two specified native integers.</p>
</div>
  <div class="markdown level1 conceptual"></div>
  <h5 class="decalaration">Declaration</h5>
  <div class="codewrapper">
    <pre><code class="lang-csharp hljs">public static IntPtr Divide(this IntPtr x, IntPtr y)</code></pre>
  </div>
  <h5 class="parameters">Parameters</h5>
  <table class="table table-bordered table-striped table-condensed">
    <thead>
      <tr>
        <th>Type</th>
        <th>Name</th>
        <th>Description</th>
      </tr>
    </thead>
    <tbody>
      <tr>
        <td><a class="xref" href="https://docs.microsoft.com/dotnet/api/system.intptr">IntPtr</a></td>
        <td><span class="parametername">x</span></td>
        <td><p>The dividend.</p>
</td>
      </tr>
      <tr>
        <td><a class="xref" href="https://docs.microsoft.com/dotnet/api/system.intptr">IntPtr</a></td>
        <td><span class="parametername">y</span></td>
        <td><p>The divisor.</p>
</td>
      </tr>
    </tbody>
  </table>
  <h5 class="returns">Returns</h5>
  <table class="table table-bordered table-striped table-condensed">
    <thead>
      <tr>
        <th>Type</th>
        <th>Description</th>
      </tr>
    </thead>
    <tbody>
      <tr>
        <td><a class="xref" href="https://docs.microsoft.com/dotnet/api/system.intptr">IntPtr</a></td>
        <td><p>The result of dividing <code data-dev-comment-type="paramref" class="paramref">x</code> by <code data-dev-comment-type="paramref" class="paramref">y</code>.</p>
</td>
      </tr>
    </tbody>
  </table>
  <h5 class="exceptions">Exceptions</h5>
  <table class="table table-bordered table-striped table-condensed">
    <thead>
      <tr>
        <th>Type</th>
        <th>Condition</th>
      </tr>
    </thead>
    <tbody>
      <tr>
        <td><a class="xref" href="https://docs.microsoft.com/dotnet/api/system.dividebyzeroexception">DivideByZeroException</a></td>
        <td><p><code data-dev-comment-type="paramref" class="paramref">y</code> is equal to <a class="xref" href="https://docs.microsoft.com/dotnet/api/system.intptr.zero">Zero</a>.</p>
</td>
      </tr>
    </tbody>
  </table>
  <span class="small pull-right mobile-hide">
    <span class="divider">|</span>
    <a href="https://github.com/sakno/dotNext/new/gh-pages/apiSpec/new?filename=DotNext_ValueTypeExtensions_Divide_System_UIntPtr_System_UIntPtr_.md&amp;value=---%0Auid%3A%20DotNext.ValueTypeExtensions.Divide(System.UIntPtr%2CSystem.UIntPtr)%0Asummary%3A%20'*You%20can%20override%20summary%20for%20the%20API%20here%20using%20*MARKDOWN*%20syntax'%0A---%0A%0A*Please%20type%20below%20more%20information%20about%20this%20API%3A*%0A%0A">Improve this Doc</a>
  </span>
  <span class="small pull-right mobile-hide">
    <a href="https://github.com/sakno/dotNext/blob/gh-pages/src/DotNext/ValueTypeExtensions.cs/#L515">View Source</a>
  </span>
  <a id="DotNext_ValueTypeExtensions_Divide_" data-uid="DotNext.ValueTypeExtensions.Divide*"></a>
  <h4 id="DotNext_ValueTypeExtensions_Divide_System_UIntPtr_System_UIntPtr_" data-uid="DotNext.ValueTypeExtensions.Divide(System.UIntPtr,System.UIntPtr)">Divide(UIntPtr, UIntPtr)</h4>
  <div class="markdown level1 summary"><p>Divides two specified native integers.</p>
</div>
  <div class="markdown level1 conceptual"></div>
  <h5 class="decalaration">Declaration</h5>
  <div class="codewrapper">
    <pre><code class="lang-csharp hljs">[CLSCompliant(false)]
public static UIntPtr Divide(this UIntPtr x, UIntPtr y)</code></pre>
  </div>
  <h5 class="parameters">Parameters</h5>
  <table class="table table-bordered table-striped table-condensed">
    <thead>
      <tr>
        <th>Type</th>
        <th>Name</th>
        <th>Description</th>
      </tr>
    </thead>
    <tbody>
      <tr>
        <td><a class="xref" href="https://docs.microsoft.com/dotnet/api/system.uintptr">UIntPtr</a></td>
        <td><span class="parametername">x</span></td>
        <td><p>The dividend.</p>
</td>
      </tr>
      <tr>
        <td><a class="xref" href="https://docs.microsoft.com/dotnet/api/system.uintptr">UIntPtr</a></td>
        <td><span class="parametername">y</span></td>
        <td><p>The divisor.</p>
</td>
      </tr>
    </tbody>
  </table>
  <h5 class="returns">Returns</h5>
  <table class="table table-bordered table-striped table-condensed">
    <thead>
      <tr>
        <th>Type</th>
        <th>Description</th>
      </tr>
    </thead>
    <tbody>
      <tr>
        <td><a class="xref" href="https://docs.microsoft.com/dotnet/api/system.uintptr">UIntPtr</a></td>
        <td><p>The result of dividing <code data-dev-comment-type="paramref" class="paramref">x</code> by <code data-dev-comment-type="paramref" class="paramref">y</code>.</p>
</td>
      </tr>
    </tbody>
  </table>
  <span class="small pull-right mobile-hide">
    <span class="divider">|</span>
    <a href="https://github.com/sakno/dotNext/new/gh-pages/apiSpec/new?filename=DotNext_ValueTypeExtensions_EnsureFinite_System_Double_.md&amp;value=---%0Auid%3A%20DotNext.ValueTypeExtensions.EnsureFinite(System.Double)%0Asummary%3A%20'*You%20can%20override%20summary%20for%20the%20API%20here%20using%20*MARKDOWN*%20syntax'%0A---%0A%0A*Please%20type%20below%20more%20information%20about%20this%20API%3A*%0A%0A">Improve this Doc</a>
  </span>
  <span class="small pull-right mobile-hide">
    <a href="https://github.com/sakno/dotNext/blob/gh-pages/src/DotNext/ValueTypeExtensions.cs/#L718">View Source</a>
  </span>
  <a id="DotNext_ValueTypeExtensions_EnsureFinite_" data-uid="DotNext.ValueTypeExtensions.EnsureFinite*"></a>
  <h4 id="DotNext_ValueTypeExtensions_EnsureFinite_System_Double_" data-uid="DotNext.ValueTypeExtensions.EnsureFinite(System.Double)">EnsureFinite(Double)</h4>
  <div class="markdown level1 summary"><p>Throws <a class="xref" href="https://docs.microsoft.com/dotnet/api/system.arithmeticexception">ArithmeticException</a> if the value
is &quot;not a number&quot; (NaN), positive or negative infinity.</p>
</div>
  <div class="markdown level1 conceptual"></div>
  <h5 class="decalaration">Declaration</h5>
  <div class="codewrapper">
    <pre><code class="lang-csharp hljs">public static double EnsureFinite(this double value)</code></pre>
  </div>
  <h5 class="parameters">Parameters</h5>
  <table class="table table-bordered table-striped table-condensed">
    <thead>
      <tr>
        <th>Type</th>
        <th>Name</th>
        <th>Description</th>
      </tr>
    </thead>
    <tbody>
      <tr>
        <td><a class="xref" href="https://docs.microsoft.com/dotnet/api/system.double">Double</a></td>
        <td><span class="parametername">value</span></td>
        <td><p>The value to check.</p>
</td>
      </tr>
    </tbody>
  </table>
  <h5 class="returns">Returns</h5>
  <table class="table table-bordered table-striped table-condensed">
    <thead>
      <tr>
        <th>Type</th>
        <th>Description</th>
      </tr>
    </thead>
    <tbody>
      <tr>
        <td><a class="xref" href="https://docs.microsoft.com/dotnet/api/system.double">Double</a></td>
        <td><p>The value that is equal to <code data-dev-comment-type="paramref" class="paramref">value</code>.</p>
</td>
      </tr>
    </tbody>
  </table>
  <h5 class="exceptions">Exceptions</h5>
  <table class="table table-bordered table-striped table-condensed">
    <thead>
      <tr>
        <th>Type</th>
        <th>Condition</th>
      </tr>
    </thead>
    <tbody>
      <tr>
        <td><a class="xref" href="https://docs.microsoft.com/dotnet/api/system.arithmeticexception">ArithmeticException</a></td>
        <td><p><code data-dev-comment-type="paramref" class="paramref">value</code> is not a number.</p>
</td>
      </tr>
    </tbody>
  </table>
  <span class="small pull-right mobile-hide">
    <span class="divider">|</span>
    <a href="https://github.com/sakno/dotNext/new/gh-pages/apiSpec/new?filename=DotNext_ValueTypeExtensions_EnsureFinite_System_Single_.md&amp;value=---%0Auid%3A%20DotNext.ValueTypeExtensions.EnsureFinite(System.Single)%0Asummary%3A%20'*You%20can%20override%20summary%20for%20the%20API%20here%20using%20*MARKDOWN*%20syntax'%0A---%0A%0A*Please%20type%20below%20more%20information%20about%20this%20API%3A*%0A%0A">Improve this Doc</a>
  </span>
  <span class="small pull-right mobile-hide">
    <a href="https://github.com/sakno/dotNext/blob/gh-pages/src/DotNext/ValueTypeExtensions.cs/#L703">View Source</a>
  </span>
  <a id="DotNext_ValueTypeExtensions_EnsureFinite_" data-uid="DotNext.ValueTypeExtensions.EnsureFinite*"></a>
  <h4 id="DotNext_ValueTypeExtensions_EnsureFinite_System_Single_" data-uid="DotNext.ValueTypeExtensions.EnsureFinite(System.Single)">EnsureFinite(Single)</h4>
  <div class="markdown level1 summary"><p>Throws <a class="xref" href="https://docs.microsoft.com/dotnet/api/system.arithmeticexception">ArithmeticException</a> if the value
is &quot;not a number&quot; (NaN), positive or negative infinity.</p>
</div>
  <div class="markdown level1 conceptual"></div>
  <h5 class="decalaration">Declaration</h5>
  <div class="codewrapper">
    <pre><code class="lang-csharp hljs">public static float EnsureFinite(this float value)</code></pre>
  </div>
  <h5 class="parameters">Parameters</h5>
  <table class="table table-bordered table-striped table-condensed">
    <thead>
      <tr>
        <th>Type</th>
        <th>Name</th>
        <th>Description</th>
      </tr>
    </thead>
    <tbody>
      <tr>
        <td><a class="xref" href="https://docs.microsoft.com/dotnet/api/system.single">Single</a></td>
        <td><span class="parametername">value</span></td>
        <td><p>The value to check.</p>
</td>
      </tr>
    </tbody>
  </table>
  <h5 class="returns">Returns</h5>
  <table class="table table-bordered table-striped table-condensed">
    <thead>
      <tr>
        <th>Type</th>
        <th>Description</th>
      </tr>
    </thead>
    <tbody>
      <tr>
        <td><a class="xref" href="https://docs.microsoft.com/dotnet/api/system.single">Single</a></td>
        <td><p>The value that is equal to <code data-dev-comment-type="paramref" class="paramref">value</code>.</p>
</td>
      </tr>
    </tbody>
  </table>
  <h5 class="exceptions">Exceptions</h5>
  <table class="table table-bordered table-striped table-condensed">
    <thead>
      <tr>
        <th>Type</th>
        <th>Condition</th>
      </tr>
    </thead>
    <tbody>
      <tr>
        <td><a class="xref" href="https://docs.microsoft.com/dotnet/api/system.arithmeticexception">ArithmeticException</a></td>
        <td><p><code data-dev-comment-type="paramref" class="paramref">value</code> is not a number.</p>
</td>
      </tr>
    </tbody>
  </table>
  <span class="small pull-right mobile-hide">
    <span class="divider">|</span>
    <a href="https://github.com/sakno/dotNext/new/gh-pages/apiSpec/new?filename=DotNext_ValueTypeExtensions_GreaterThan_System_IntPtr_System_IntPtr_.md&amp;value=---%0Auid%3A%20DotNext.ValueTypeExtensions.GreaterThan(System.IntPtr%2CSystem.IntPtr)%0Asummary%3A%20'*You%20can%20override%20summary%20for%20the%20API%20here%20using%20*MARKDOWN*%20syntax'%0A---%0A%0A*Please%20type%20below%20more%20information%20about%20this%20API%3A*%0A%0A">Improve this Doc</a>
  </span>
  <span class="small pull-right mobile-hide">
    <a href="https://github.com/sakno/dotNext/blob/gh-pages/src/DotNext/ValueTypeExtensions.cs/#L161">View Source</a>
  </span>
  <a id="DotNext_ValueTypeExtensions_GreaterThan_" data-uid="DotNext.ValueTypeExtensions.GreaterThan*"></a>
  <h4 id="DotNext_ValueTypeExtensions_GreaterThan_System_IntPtr_System_IntPtr_" data-uid="DotNext.ValueTypeExtensions.GreaterThan(System.IntPtr,System.IntPtr)">GreaterThan(IntPtr, IntPtr)</h4>
  <div class="markdown level1 summary"><p>Determines whether the native integer is greater than the specified value.</p>
</div>
  <div class="markdown level1 conceptual"></div>
  <h5 class="decalaration">Declaration</h5>
  <div class="codewrapper">
    <pre><code class="lang-csharp hljs">public static bool GreaterThan(this IntPtr value, IntPtr comparand)</code></pre>
  </div>
  <h5 class="parameters">Parameters</h5>
  <table class="table table-bordered table-striped table-condensed">
    <thead>
      <tr>
        <th>Type</th>
        <th>Name</th>
        <th>Description</th>
      </tr>
    </thead>
    <tbody>
      <tr>
        <td><a class="xref" href="https://docs.microsoft.com/dotnet/api/system.intptr">IntPtr</a></td>
        <td><span class="parametername">value</span></td>
        <td><p>The value to compare with other value.</p>
</td>
      </tr>
      <tr>
        <td><a class="xref" href="https://docs.microsoft.com/dotnet/api/system.intptr">IntPtr</a></td>
        <td><span class="parametername">comparand</span></td>
        <td><p>he value that is compared by value to <code data-dev-comment-type="paramref" class="paramref">value</code>.</p>
</td>
      </tr>
    </tbody>
  </table>
  <h5 class="returns">Returns</h5>
  <table class="table table-bordered table-striped table-condensed">
    <thead>
      <tr>
        <th>Type</th>
        <th>Description</th>
      </tr>
    </thead>
    <tbody>
      <tr>
        <td><a class="xref" href="https://docs.microsoft.com/dotnet/api/system.boolean">Boolean</a></td>
        <td><p><span class="xref">true</span> if <code data-dev-comment-type="paramref" class="paramref">value</code> is greater than <code data-dev-comment-type="paramref" class="paramref">comparand</code>.</p>
</td>
      </tr>
    </tbody>
  </table>
  <span class="small pull-right mobile-hide">
    <span class="divider">|</span>
    <a href="https://github.com/sakno/dotNext/new/gh-pages/apiSpec/new?filename=DotNext_ValueTypeExtensions_GreaterThan_System_UIntPtr_System_UIntPtr_.md&amp;value=---%0Auid%3A%20DotNext.ValueTypeExtensions.GreaterThan(System.UIntPtr%2CSystem.UIntPtr)%0Asummary%3A%20'*You%20can%20override%20summary%20for%20the%20API%20here%20using%20*MARKDOWN*%20syntax'%0A---%0A%0A*Please%20type%20below%20more%20information%20about%20this%20API%3A*%0A%0A">Improve this Doc</a>
  </span>
  <span class="small pull-right mobile-hide">
    <a href="https://github.com/sakno/dotNext/blob/gh-pages/src/DotNext/ValueTypeExtensions.cs/#L226">View Source</a>
  </span>
  <a id="DotNext_ValueTypeExtensions_GreaterThan_" data-uid="DotNext.ValueTypeExtensions.GreaterThan*"></a>
  <h4 id="DotNext_ValueTypeExtensions_GreaterThan_System_UIntPtr_System_UIntPtr_" data-uid="DotNext.ValueTypeExtensions.GreaterThan(System.UIntPtr,System.UIntPtr)">GreaterThan(UIntPtr, UIntPtr)</h4>
  <div class="markdown level1 summary"><p>Determines whether the native integer is greater than the specified value.</p>
</div>
  <div class="markdown level1 conceptual"></div>
  <h5 class="decalaration">Declaration</h5>
  <div class="codewrapper">
    <pre><code class="lang-csharp hljs">[CLSCompliant(false)]
public static bool GreaterThan(this UIntPtr value, UIntPtr comparand)</code></pre>
  </div>
  <h5 class="parameters">Parameters</h5>
  <table class="table table-bordered table-striped table-condensed">
    <thead>
      <tr>
        <th>Type</th>
        <th>Name</th>
        <th>Description</th>
      </tr>
    </thead>
    <tbody>
      <tr>
        <td><a class="xref" href="https://docs.microsoft.com/dotnet/api/system.uintptr">UIntPtr</a></td>
        <td><span class="parametername">value</span></td>
        <td><p>The value to compare with other value.</p>
</td>
      </tr>
      <tr>
        <td><a class="xref" href="https://docs.microsoft.com/dotnet/api/system.uintptr">UIntPtr</a></td>
        <td><span class="parametername">comparand</span></td>
        <td><p>he value that is compared by value to <code data-dev-comment-type="paramref" class="paramref">value</code>.</p>
</td>
      </tr>
    </tbody>
  </table>
  <h5 class="returns">Returns</h5>
  <table class="table table-bordered table-striped table-condensed">
    <thead>
      <tr>
        <th>Type</th>
        <th>Description</th>
      </tr>
    </thead>
    <tbody>
      <tr>
        <td><a class="xref" href="https://docs.microsoft.com/dotnet/api/system.boolean">Boolean</a></td>
        <td><p><span class="xref">true</span> if <code data-dev-comment-type="paramref" class="paramref">value</code> is greater than <code data-dev-comment-type="paramref" class="paramref">comparand</code>.</p>
</td>
      </tr>
    </tbody>
  </table>
  <span class="small pull-right mobile-hide">
    <span class="divider">|</span>
    <a href="https://github.com/sakno/dotNext/new/gh-pages/apiSpec/new?filename=DotNext_ValueTypeExtensions_GreaterThanOrEqual_System_IntPtr_System_IntPtr_.md&amp;value=---%0Auid%3A%20DotNext.ValueTypeExtensions.GreaterThanOrEqual(System.IntPtr%2CSystem.IntPtr)%0Asummary%3A%20'*You%20can%20override%20summary%20for%20the%20API%20here%20using%20*MARKDOWN*%20syntax'%0A---%0A%0A*Please%20type%20below%20more%20information%20about%20this%20API%3A*%0A%0A">Improve this Doc</a>
  </span>
  <span class="small pull-right mobile-hide">
    <a href="https://github.com/sakno/dotNext/blob/gh-pages/src/DotNext/ValueTypeExtensions.cs/#L176">View Source</a>
  </span>
  <a id="DotNext_ValueTypeExtensions_GreaterThanOrEqual_" data-uid="DotNext.ValueTypeExtensions.GreaterThanOrEqual*"></a>
  <h4 id="DotNext_ValueTypeExtensions_GreaterThanOrEqual_System_IntPtr_System_IntPtr_" data-uid="DotNext.ValueTypeExtensions.GreaterThanOrEqual(System.IntPtr,System.IntPtr)">GreaterThanOrEqual(IntPtr, IntPtr)</h4>
  <div class="markdown level1 summary"><p>Determines whether the native integer is greater than or equal to specified value.</p>
</div>
  <div class="markdown level1 conceptual"></div>
  <h5 class="decalaration">Declaration</h5>
  <div class="codewrapper">
    <pre><code class="lang-csharp hljs">public static bool GreaterThanOrEqual(this IntPtr value, IntPtr comparand)</code></pre>
  </div>
  <h5 class="parameters">Parameters</h5>
  <table class="table table-bordered table-striped table-condensed">
    <thead>
      <tr>
        <th>Type</th>
        <th>Name</th>
        <th>Description</th>
      </tr>
    </thead>
    <tbody>
      <tr>
        <td><a class="xref" href="https://docs.microsoft.com/dotnet/api/system.intptr">IntPtr</a></td>
        <td><span class="parametername">value</span></td>
        <td><p>The value to compare with other value.</p>
</td>
      </tr>
      <tr>
        <td><a class="xref" href="https://docs.microsoft.com/dotnet/api/system.intptr">IntPtr</a></td>
        <td><span class="parametername">comparand</span></td>
        <td><p>he value that is compared by value to <code data-dev-comment-type="paramref" class="paramref">value</code>.</p>
</td>
      </tr>
    </tbody>
  </table>
  <h5 class="returns">Returns</h5>
  <table class="table table-bordered table-striped table-condensed">
    <thead>
      <tr>
        <th>Type</th>
        <th>Description</th>
      </tr>
    </thead>
    <tbody>
      <tr>
        <td><a class="xref" href="https://docs.microsoft.com/dotnet/api/system.boolean">Boolean</a></td>
        <td><p><span class="xref">true</span> if <code data-dev-comment-type="paramref" class="paramref">value</code> is greater than or equal to <code data-dev-comment-type="paramref" class="paramref">comparand</code>.</p>
</td>
      </tr>
    </tbody>
  </table>
  <span class="small pull-right mobile-hide">
    <span class="divider">|</span>
    <a href="https://github.com/sakno/dotNext/new/gh-pages/apiSpec/new?filename=DotNext_ValueTypeExtensions_GreaterThanOrEqual_System_UIntPtr_System_UIntPtr_.md&amp;value=---%0Auid%3A%20DotNext.ValueTypeExtensions.GreaterThanOrEqual(System.UIntPtr%2CSystem.UIntPtr)%0Asummary%3A%20'*You%20can%20override%20summary%20for%20the%20API%20here%20using%20*MARKDOWN*%20syntax'%0A---%0A%0A*Please%20type%20below%20more%20information%20about%20this%20API%3A*%0A%0A">Improve this Doc</a>
  </span>
  <span class="small pull-right mobile-hide">
    <a href="https://github.com/sakno/dotNext/blob/gh-pages/src/DotNext/ValueTypeExtensions.cs/#L242">View Source</a>
  </span>
  <a id="DotNext_ValueTypeExtensions_GreaterThanOrEqual_" data-uid="DotNext.ValueTypeExtensions.GreaterThanOrEqual*"></a>
  <h4 id="DotNext_ValueTypeExtensions_GreaterThanOrEqual_System_UIntPtr_System_UIntPtr_" data-uid="DotNext.ValueTypeExtensions.GreaterThanOrEqual(System.UIntPtr,System.UIntPtr)">GreaterThanOrEqual(UIntPtr, UIntPtr)</h4>
  <div class="markdown level1 summary"><p>Determines whether the native integer is greater than or equal to specified value.</p>
</div>
  <div class="markdown level1 conceptual"></div>
  <h5 class="decalaration">Declaration</h5>
  <div class="codewrapper">
    <pre><code class="lang-csharp hljs">[CLSCompliant(false)]
public static bool GreaterThanOrEqual(this UIntPtr value, UIntPtr comparand)</code></pre>
  </div>
  <h5 class="parameters">Parameters</h5>
  <table class="table table-bordered table-striped table-condensed">
    <thead>
      <tr>
        <th>Type</th>
        <th>Name</th>
        <th>Description</th>
      </tr>
    </thead>
    <tbody>
      <tr>
        <td><a class="xref" href="https://docs.microsoft.com/dotnet/api/system.uintptr">UIntPtr</a></td>
        <td><span class="parametername">value</span></td>
        <td><p>The value to compare with other value.</p>
</td>
      </tr>
      <tr>
        <td><a class="xref" href="https://docs.microsoft.com/dotnet/api/system.uintptr">UIntPtr</a></td>
        <td><span class="parametername">comparand</span></td>
        <td><p>he value that is compared by value to <code data-dev-comment-type="paramref" class="paramref">value</code>.</p>
</td>
      </tr>
    </tbody>
  </table>
  <h5 class="returns">Returns</h5>
  <table class="table table-bordered table-striped table-condensed">
    <thead>
      <tr>
        <th>Type</th>
        <th>Description</th>
      </tr>
    </thead>
    <tbody>
      <tr>
        <td><a class="xref" href="https://docs.microsoft.com/dotnet/api/system.boolean">Boolean</a></td>
        <td><p><span class="xref">true</span> if <code data-dev-comment-type="paramref" class="paramref">value</code> is greater than or equal to <code data-dev-comment-type="paramref" class="paramref">comparand</code>.</p>
</td>
      </tr>
    </tbody>
  </table>
  <span class="small pull-right mobile-hide">
    <span class="divider">|</span>
    <a href="https://github.com/sakno/dotNext/new/gh-pages/apiSpec/new?filename=DotNext_ValueTypeExtensions_Increment_System_IntPtr_.md&amp;value=---%0Auid%3A%20DotNext.ValueTypeExtensions.Increment(System.IntPtr)%0Asummary%3A%20'*You%20can%20override%20summary%20for%20the%20API%20here%20using%20*MARKDOWN*%20syntax'%0A---%0A%0A*Please%20type%20below%20more%20information%20about%20this%20API%3A*%0A%0A">Improve this Doc</a>
  </span>
  <span class="small pull-right mobile-hide">
    <a href="https://github.com/sakno/dotNext/blob/gh-pages/src/DotNext/ValueTypeExtensions.cs/#L667">View Source</a>
  </span>
  <a id="DotNext_ValueTypeExtensions_Increment_" data-uid="DotNext.ValueTypeExtensions.Increment*"></a>
  <h4 id="DotNext_ValueTypeExtensions_Increment_System_IntPtr_" data-uid="DotNext.ValueTypeExtensions.Increment(System.IntPtr)">Increment(IntPtr)</h4>
  <div class="markdown level1 summary"><p>Increments native integer by 1.</p>
</div>
  <div class="markdown level1 conceptual"></div>
  <h5 class="decalaration">Declaration</h5>
  <div class="codewrapper">
    <pre><code class="lang-csharp hljs">public static IntPtr Increment(this IntPtr value)</code></pre>
  </div>
  <h5 class="parameters">Parameters</h5>
  <table class="table table-bordered table-striped table-condensed">
    <thead>
      <tr>
        <th>Type</th>
        <th>Name</th>
        <th>Description</th>
      </tr>
    </thead>
    <tbody>
      <tr>
        <td><a class="xref" href="https://docs.microsoft.com/dotnet/api/system.intptr">IntPtr</a></td>
        <td><span class="parametername">value</span></td>
        <td><p>The value to increment.</p>
</td>
      </tr>
    </tbody>
  </table>
  <h5 class="returns">Returns</h5>
  <table class="table table-bordered table-striped table-condensed">
    <thead>
      <tr>
        <th>Type</th>
        <th>Description</th>
      </tr>
    </thead>
    <tbody>
      <tr>
        <td><a class="xref" href="https://docs.microsoft.com/dotnet/api/system.intptr">IntPtr</a></td>
        <td><p>The incremented value.</p>
</td>
      </tr>
    </tbody>
  </table>
  <span class="small pull-right mobile-hide">
    <span class="divider">|</span>
    <a href="https://github.com/sakno/dotNext/new/gh-pages/apiSpec/new?filename=DotNext_ValueTypeExtensions_Increment_System_UIntPtr_.md&amp;value=---%0Auid%3A%20DotNext.ValueTypeExtensions.Increment(System.UIntPtr)%0Asummary%3A%20'*You%20can%20override%20summary%20for%20the%20API%20here%20using%20*MARKDOWN*%20syntax'%0A---%0A%0A*Please%20type%20below%20more%20information%20about%20this%20API%3A*%0A%0A">Improve this Doc</a>
  </span>
  <span class="small pull-right mobile-hide">
    <a href="https://github.com/sakno/dotNext/blob/gh-pages/src/DotNext/ValueTypeExtensions.cs/#L683">View Source</a>
  </span>
  <a id="DotNext_ValueTypeExtensions_Increment_" data-uid="DotNext.ValueTypeExtensions.Increment*"></a>
  <h4 id="DotNext_ValueTypeExtensions_Increment_System_UIntPtr_" data-uid="DotNext.ValueTypeExtensions.Increment(System.UIntPtr)">Increment(UIntPtr)</h4>
  <div class="markdown level1 summary"><p>Increments native integer by 1.</p>
</div>
  <div class="markdown level1 conceptual"></div>
  <h5 class="decalaration">Declaration</h5>
  <div class="codewrapper">
    <pre><code class="lang-csharp hljs">[CLSCompliant(false)]
public static UIntPtr Increment(this UIntPtr value)</code></pre>
  </div>
  <h5 class="parameters">Parameters</h5>
  <table class="table table-bordered table-striped table-condensed">
    <thead>
      <tr>
        <th>Type</th>
        <th>Name</th>
        <th>Description</th>
      </tr>
    </thead>
    <tbody>
      <tr>
        <td><a class="xref" href="https://docs.microsoft.com/dotnet/api/system.uintptr">UIntPtr</a></td>
        <td><span class="parametername">value</span></td>
        <td><p>The value to increment.</p>
</td>
      </tr>
    </tbody>
  </table>
  <h5 class="returns">Returns</h5>
  <table class="table table-bordered table-striped table-condensed">
    <thead>
      <tr>
        <th>Type</th>
        <th>Description</th>
      </tr>
    </thead>
    <tbody>
      <tr>
        <td><a class="xref" href="https://docs.microsoft.com/dotnet/api/system.uintptr">UIntPtr</a></td>
        <td><p>The incremented value.</p>
</td>
      </tr>
    </tbody>
  </table>
  <span class="small pull-right mobile-hide">
    <span class="divider">|</span>
    <a href="https://github.com/sakno/dotNext/new/gh-pages/apiSpec/new?filename=DotNext_ValueTypeExtensions_IsOneOf__1___0___0___.md&amp;value=---%0Auid%3A%20DotNext.ValueTypeExtensions.IsOneOf%60%601(%60%600%2C%60%600%5B%5D)%0Asummary%3A%20'*You%20can%20override%20summary%20for%20the%20API%20here%20using%20*MARKDOWN*%20syntax'%0A---%0A%0A*Please%20type%20below%20more%20information%20about%20this%20API%3A*%0A%0A">Improve this Doc</a>
  </span>
  <span class="small pull-right mobile-hide">
    <a href="https://github.com/sakno/dotNext/blob/gh-pages/src/DotNext/ValueTypeExtensions.cs/#L53">View Source</a>
  </span>
  <a id="DotNext_ValueTypeExtensions_IsOneOf_" data-uid="DotNext.ValueTypeExtensions.IsOneOf*"></a>
  <h4 id="DotNext_ValueTypeExtensions_IsOneOf__1___0___0___" data-uid="DotNext.ValueTypeExtensions.IsOneOf``1(``0,``0[])">IsOneOf&lt;T&gt;(T, T[])</h4>
  <div class="markdown level1 summary"><p>Checks whether the specified value is equal to one
of the specified values.</p>
</div>
  <div class="markdown level1 conceptual"></div>
  <h5 class="decalaration">Declaration</h5>
  <div class="codewrapper">
    <pre><code class="lang-csharp hljs">public static bool IsOneOf&lt;T&gt;(this T value, params T[] values)
    where T : struct, IEquatable&lt;T&gt;</code></pre>
  </div>
  <h5 class="parameters">Parameters</h5>
  <table class="table table-bordered table-striped table-condensed">
    <thead>
      <tr>
        <th>Type</th>
        <th>Name</th>
        <th>Description</th>
      </tr>
    </thead>
    <tbody>
      <tr>
        <td><span class="xref">T</span></td>
        <td><span class="parametername">value</span></td>
        <td><p>The value to compare with other.</p>
</td>
      </tr>
      <tr>
        <td>T[]</td>
        <td><span class="parametername">values</span></td>
        <td><p>Candidate objects.</p>
</td>
      </tr>
    </tbody>
  </table>
  <h5 class="returns">Returns</h5>
  <table class="table table-bordered table-striped table-condensed">
    <thead>
      <tr>
        <th>Type</th>
        <th>Description</th>
      </tr>
    </thead>
    <tbody>
      <tr>
        <td><a class="xref" href="https://docs.microsoft.com/dotnet/api/system.boolean">Boolean</a></td>
        <td><p><span class="xref">true</span>, if <code data-dev-comment-type="paramref" class="paramref">value</code> is equal to one of <code data-dev-comment-type="paramref" class="paramref">values</code>.</p>
</td>
      </tr>
    </tbody>
  </table>
  <h5 class="typeParameters">Type Parameters</h5>
  <table class="table table-bordered table-striped table-condensed">
    <thead>
      <tr>
        <th>Name</th>
        <th>Description</th>
      </tr>
    </thead>
    <tbody>
      <tr>
        <td><span class="parametername">T</span></td>
        <td><p>The type of object to compare.</p>
</td>
      </tr>
    </tbody>
  </table>
  <h5 id="DotNext_ValueTypeExtensions_IsOneOf__1___0___0____remarks">Remarks</h5>
  <div class="markdown level1 remarks"><p>This method uses <a class="xref" href="https://docs.microsoft.com/dotnet/api/system.iequatable-1.equals#System_IEquatable_1_Equals__0_">Equals(T)</a>
to check equality between two values.</p>
</div>
  <span class="small pull-right mobile-hide">
    <span class="divider">|</span>
    <a href="https://github.com/sakno/dotNext/new/gh-pages/apiSpec/new?filename=DotNext_ValueTypeExtensions_IsOneOf__1___0_System_Collections_Generic_IEnumerable___0__.md&amp;value=---%0Auid%3A%20DotNext.ValueTypeExtensions.IsOneOf%60%601(%60%600%2CSystem.Collections.Generic.IEnumerable%7B%60%600%7D)%0Asummary%3A%20'*You%20can%20override%20summary%20for%20the%20API%20here%20using%20*MARKDOWN*%20syntax'%0A---%0A%0A*Please%20type%20below%20more%20information%20about%20this%20API%3A*%0A%0A">Improve this Doc</a>
  </span>
  <span class="small pull-right mobile-hide">
    <a href="https://github.com/sakno/dotNext/blob/gh-pages/src/DotNext/ValueTypeExtensions.cs/#L32">View Source</a>
  </span>
  <a id="DotNext_ValueTypeExtensions_IsOneOf_" data-uid="DotNext.ValueTypeExtensions.IsOneOf*"></a>
  <h4 id="DotNext_ValueTypeExtensions_IsOneOf__1___0_System_Collections_Generic_IEnumerable___0__" data-uid="DotNext.ValueTypeExtensions.IsOneOf``1(``0,System.Collections.Generic.IEnumerable{``0})">IsOneOf&lt;T&gt;(T, IEnumerable&lt;T&gt;)</h4>
  <div class="markdown level1 summary"><p>Checks whether the specified value is equal to one
of the specified values.</p>
</div>
  <div class="markdown level1 conceptual"></div>
  <h5 class="decalaration">Declaration</h5>
  <div class="codewrapper">
    <pre><code class="lang-csharp hljs">public static bool IsOneOf&lt;T&gt;(this T value, IEnumerable&lt;T&gt; values)
    where T : struct, IEquatable&lt;T&gt;</code></pre>
  </div>
  <h5 class="parameters">Parameters</h5>
  <table class="table table-bordered table-striped table-condensed">
    <thead>
      <tr>
        <th>Type</th>
        <th>Name</th>
        <th>Description</th>
      </tr>
    </thead>
    <tbody>
      <tr>
        <td><span class="xref">T</span></td>
        <td><span class="parametername">value</span></td>
        <td><p>The value to compare with other.</p>
</td>
      </tr>
      <tr>
        <td><a class="xref" href="https://docs.microsoft.com/dotnet/api/system.collections.generic.ienumerable-1">IEnumerable</a>&lt;T&gt;</td>
        <td><span class="parametername">values</span></td>
        <td><p>Candidate objects.</p>
</td>
      </tr>
    </tbody>
  </table>
  <h5 class="returns">Returns</h5>
  <table class="table table-bordered table-striped table-condensed">
    <thead>
      <tr>
        <th>Type</th>
        <th>Description</th>
      </tr>
    </thead>
    <tbody>
      <tr>
        <td><a class="xref" href="https://docs.microsoft.com/dotnet/api/system.boolean">Boolean</a></td>
        <td><p><span class="xref">true</span>, if <code data-dev-comment-type="paramref" class="paramref">value</code> is equal to one of <code data-dev-comment-type="paramref" class="paramref">values</code>.</p>
</td>
      </tr>
    </tbody>
  </table>
  <h5 class="typeParameters">Type Parameters</h5>
  <table class="table table-bordered table-striped table-condensed">
    <thead>
      <tr>
        <th>Name</th>
        <th>Description</th>
      </tr>
    </thead>
    <tbody>
      <tr>
        <td><span class="parametername">T</span></td>
        <td><p>The type of object to compare.</p>
</td>
      </tr>
    </tbody>
  </table>
  <h5 id="DotNext_ValueTypeExtensions_IsOneOf__1___0_System_Collections_Generic_IEnumerable___0___remarks">Remarks</h5>
  <div class="markdown level1 remarks"><p>This method uses <a class="xref" href="https://docs.microsoft.com/dotnet/api/system.iequatable-1.equals#System_IEquatable_1_Equals__0_">Equals(T)</a>
to check equality between two values.</p>
</div>
  <span class="small pull-right mobile-hide">
    <span class="divider">|</span>
    <a href="https://github.com/sakno/dotNext/new/gh-pages/apiSpec/new?filename=DotNext_ValueTypeExtensions_LessThan_System_IntPtr_System_IntPtr_.md&amp;value=---%0Auid%3A%20DotNext.ValueTypeExtensions.LessThan(System.IntPtr%2CSystem.IntPtr)%0Asummary%3A%20'*You%20can%20override%20summary%20for%20the%20API%20here%20using%20*MARKDOWN*%20syntax'%0A---%0A%0A*Please%20type%20below%20more%20information%20about%20this%20API%3A*%0A%0A">Improve this Doc</a>
  </span>
  <span class="small pull-right mobile-hide">
    <a href="https://github.com/sakno/dotNext/blob/gh-pages/src/DotNext/ValueTypeExtensions.cs/#L146">View Source</a>
  </span>
  <a id="DotNext_ValueTypeExtensions_LessThan_" data-uid="DotNext.ValueTypeExtensions.LessThan*"></a>
  <h4 id="DotNext_ValueTypeExtensions_LessThan_System_IntPtr_System_IntPtr_" data-uid="DotNext.ValueTypeExtensions.LessThan(System.IntPtr,System.IntPtr)">LessThan(IntPtr, IntPtr)</h4>
  <div class="markdown level1 summary"><p>Determines whether the native integer is less than the specified value.</p>
</div>
  <div class="markdown level1 conceptual"></div>
  <h5 class="decalaration">Declaration</h5>
  <div class="codewrapper">
    <pre><code class="lang-csharp hljs">public static bool LessThan(this IntPtr value, IntPtr comparand)</code></pre>
  </div>
  <h5 class="parameters">Parameters</h5>
  <table class="table table-bordered table-striped table-condensed">
    <thead>
      <tr>
        <th>Type</th>
        <th>Name</th>
        <th>Description</th>
      </tr>
    </thead>
    <tbody>
      <tr>
        <td><a class="xref" href="https://docs.microsoft.com/dotnet/api/system.intptr">IntPtr</a></td>
        <td><span class="parametername">value</span></td>
        <td><p>The value to compare with other value.</p>
</td>
      </tr>
      <tr>
        <td><a class="xref" href="https://docs.microsoft.com/dotnet/api/system.intptr">IntPtr</a></td>
        <td><span class="parametername">comparand</span></td>
        <td><p>he value that is compared by value to <code data-dev-comment-type="paramref" class="paramref">value</code>.</p>
</td>
      </tr>
    </tbody>
  </table>
  <h5 class="returns">Returns</h5>
  <table class="table table-bordered table-striped table-condensed">
    <thead>
      <tr>
        <th>Type</th>
        <th>Description</th>
      </tr>
    </thead>
    <tbody>
      <tr>
        <td><a class="xref" href="https://docs.microsoft.com/dotnet/api/system.boolean">Boolean</a></td>
        <td><p><span class="xref">true</span> if <code data-dev-comment-type="paramref" class="paramref">value</code> is less than <code data-dev-comment-type="paramref" class="paramref">comparand</code>.</p>
</td>
      </tr>
    </tbody>
  </table>
  <span class="small pull-right mobile-hide">
    <span class="divider">|</span>
    <a href="https://github.com/sakno/dotNext/new/gh-pages/apiSpec/new?filename=DotNext_ValueTypeExtensions_LessThan_System_UIntPtr_System_UIntPtr_.md&amp;value=---%0Auid%3A%20DotNext.ValueTypeExtensions.LessThan(System.UIntPtr%2CSystem.UIntPtr)%0Asummary%3A%20'*You%20can%20override%20summary%20for%20the%20API%20here%20using%20*MARKDOWN*%20syntax'%0A---%0A%0A*Please%20type%20below%20more%20information%20about%20this%20API%3A*%0A%0A">Improve this Doc</a>
  </span>
  <span class="small pull-right mobile-hide">
    <a href="https://github.com/sakno/dotNext/blob/gh-pages/src/DotNext/ValueTypeExtensions.cs/#L210">View Source</a>
  </span>
  <a id="DotNext_ValueTypeExtensions_LessThan_" data-uid="DotNext.ValueTypeExtensions.LessThan*"></a>
  <h4 id="DotNext_ValueTypeExtensions_LessThan_System_UIntPtr_System_UIntPtr_" data-uid="DotNext.ValueTypeExtensions.LessThan(System.UIntPtr,System.UIntPtr)">LessThan(UIntPtr, UIntPtr)</h4>
  <div class="markdown level1 summary"><p>Determines whether the native integer is less than the specified value.</p>
</div>
  <div class="markdown level1 conceptual"></div>
  <h5 class="decalaration">Declaration</h5>
  <div class="codewrapper">
    <pre><code class="lang-csharp hljs">[CLSCompliant(false)]
public static bool LessThan(this UIntPtr value, UIntPtr comparand)</code></pre>
  </div>
  <h5 class="parameters">Parameters</h5>
  <table class="table table-bordered table-striped table-condensed">
    <thead>
      <tr>
        <th>Type</th>
        <th>Name</th>
        <th>Description</th>
      </tr>
    </thead>
    <tbody>
      <tr>
        <td><a class="xref" href="https://docs.microsoft.com/dotnet/api/system.uintptr">UIntPtr</a></td>
        <td><span class="parametername">value</span></td>
        <td><p>The value to compare with other value.</p>
</td>
      </tr>
      <tr>
        <td><a class="xref" href="https://docs.microsoft.com/dotnet/api/system.uintptr">UIntPtr</a></td>
        <td><span class="parametername">comparand</span></td>
        <td><p>he value that is compared by value to <code data-dev-comment-type="paramref" class="paramref">value</code>.</p>
</td>
      </tr>
    </tbody>
  </table>
  <h5 class="returns">Returns</h5>
  <table class="table table-bordered table-striped table-condensed">
    <thead>
      <tr>
        <th>Type</th>
        <th>Description</th>
      </tr>
    </thead>
    <tbody>
      <tr>
        <td><a class="xref" href="https://docs.microsoft.com/dotnet/api/system.boolean">Boolean</a></td>
        <td><p><span class="xref">true</span> if <code data-dev-comment-type="paramref" class="paramref">value</code> is less than <code data-dev-comment-type="paramref" class="paramref">comparand</code>.</p>
</td>
      </tr>
    </tbody>
  </table>
  <span class="small pull-right mobile-hide">
    <span class="divider">|</span>
    <a href="https://github.com/sakno/dotNext/new/gh-pages/apiSpec/new?filename=DotNext_ValueTypeExtensions_LessThanOrEqual_System_IntPtr_System_IntPtr_.md&amp;value=---%0Auid%3A%20DotNext.ValueTypeExtensions.LessThanOrEqual(System.IntPtr%2CSystem.IntPtr)%0Asummary%3A%20'*You%20can%20override%20summary%20for%20the%20API%20here%20using%20*MARKDOWN*%20syntax'%0A---%0A%0A*Please%20type%20below%20more%20information%20about%20this%20API%3A*%0A%0A">Improve this Doc</a>
  </span>
  <span class="small pull-right mobile-hide">
    <a href="https://github.com/sakno/dotNext/blob/gh-pages/src/DotNext/ValueTypeExtensions.cs/#L193">View Source</a>
  </span>
  <a id="DotNext_ValueTypeExtensions_LessThanOrEqual_" data-uid="DotNext.ValueTypeExtensions.LessThanOrEqual*"></a>
  <h4 id="DotNext_ValueTypeExtensions_LessThanOrEqual_System_IntPtr_System_IntPtr_" data-uid="DotNext.ValueTypeExtensions.LessThanOrEqual(System.IntPtr,System.IntPtr)">LessThanOrEqual(IntPtr, IntPtr)</h4>
  <div class="markdown level1 summary"><p>Determines whether the native integer is less than or equal to specified value.</p>
</div>
  <div class="markdown level1 conceptual"></div>
  <h5 class="decalaration">Declaration</h5>
  <div class="codewrapper">
    <pre><code class="lang-csharp hljs">public static bool LessThanOrEqual(this IntPtr value, IntPtr comparand)</code></pre>
  </div>
  <h5 class="parameters">Parameters</h5>
  <table class="table table-bordered table-striped table-condensed">
    <thead>
      <tr>
        <th>Type</th>
        <th>Name</th>
        <th>Description</th>
      </tr>
    </thead>
    <tbody>
      <tr>
        <td><a class="xref" href="https://docs.microsoft.com/dotnet/api/system.intptr">IntPtr</a></td>
        <td><span class="parametername">value</span></td>
        <td><p>The value to compare with other value.</p>
</td>
      </tr>
      <tr>
        <td><a class="xref" href="https://docs.microsoft.com/dotnet/api/system.intptr">IntPtr</a></td>
        <td><span class="parametername">comparand</span></td>
        <td><p>he value that is compared by value to <code data-dev-comment-type="paramref" class="paramref">value</code>.</p>
</td>
      </tr>
    </tbody>
  </table>
  <h5 class="returns">Returns</h5>
  <table class="table table-bordered table-striped table-condensed">
    <thead>
      <tr>
        <th>Type</th>
        <th>Description</th>
      </tr>
    </thead>
    <tbody>
      <tr>
        <td><a class="xref" href="https://docs.microsoft.com/dotnet/api/system.boolean">Boolean</a></td>
        <td><p><span class="xref">true</span> if <code data-dev-comment-type="paramref" class="paramref">value</code> is less than or equal to <code data-dev-comment-type="paramref" class="paramref">comparand</code>.</p>
</td>
      </tr>
    </tbody>
  </table>
  <span class="small pull-right mobile-hide">
    <span class="divider">|</span>
    <a href="https://github.com/sakno/dotNext/new/gh-pages/apiSpec/new?filename=DotNext_ValueTypeExtensions_LessThanOrEqual_System_UIntPtr_System_UIntPtr_.md&amp;value=---%0Auid%3A%20DotNext.ValueTypeExtensions.LessThanOrEqual(System.UIntPtr%2CSystem.UIntPtr)%0Asummary%3A%20'*You%20can%20override%20summary%20for%20the%20API%20here%20using%20*MARKDOWN*%20syntax'%0A---%0A%0A*Please%20type%20below%20more%20information%20about%20this%20API%3A*%0A%0A">Improve this Doc</a>
  </span>
  <span class="small pull-right mobile-hide">
    <a href="https://github.com/sakno/dotNext/blob/gh-pages/src/DotNext/ValueTypeExtensions.cs/#L260">View Source</a>
  </span>
  <a id="DotNext_ValueTypeExtensions_LessThanOrEqual_" data-uid="DotNext.ValueTypeExtensions.LessThanOrEqual*"></a>
  <h4 id="DotNext_ValueTypeExtensions_LessThanOrEqual_System_UIntPtr_System_UIntPtr_" data-uid="DotNext.ValueTypeExtensions.LessThanOrEqual(System.UIntPtr,System.UIntPtr)">LessThanOrEqual(UIntPtr, UIntPtr)</h4>
  <div class="markdown level1 summary"><p>Determines whether the native integer is less than or equal to specified value.</p>
</div>
  <div class="markdown level1 conceptual"></div>
  <h5 class="decalaration">Declaration</h5>
  <div class="codewrapper">
    <pre><code class="lang-csharp hljs">[CLSCompliant(false)]
public static bool LessThanOrEqual(this UIntPtr value, UIntPtr comparand)</code></pre>
  </div>
  <h5 class="parameters">Parameters</h5>
  <table class="table table-bordered table-striped table-condensed">
    <thead>
      <tr>
        <th>Type</th>
        <th>Name</th>
        <th>Description</th>
      </tr>
    </thead>
    <tbody>
      <tr>
        <td><a class="xref" href="https://docs.microsoft.com/dotnet/api/system.uintptr">UIntPtr</a></td>
        <td><span class="parametername">value</span></td>
        <td><p>The value to compare with other value.</p>
</td>
      </tr>
      <tr>
        <td><a class="xref" href="https://docs.microsoft.com/dotnet/api/system.uintptr">UIntPtr</a></td>
        <td><span class="parametername">comparand</span></td>
        <td><p>he value that is compared by value to <code data-dev-comment-type="paramref" class="paramref">value</code>.</p>
</td>
      </tr>
    </tbody>
  </table>
  <h5 class="returns">Returns</h5>
  <table class="table table-bordered table-striped table-condensed">
    <thead>
      <tr>
        <th>Type</th>
        <th>Description</th>
      </tr>
    </thead>
    <tbody>
      <tr>
        <td><a class="xref" href="https://docs.microsoft.com/dotnet/api/system.boolean">Boolean</a></td>
        <td><p><span class="xref">true</span> if <code data-dev-comment-type="paramref" class="paramref">value</code> is less than or equal to <code data-dev-comment-type="paramref" class="paramref">comparand</code>.</p>
</td>
      </tr>
    </tbody>
  </table>
  <span class="small pull-right mobile-hide">
    <span class="divider">|</span>
    <a href="https://github.com/sakno/dotNext/new/gh-pages/apiSpec/new?filename=DotNext_ValueTypeExtensions_Multiply_System_IntPtr_System_IntPtr_.md&amp;value=---%0Auid%3A%20DotNext.ValueTypeExtensions.Multiply(System.IntPtr%2CSystem.IntPtr)%0Asummary%3A%20'*You%20can%20override%20summary%20for%20the%20API%20here%20using%20*MARKDOWN*%20syntax'%0A---%0A%0A*Please%20type%20below%20more%20information%20about%20this%20API%3A*%0A%0A">Improve this Doc</a>
  </span>
  <span class="small pull-right mobile-hide">
    <a href="https://github.com/sakno/dotNext/blob/gh-pages/src/DotNext/ValueTypeExtensions.cs/#L419">View Source</a>
  </span>
  <a id="DotNext_ValueTypeExtensions_Multiply_" data-uid="DotNext.ValueTypeExtensions.Multiply*"></a>
  <h4 id="DotNext_ValueTypeExtensions_Multiply_System_IntPtr_System_IntPtr_" data-uid="DotNext.ValueTypeExtensions.Multiply(System.IntPtr,System.IntPtr)">Multiply(IntPtr, IntPtr)</h4>
  <div class="markdown level1 summary"><p>Multiplies two specified native integers.</p>
</div>
  <div class="markdown level1 conceptual"></div>
  <h5 class="decalaration">Declaration</h5>
  <div class="codewrapper">
    <pre><code class="lang-csharp hljs">public static IntPtr Multiply(this IntPtr x, IntPtr y)</code></pre>
  </div>
  <h5 class="parameters">Parameters</h5>
  <table class="table table-bordered table-striped table-condensed">
    <thead>
      <tr>
        <th>Type</th>
        <th>Name</th>
        <th>Description</th>
      </tr>
    </thead>
    <tbody>
      <tr>
        <td><a class="xref" href="https://docs.microsoft.com/dotnet/api/system.intptr">IntPtr</a></td>
        <td><span class="parametername">x</span></td>
        <td><p>The first value to multiply.</p>
</td>
      </tr>
      <tr>
        <td><a class="xref" href="https://docs.microsoft.com/dotnet/api/system.intptr">IntPtr</a></td>
        <td><span class="parametername">y</span></td>
        <td><p>The second value to mulitply.</p>
</td>
      </tr>
    </tbody>
  </table>
  <h5 class="returns">Returns</h5>
  <table class="table table-bordered table-striped table-condensed">
    <thead>
      <tr>
        <th>Type</th>
        <th>Description</th>
      </tr>
    </thead>
    <tbody>
      <tr>
        <td><a class="xref" href="https://docs.microsoft.com/dotnet/api/system.intptr">IntPtr</a></td>
        <td><p>The result of multiplying <code data-dev-comment-type="paramref" class="paramref">x</code> by <code data-dev-comment-type="paramref" class="paramref">y</code>.</p>
</td>
      </tr>
    </tbody>
  </table>
  <span class="small pull-right mobile-hide">
    <span class="divider">|</span>
    <a href="https://github.com/sakno/dotNext/new/gh-pages/apiSpec/new?filename=DotNext_ValueTypeExtensions_Multiply_System_UIntPtr_System_UIntPtr_.md&amp;value=---%0Auid%3A%20DotNext.ValueTypeExtensions.Multiply(System.UIntPtr%2CSystem.UIntPtr)%0Asummary%3A%20'*You%20can%20override%20summary%20for%20the%20API%20here%20using%20*MARKDOWN*%20syntax'%0A---%0A%0A*Please%20type%20below%20more%20information%20about%20this%20API%3A*%0A%0A">Improve this Doc</a>
  </span>
  <span class="small pull-right mobile-hide">
    <a href="https://github.com/sakno/dotNext/blob/gh-pages/src/DotNext/ValueTypeExtensions.cs/#L434">View Source</a>
  </span>
  <a id="DotNext_ValueTypeExtensions_Multiply_" data-uid="DotNext.ValueTypeExtensions.Multiply*"></a>
  <h4 id="DotNext_ValueTypeExtensions_Multiply_System_UIntPtr_System_UIntPtr_" data-uid="DotNext.ValueTypeExtensions.Multiply(System.UIntPtr,System.UIntPtr)">Multiply(UIntPtr, UIntPtr)</h4>
  <div class="markdown level1 summary"><p>Multiplies two specified native integers.</p>
</div>
  <div class="markdown level1 conceptual"></div>
  <h5 class="decalaration">Declaration</h5>
  <div class="codewrapper">
    <pre><code class="lang-csharp hljs">[CLSCompliant(false)]
public static UIntPtr Multiply(this UIntPtr x, UIntPtr y)</code></pre>
  </div>
  <h5 class="parameters">Parameters</h5>
  <table class="table table-bordered table-striped table-condensed">
    <thead>
      <tr>
        <th>Type</th>
        <th>Name</th>
        <th>Description</th>
      </tr>
    </thead>
    <tbody>
      <tr>
        <td><a class="xref" href="https://docs.microsoft.com/dotnet/api/system.uintptr">UIntPtr</a></td>
        <td><span class="parametername">x</span></td>
        <td><p>The first value to multiply.</p>
</td>
      </tr>
      <tr>
        <td><a class="xref" href="https://docs.microsoft.com/dotnet/api/system.uintptr">UIntPtr</a></td>
        <td><span class="parametername">y</span></td>
        <td><p>The second value to mulitply.</p>
</td>
      </tr>
    </tbody>
  </table>
  <h5 class="returns">Returns</h5>
  <table class="table table-bordered table-striped table-condensed">
    <thead>
      <tr>
        <th>Type</th>
        <th>Description</th>
      </tr>
    </thead>
    <tbody>
      <tr>
        <td><a class="xref" href="https://docs.microsoft.com/dotnet/api/system.uintptr">UIntPtr</a></td>
        <td><p>The result of multiplying <code data-dev-comment-type="paramref" class="paramref">x</code> by <code data-dev-comment-type="paramref" class="paramref">y</code>.</p>
</td>
      </tr>
    </tbody>
  </table>
  <span class="small pull-right mobile-hide">
    <span class="divider">|</span>
    <a href="https://github.com/sakno/dotNext/new/gh-pages/apiSpec/new?filename=DotNext_ValueTypeExtensions_MultiplyChecked_System_IntPtr_System_IntPtr_.md&amp;value=---%0Auid%3A%20DotNext.ValueTypeExtensions.MultiplyChecked(System.IntPtr%2CSystem.IntPtr)%0Asummary%3A%20'*You%20can%20override%20summary%20for%20the%20API%20here%20using%20*MARKDOWN*%20syntax'%0A---%0A%0A*Please%20type%20below%20more%20information%20about%20this%20API%3A*%0A%0A">Improve this Doc</a>
  </span>
  <span class="small pull-right mobile-hide">
    <a href="https://github.com/sakno/dotNext/blob/gh-pages/src/DotNext/ValueTypeExtensions.cs/#L451">View Source</a>
  </span>
  <a id="DotNext_ValueTypeExtensions_MultiplyChecked_" data-uid="DotNext.ValueTypeExtensions.MultiplyChecked*"></a>
  <h4 id="DotNext_ValueTypeExtensions_MultiplyChecked_System_IntPtr_System_IntPtr_" data-uid="DotNext.ValueTypeExtensions.MultiplyChecked(System.IntPtr,System.IntPtr)">MultiplyChecked(IntPtr, IntPtr)</h4>
  <div class="markdown level1 summary"><p>Multiplies two specified native integers.</p>
</div>
  <div class="markdown level1 conceptual"></div>
  <h5 class="decalaration">Declaration</h5>
  <div class="codewrapper">
    <pre><code class="lang-csharp hljs">public static IntPtr MultiplyChecked(this IntPtr x, IntPtr y)</code></pre>
  </div>
  <h5 class="parameters">Parameters</h5>
  <table class="table table-bordered table-striped table-condensed">
    <thead>
      <tr>
        <th>Type</th>
        <th>Name</th>
        <th>Description</th>
      </tr>
    </thead>
    <tbody>
      <tr>
        <td><a class="xref" href="https://docs.microsoft.com/dotnet/api/system.intptr">IntPtr</a></td>
        <td><span class="parametername">x</span></td>
        <td><p>The first value to multiply.</p>
</td>
      </tr>
      <tr>
        <td><a class="xref" href="https://docs.microsoft.com/dotnet/api/system.intptr">IntPtr</a></td>
        <td><span class="parametername">y</span></td>
        <td><p>The second value to mulitply.</p>
</td>
      </tr>
    </tbody>
  </table>
  <h5 class="returns">Returns</h5>
  <table class="table table-bordered table-striped table-condensed">
    <thead>
      <tr>
        <th>Type</th>
        <th>Description</th>
      </tr>
    </thead>
    <tbody>
      <tr>
        <td><a class="xref" href="https://docs.microsoft.com/dotnet/api/system.intptr">IntPtr</a></td>
        <td><p>The result of multiplying <code data-dev-comment-type="paramref" class="paramref">x</code> by <code data-dev-comment-type="paramref" class="paramref">y</code>.</p>
</td>
      </tr>
    </tbody>
  </table>
  <h5 class="exceptions">Exceptions</h5>
  <table class="table table-bordered table-striped table-condensed">
    <thead>
      <tr>
        <th>Type</th>
        <th>Condition</th>
      </tr>
    </thead>
    <tbody>
      <tr>
        <td><a class="xref" href="https://docs.microsoft.com/dotnet/api/system.overflowexception">OverflowException</a></td>
        <td><p>The result of an operation is outside the bounds of the <a class="xref" href="https://docs.microsoft.com/dotnet/api/system.intptr">IntPtr</a> data type.</p>
</td>
      </tr>
    </tbody>
  </table>
  <span class="small pull-right mobile-hide">
    <span class="divider">|</span>
    <a href="https://github.com/sakno/dotNext/new/gh-pages/apiSpec/new?filename=DotNext_ValueTypeExtensions_MultiplyChecked_System_UIntPtr_System_UIntPtr_.md&amp;value=---%0Auid%3A%20DotNext.ValueTypeExtensions.MultiplyChecked(System.UIntPtr%2CSystem.UIntPtr)%0Asummary%3A%20'*You%20can%20override%20summary%20for%20the%20API%20here%20using%20*MARKDOWN*%20syntax'%0A---%0A%0A*Please%20type%20below%20more%20information%20about%20this%20API%3A*%0A%0A">Improve this Doc</a>
  </span>
  <span class="small pull-right mobile-hide">
    <a href="https://github.com/sakno/dotNext/blob/gh-pages/src/DotNext/ValueTypeExtensions.cs/#L467">View Source</a>
  </span>
  <a id="DotNext_ValueTypeExtensions_MultiplyChecked_" data-uid="DotNext.ValueTypeExtensions.MultiplyChecked*"></a>
  <h4 id="DotNext_ValueTypeExtensions_MultiplyChecked_System_UIntPtr_System_UIntPtr_" data-uid="DotNext.ValueTypeExtensions.MultiplyChecked(System.UIntPtr,System.UIntPtr)">MultiplyChecked(UIntPtr, UIntPtr)</h4>
  <div class="markdown level1 summary"><p>Multiplies two specified native integers.</p>
</div>
  <div class="markdown level1 conceptual"></div>
  <h5 class="decalaration">Declaration</h5>
  <div class="codewrapper">
    <pre><code class="lang-csharp hljs">[CLSCompliant(false)]
public static UIntPtr MultiplyChecked(this UIntPtr x, UIntPtr y)</code></pre>
  </div>
  <h5 class="parameters">Parameters</h5>
  <table class="table table-bordered table-striped table-condensed">
    <thead>
      <tr>
        <th>Type</th>
        <th>Name</th>
        <th>Description</th>
      </tr>
    </thead>
    <tbody>
      <tr>
        <td><a class="xref" href="https://docs.microsoft.com/dotnet/api/system.uintptr">UIntPtr</a></td>
        <td><span class="parametername">x</span></td>
        <td><p>The first value to multiply.</p>
</td>
      </tr>
      <tr>
        <td><a class="xref" href="https://docs.microsoft.com/dotnet/api/system.uintptr">UIntPtr</a></td>
        <td><span class="parametername">y</span></td>
        <td><p>The second value to mulitply.</p>
</td>
      </tr>
    </tbody>
  </table>
  <h5 class="returns">Returns</h5>
  <table class="table table-bordered table-striped table-condensed">
    <thead>
      <tr>
        <th>Type</th>
        <th>Description</th>
      </tr>
    </thead>
    <tbody>
      <tr>
        <td><a class="xref" href="https://docs.microsoft.com/dotnet/api/system.uintptr">UIntPtr</a></td>
        <td><p>The result of multiplying <code data-dev-comment-type="paramref" class="paramref">x</code> by <code data-dev-comment-type="paramref" class="paramref">y</code>.</p>
</td>
      </tr>
    </tbody>
  </table>
  <h5 class="exceptions">Exceptions</h5>
  <table class="table table-bordered table-striped table-condensed">
    <thead>
      <tr>
        <th>Type</th>
        <th>Condition</th>
      </tr>
    </thead>
    <tbody>
      <tr>
        <td><a class="xref" href="https://docs.microsoft.com/dotnet/api/system.overflowexception">OverflowException</a></td>
        <td><p>The result of an operation is outside the bounds of the <a class="xref" href="https://docs.microsoft.com/dotnet/api/system.intptr">IntPtr</a> data type.</p>
</td>
      </tr>
    </tbody>
  </table>
  <span class="small pull-right mobile-hide">
    <span class="divider">|</span>
    <a href="https://github.com/sakno/dotNext/new/gh-pages/apiSpec/new?filename=DotNext_ValueTypeExtensions_Negate_System_IntPtr_.md&amp;value=---%0Auid%3A%20DotNext.ValueTypeExtensions.Negate(System.IntPtr)%0Asummary%3A%20'*You%20can%20override%20summary%20for%20the%20API%20here%20using%20*MARKDOWN*%20syntax'%0A---%0A%0A*Please%20type%20below%20more%20information%20about%20this%20API%3A*%0A%0A">Improve this Doc</a>
  </span>
  <span class="small pull-right mobile-hide">
    <a href="https://github.com/sakno/dotNext/blob/gh-pages/src/DotNext/ValueTypeExtensions.cs/#L277">View Source</a>
  </span>
  <a id="DotNext_ValueTypeExtensions_Negate_" data-uid="DotNext.ValueTypeExtensions.Negate*"></a>
  <h4 id="DotNext_ValueTypeExtensions_Negate_System_IntPtr_" data-uid="DotNext.ValueTypeExtensions.Negate(System.IntPtr)">Negate(IntPtr)</h4>
  <div class="markdown level1 summary"><p>Negates native integer value.</p>
</div>
  <div class="markdown level1 conceptual"></div>
  <h5 class="decalaration">Declaration</h5>
  <div class="codewrapper">
    <pre><code class="lang-csharp hljs">public static IntPtr Negate(this IntPtr value)</code></pre>
  </div>
  <h5 class="parameters">Parameters</h5>
  <table class="table table-bordered table-striped table-condensed">
    <thead>
      <tr>
        <th>Type</th>
        <th>Name</th>
        <th>Description</th>
      </tr>
    </thead>
    <tbody>
      <tr>
        <td><a class="xref" href="https://docs.microsoft.com/dotnet/api/system.intptr">IntPtr</a></td>
        <td><span class="parametername">value</span></td>
        <td><p>The value to negate.</p>
</td>
      </tr>
    </tbody>
  </table>
  <h5 class="returns">Returns</h5>
  <table class="table table-bordered table-striped table-condensed">
    <thead>
      <tr>
        <th>Type</th>
        <th>Description</th>
      </tr>
    </thead>
    <tbody>
      <tr>
        <td><a class="xref" href="https://docs.microsoft.com/dotnet/api/system.intptr">IntPtr</a></td>
        <td><p>The negated value.</p>
</td>
      </tr>
    </tbody>
  </table>
  <span class="small pull-right mobile-hide">
    <span class="divider">|</span>
    <a href="https://github.com/sakno/dotNext/new/gh-pages/apiSpec/new?filename=DotNext_ValueTypeExtensions_OnesComplement_System_IntPtr_.md&amp;value=---%0Auid%3A%20DotNext.ValueTypeExtensions.OnesComplement(System.IntPtr)%0Asummary%3A%20'*You%20can%20override%20summary%20for%20the%20API%20here%20using%20*MARKDOWN*%20syntax'%0A---%0A%0A*Please%20type%20below%20more%20information%20about%20this%20API%3A*%0A%0A">Improve this Doc</a>
  </span>
  <span class="small pull-right mobile-hide">
    <a href="https://github.com/sakno/dotNext/blob/gh-pages/src/DotNext/ValueTypeExtensions.cs/#L640">View Source</a>
  </span>
  <a id="DotNext_ValueTypeExtensions_OnesComplement_" data-uid="DotNext.ValueTypeExtensions.OnesComplement*"></a>
  <h4 id="DotNext_ValueTypeExtensions_OnesComplement_System_IntPtr_" data-uid="DotNext.ValueTypeExtensions.OnesComplement(System.IntPtr)">OnesComplement(IntPtr)</h4>
  <div class="markdown level1 summary"><p>Computes the bitwise complement of native integer value.</p>
</div>
  <div class="markdown level1 conceptual"></div>
  <h5 class="decalaration">Declaration</h5>
  <div class="codewrapper">
    <pre><code class="lang-csharp hljs">public static IntPtr OnesComplement(this IntPtr value)</code></pre>
  </div>
  <h5 class="parameters">Parameters</h5>
  <table class="table table-bordered table-striped table-condensed">
    <thead>
      <tr>
        <th>Type</th>
        <th>Name</th>
        <th>Description</th>
      </tr>
    </thead>
    <tbody>
      <tr>
        <td><a class="xref" href="https://docs.microsoft.com/dotnet/api/system.intptr">IntPtr</a></td>
        <td><span class="parametername">value</span></td>
        <td><p>The operand.</p>
</td>
      </tr>
    </tbody>
  </table>
  <h5 class="returns">Returns</h5>
  <table class="table table-bordered table-striped table-condensed">
    <thead>
      <tr>
        <th>Type</th>
        <th>Description</th>
      </tr>
    </thead>
    <tbody>
      <tr>
        <td><a class="xref" href="https://docs.microsoft.com/dotnet/api/system.intptr">IntPtr</a></td>
        <td><p>The result of bitwise complement.</p>
</td>
      </tr>
    </tbody>
  </table>
  <span class="small pull-right mobile-hide">
    <span class="divider">|</span>
    <a href="https://github.com/sakno/dotNext/new/gh-pages/apiSpec/new?filename=DotNext_ValueTypeExtensions_OnesComplement_System_UIntPtr_.md&amp;value=---%0Auid%3A%20DotNext.ValueTypeExtensions.OnesComplement(System.UIntPtr)%0Asummary%3A%20'*You%20can%20override%20summary%20for%20the%20API%20here%20using%20*MARKDOWN*%20syntax'%0A---%0A%0A*Please%20type%20below%20more%20information%20about%20this%20API%3A*%0A%0A">Improve this Doc</a>
  </span>
  <span class="small pull-right mobile-hide">
    <a href="https://github.com/sakno/dotNext/blob/gh-pages/src/DotNext/ValueTypeExtensions.cs/#L653">View Source</a>
  </span>
  <a id="DotNext_ValueTypeExtensions_OnesComplement_" data-uid="DotNext.ValueTypeExtensions.OnesComplement*"></a>
  <h4 id="DotNext_ValueTypeExtensions_OnesComplement_System_UIntPtr_" data-uid="DotNext.ValueTypeExtensions.OnesComplement(System.UIntPtr)">OnesComplement(UIntPtr)</h4>
  <div class="markdown level1 summary"><p>Computes the bitwise complement of native integer value.</p>
</div>
  <div class="markdown level1 conceptual"></div>
  <h5 class="decalaration">Declaration</h5>
  <div class="codewrapper">
    <pre><code class="lang-csharp hljs">[CLSCompliant(false)]
public static UIntPtr OnesComplement(this UIntPtr value)</code></pre>
  </div>
  <h5 class="parameters">Parameters</h5>
  <table class="table table-bordered table-striped table-condensed">
    <thead>
      <tr>
        <th>Type</th>
        <th>Name</th>
        <th>Description</th>
      </tr>
    </thead>
    <tbody>
      <tr>
        <td><a class="xref" href="https://docs.microsoft.com/dotnet/api/system.uintptr">UIntPtr</a></td>
        <td><span class="parametername">value</span></td>
        <td><p>The operand.</p>
</td>
      </tr>
    </tbody>
  </table>
  <h5 class="returns">Returns</h5>
  <table class="table table-bordered table-striped table-condensed">
    <thead>
      <tr>
        <th>Type</th>
        <th>Description</th>
      </tr>
    </thead>
    <tbody>
      <tr>
        <td><a class="xref" href="https://docs.microsoft.com/dotnet/api/system.uintptr">UIntPtr</a></td>
        <td><p>The result of bitwise complement.</p>
</td>
      </tr>
    </tbody>
  </table>
  <span class="small pull-right mobile-hide">
    <span class="divider">|</span>
    <a href="https://github.com/sakno/dotNext/new/gh-pages/apiSpec/new?filename=DotNext_ValueTypeExtensions_Or_System_IntPtr_System_IntPtr_.md&amp;value=---%0Auid%3A%20DotNext.ValueTypeExtensions.Or(System.IntPtr%2CSystem.IntPtr)%0Asummary%3A%20'*You%20can%20override%20summary%20for%20the%20API%20here%20using%20*MARKDOWN*%20syntax'%0A---%0A%0A*Please%20type%20below%20more%20information%20about%20this%20API%3A*%0A%0A">Improve this Doc</a>
  </span>
  <span class="small pull-right mobile-hide">
    <a href="https://github.com/sakno/dotNext/blob/gh-pages/src/DotNext/ValueTypeExtensions.cs/#L610">View Source</a>
  </span>
  <a id="DotNext_ValueTypeExtensions_Or_" data-uid="DotNext.ValueTypeExtensions.Or*"></a>
  <h4 id="DotNext_ValueTypeExtensions_Or_System_IntPtr_System_IntPtr_" data-uid="DotNext.ValueTypeExtensions.Or(System.IntPtr,System.IntPtr)">Or(IntPtr, IntPtr)</h4>
  <div class="markdown level1 summary"><p>Computes the bitwise OR of two native integer values.</p>
</div>
  <div class="markdown level1 conceptual"></div>
  <h5 class="decalaration">Declaration</h5>
  <div class="codewrapper">
    <pre><code class="lang-csharp hljs">public static IntPtr Or(this IntPtr x, IntPtr y)</code></pre>
  </div>
  <h5 class="parameters">Parameters</h5>
  <table class="table table-bordered table-striped table-condensed">
    <thead>
      <tr>
        <th>Type</th>
        <th>Name</th>
        <th>Description</th>
      </tr>
    </thead>
    <tbody>
      <tr>
        <td><a class="xref" href="https://docs.microsoft.com/dotnet/api/system.intptr">IntPtr</a></td>
        <td><span class="parametername">x</span></td>
        <td><p>The first operand.</p>
</td>
      </tr>
      <tr>
        <td><a class="xref" href="https://docs.microsoft.com/dotnet/api/system.intptr">IntPtr</a></td>
        <td><span class="parametername">y</span></td>
        <td><p>The second operand.</p>
</td>
      </tr>
    </tbody>
  </table>
  <h5 class="returns">Returns</h5>
  <table class="table table-bordered table-striped table-condensed">
    <thead>
      <tr>
        <th>Type</th>
        <th>Description</th>
      </tr>
    </thead>
    <tbody>
      <tr>
        <td><a class="xref" href="https://docs.microsoft.com/dotnet/api/system.intptr">IntPtr</a></td>
        <td><p>The bitwise OR.</p>
</td>
      </tr>
    </tbody>
  </table>
  <span class="small pull-right mobile-hide">
    <span class="divider">|</span>
    <a href="https://github.com/sakno/dotNext/new/gh-pages/apiSpec/new?filename=DotNext_ValueTypeExtensions_Or_System_UIntPtr_System_UIntPtr_.md&amp;value=---%0Auid%3A%20DotNext.ValueTypeExtensions.Or(System.UIntPtr%2CSystem.UIntPtr)%0Asummary%3A%20'*You%20can%20override%20summary%20for%20the%20API%20here%20using%20*MARKDOWN*%20syntax'%0A---%0A%0A*Please%20type%20below%20more%20information%20about%20this%20API%3A*%0A%0A">Improve this Doc</a>
  </span>
  <span class="small pull-right mobile-hide">
    <a href="https://github.com/sakno/dotNext/blob/gh-pages/src/DotNext/ValueTypeExtensions.cs/#L625">View Source</a>
  </span>
  <a id="DotNext_ValueTypeExtensions_Or_" data-uid="DotNext.ValueTypeExtensions.Or*"></a>
  <h4 id="DotNext_ValueTypeExtensions_Or_System_UIntPtr_System_UIntPtr_" data-uid="DotNext.ValueTypeExtensions.Or(System.UIntPtr,System.UIntPtr)">Or(UIntPtr, UIntPtr)</h4>
  <div class="markdown level1 summary"><p>Computes the bitwise OR of two native integer values.</p>
</div>
  <div class="markdown level1 conceptual"></div>
  <h5 class="decalaration">Declaration</h5>
  <div class="codewrapper">
    <pre><code class="lang-csharp hljs">[CLSCompliant(false)]
public static UIntPtr Or(this UIntPtr x, UIntPtr y)</code></pre>
  </div>
  <h5 class="parameters">Parameters</h5>
  <table class="table table-bordered table-striped table-condensed">
    <thead>
      <tr>
        <th>Type</th>
        <th>Name</th>
        <th>Description</th>
      </tr>
    </thead>
    <tbody>
      <tr>
        <td><a class="xref" href="https://docs.microsoft.com/dotnet/api/system.uintptr">UIntPtr</a></td>
        <td><span class="parametername">x</span></td>
        <td><p>The first operand.</p>
</td>
      </tr>
      <tr>
        <td><a class="xref" href="https://docs.microsoft.com/dotnet/api/system.uintptr">UIntPtr</a></td>
        <td><span class="parametername">y</span></td>
        <td><p>The second operand.</p>
</td>
      </tr>
    </tbody>
  </table>
  <h5 class="returns">Returns</h5>
  <table class="table table-bordered table-striped table-condensed">
    <thead>
      <tr>
        <th>Type</th>
        <th>Description</th>
      </tr>
    </thead>
    <tbody>
      <tr>
        <td><a class="xref" href="https://docs.microsoft.com/dotnet/api/system.uintptr">UIntPtr</a></td>
        <td><p>The bitwise OR.</p>
</td>
      </tr>
    </tbody>
  </table>
  <span class="small pull-right mobile-hide">
    <span class="divider">|</span>
    <a href="https://github.com/sakno/dotNext/new/gh-pages/apiSpec/new?filename=DotNext_ValueTypeExtensions_Remainder_System_IntPtr_System_IntPtr_.md&amp;value=---%0Auid%3A%20DotNext.ValueTypeExtensions.Remainder(System.IntPtr%2CSystem.IntPtr)%0Asummary%3A%20'*You%20can%20override%20summary%20for%20the%20API%20here%20using%20*MARKDOWN*%20syntax'%0A---%0A%0A*Please%20type%20below%20more%20information%20about%20this%20API%3A*%0A%0A">Improve this Doc</a>
  </span>
  <span class="small pull-right mobile-hide">
    <a href="https://github.com/sakno/dotNext/blob/gh-pages/src/DotNext/ValueTypeExtensions.cs/#L500">View Source</a>
  </span>
  <a id="DotNext_ValueTypeExtensions_Remainder_" data-uid="DotNext.ValueTypeExtensions.Remainder*"></a>
  <h4 id="DotNext_ValueTypeExtensions_Remainder_System_IntPtr_System_IntPtr_" data-uid="DotNext.ValueTypeExtensions.Remainder(System.IntPtr,System.IntPtr)">Remainder(IntPtr, IntPtr)</h4>
  <div class="markdown level1 summary"><p>Divides two values and returns the remainder.</p>
</div>
  <div class="markdown level1 conceptual"></div>
  <h5 class="decalaration">Declaration</h5>
  <div class="codewrapper">
    <pre><code class="lang-csharp hljs">public static IntPtr Remainder(this IntPtr x, IntPtr y)</code></pre>
  </div>
  <h5 class="parameters">Parameters</h5>
  <table class="table table-bordered table-striped table-condensed">
    <thead>
      <tr>
        <th>Type</th>
        <th>Name</th>
        <th>Description</th>
      </tr>
    </thead>
    <tbody>
      <tr>
        <td><a class="xref" href="https://docs.microsoft.com/dotnet/api/system.intptr">IntPtr</a></td>
        <td><span class="parametername">x</span></td>
        <td><p>The dividend.</p>
</td>
      </tr>
      <tr>
        <td><a class="xref" href="https://docs.microsoft.com/dotnet/api/system.intptr">IntPtr</a></td>
        <td><span class="parametername">y</span></td>
        <td><p>The divisor.</p>
</td>
      </tr>
    </tbody>
  </table>
  <h5 class="returns">Returns</h5>
  <table class="table table-bordered table-striped table-condensed">
    <thead>
      <tr>
        <th>Type</th>
        <th>Description</th>
      </tr>
    </thead>
    <tbody>
      <tr>
        <td><a class="xref" href="https://docs.microsoft.com/dotnet/api/system.intptr">IntPtr</a></td>
        <td><p>The remainder.</p>
</td>
      </tr>
    </tbody>
  </table>
  <h5 class="exceptions">Exceptions</h5>
  <table class="table table-bordered table-striped table-condensed">
    <thead>
      <tr>
        <th>Type</th>
        <th>Condition</th>
      </tr>
    </thead>
    <tbody>
      <tr>
        <td><a class="xref" href="https://docs.microsoft.com/dotnet/api/system.dividebyzeroexception">DivideByZeroException</a></td>
        <td><p><code data-dev-comment-type="paramref" class="paramref">y</code> is equal to <a class="xref" href="https://docs.microsoft.com/dotnet/api/system.intptr.zero">Zero</a>.</p>
</td>
      </tr>
    </tbody>
  </table>
  <span class="small pull-right mobile-hide">
    <span class="divider">|</span>
    <a href="https://github.com/sakno/dotNext/new/gh-pages/apiSpec/new?filename=DotNext_ValueTypeExtensions_Remainder_System_UIntPtr_System_UIntPtr_.md&amp;value=---%0Auid%3A%20DotNext.ValueTypeExtensions.Remainder(System.UIntPtr%2CSystem.UIntPtr)%0Asummary%3A%20'*You%20can%20override%20summary%20for%20the%20API%20here%20using%20*MARKDOWN*%20syntax'%0A---%0A%0A*Please%20type%20below%20more%20information%20about%20this%20API%3A*%0A%0A">Improve this Doc</a>
  </span>
  <span class="small pull-right mobile-hide">
    <a href="https://github.com/sakno/dotNext/blob/gh-pages/src/DotNext/ValueTypeExtensions.cs/#L532">View Source</a>
  </span>
  <a id="DotNext_ValueTypeExtensions_Remainder_" data-uid="DotNext.ValueTypeExtensions.Remainder*"></a>
  <h4 id="DotNext_ValueTypeExtensions_Remainder_System_UIntPtr_System_UIntPtr_" data-uid="DotNext.ValueTypeExtensions.Remainder(System.UIntPtr,System.UIntPtr)">Remainder(UIntPtr, UIntPtr)</h4>
  <div class="markdown level1 summary"><p>Divides two values and returns the remainder.</p>
</div>
  <div class="markdown level1 conceptual"></div>
  <h5 class="decalaration">Declaration</h5>
  <div class="codewrapper">
    <pre><code class="lang-csharp hljs">[CLSCompliant(false)]
public static UIntPtr Remainder(this UIntPtr x, UIntPtr y)</code></pre>
  </div>
  <h5 class="parameters">Parameters</h5>
  <table class="table table-bordered table-striped table-condensed">
    <thead>
      <tr>
        <th>Type</th>
        <th>Name</th>
        <th>Description</th>
      </tr>
    </thead>
    <tbody>
      <tr>
        <td><a class="xref" href="https://docs.microsoft.com/dotnet/api/system.uintptr">UIntPtr</a></td>
        <td><span class="parametername">x</span></td>
        <td><p>The dividend.</p>
</td>
      </tr>
      <tr>
        <td><a class="xref" href="https://docs.microsoft.com/dotnet/api/system.uintptr">UIntPtr</a></td>
        <td><span class="parametername">y</span></td>
        <td><p>The divisor.</p>
</td>
      </tr>
    </tbody>
  </table>
  <h5 class="returns">Returns</h5>
  <table class="table table-bordered table-striped table-condensed">
    <thead>
      <tr>
        <th>Type</th>
        <th>Description</th>
      </tr>
    </thead>
    <tbody>
      <tr>
        <td><a class="xref" href="https://docs.microsoft.com/dotnet/api/system.uintptr">UIntPtr</a></td>
        <td><p>The remainder.</p>
</td>
      </tr>
    </tbody>
  </table>
  <h5 class="exceptions">Exceptions</h5>
  <table class="table table-bordered table-striped table-condensed">
    <thead>
      <tr>
        <th>Type</th>
        <th>Condition</th>
      </tr>
    </thead>
    <tbody>
      <tr>
        <td><a class="xref" href="https://docs.microsoft.com/dotnet/api/system.dividebyzeroexception">DivideByZeroException</a></td>
        <td><p><code data-dev-comment-type="paramref" class="paramref">y</code> is equal to <a class="xref" href="https://docs.microsoft.com/dotnet/api/system.uintptr.zero">Zero</a>.</p>
</td>
      </tr>
    </tbody>
  </table>
  <span class="small pull-right mobile-hide">
    <span class="divider">|</span>
    <a href="https://github.com/sakno/dotNext/new/gh-pages/apiSpec/new?filename=DotNext_ValueTypeExtensions_Subtract_System_IntPtr_System_IntPtr_.md&amp;value=---%0Auid%3A%20DotNext.ValueTypeExtensions.Subtract(System.IntPtr%2CSystem.IntPtr)%0Asummary%3A%20'*You%20can%20override%20summary%20for%20the%20API%20here%20using%20*MARKDOWN*%20syntax'%0A---%0A%0A*Please%20type%20below%20more%20information%20about%20this%20API%3A*%0A%0A">Improve this Doc</a>
  </span>
  <span class="small pull-right mobile-hide">
    <a href="https://github.com/sakno/dotNext/blob/gh-pages/src/DotNext/ValueTypeExtensions.cs/#L355">View Source</a>
  </span>
  <a id="DotNext_ValueTypeExtensions_Subtract_" data-uid="DotNext.ValueTypeExtensions.Subtract*"></a>
  <h4 id="DotNext_ValueTypeExtensions_Subtract_System_IntPtr_System_IntPtr_" data-uid="DotNext.ValueTypeExtensions.Subtract(System.IntPtr,System.IntPtr)">Subtract(IntPtr, IntPtr)</h4>
  <div class="markdown level1 summary"><p>Subtracts two native integers.</p>
</div>
  <div class="markdown level1 conceptual"></div>
  <h5 class="decalaration">Declaration</h5>
  <div class="codewrapper">
    <pre><code class="lang-csharp hljs">public static IntPtr Subtract(this IntPtr x, IntPtr y)</code></pre>
  </div>
  <h5 class="parameters">Parameters</h5>
  <table class="table table-bordered table-striped table-condensed">
    <thead>
      <tr>
        <th>Type</th>
        <th>Name</th>
        <th>Description</th>
      </tr>
    </thead>
    <tbody>
      <tr>
        <td><a class="xref" href="https://docs.microsoft.com/dotnet/api/system.intptr">IntPtr</a></td>
        <td><span class="parametername">x</span></td>
        <td><p>The minuend.</p>
</td>
      </tr>
      <tr>
        <td><a class="xref" href="https://docs.microsoft.com/dotnet/api/system.intptr">IntPtr</a></td>
        <td><span class="parametername">y</span></td>
        <td><p>The subtrahend.</p>
</td>
      </tr>
    </tbody>
  </table>
  <h5 class="returns">Returns</h5>
  <table class="table table-bordered table-striped table-condensed">
    <thead>
      <tr>
        <th>Type</th>
        <th>Description</th>
      </tr>
    </thead>
    <tbody>
      <tr>
        <td><a class="xref" href="https://docs.microsoft.com/dotnet/api/system.intptr">IntPtr</a></td>
        <td><p>The result of subtracting <code data-dev-comment-type="paramref" class="paramref">y</code> from <code data-dev-comment-type="paramref" class="paramref">x</code>.</p>
</td>
      </tr>
    </tbody>
  </table>
  <span class="small pull-right mobile-hide">
    <span class="divider">|</span>
    <a href="https://github.com/sakno/dotNext/new/gh-pages/apiSpec/new?filename=DotNext_ValueTypeExtensions_Subtract_System_UIntPtr_System_UIntPtr_.md&amp;value=---%0Auid%3A%20DotNext.ValueTypeExtensions.Subtract(System.UIntPtr%2CSystem.UIntPtr)%0Asummary%3A%20'*You%20can%20override%20summary%20for%20the%20API%20here%20using%20*MARKDOWN*%20syntax'%0A---%0A%0A*Please%20type%20below%20more%20information%20about%20this%20API%3A*%0A%0A">Improve this Doc</a>
  </span>
  <span class="small pull-right mobile-hide">
    <a href="https://github.com/sakno/dotNext/blob/gh-pages/src/DotNext/ValueTypeExtensions.cs/#L370">View Source</a>
  </span>
  <a id="DotNext_ValueTypeExtensions_Subtract_" data-uid="DotNext.ValueTypeExtensions.Subtract*"></a>
  <h4 id="DotNext_ValueTypeExtensions_Subtract_System_UIntPtr_System_UIntPtr_" data-uid="DotNext.ValueTypeExtensions.Subtract(System.UIntPtr,System.UIntPtr)">Subtract(UIntPtr, UIntPtr)</h4>
  <div class="markdown level1 summary"><p>Subtracts two native integers.</p>
</div>
  <div class="markdown level1 conceptual"></div>
  <h5 class="decalaration">Declaration</h5>
  <div class="codewrapper">
    <pre><code class="lang-csharp hljs">[CLSCompliant(false)]
public static UIntPtr Subtract(this UIntPtr x, UIntPtr y)</code></pre>
  </div>
  <h5 class="parameters">Parameters</h5>
  <table class="table table-bordered table-striped table-condensed">
    <thead>
      <tr>
        <th>Type</th>
        <th>Name</th>
        <th>Description</th>
      </tr>
    </thead>
    <tbody>
      <tr>
        <td><a class="xref" href="https://docs.microsoft.com/dotnet/api/system.uintptr">UIntPtr</a></td>
        <td><span class="parametername">x</span></td>
        <td><p>The minuend.</p>
</td>
      </tr>
      <tr>
        <td><a class="xref" href="https://docs.microsoft.com/dotnet/api/system.uintptr">UIntPtr</a></td>
        <td><span class="parametername">y</span></td>
        <td><p>The subtrahend.</p>
</td>
      </tr>
    </tbody>
  </table>
  <h5 class="returns">Returns</h5>
  <table class="table table-bordered table-striped table-condensed">
    <thead>
      <tr>
        <th>Type</th>
        <th>Description</th>
      </tr>
    </thead>
    <tbody>
      <tr>
        <td><a class="xref" href="https://docs.microsoft.com/dotnet/api/system.uintptr">UIntPtr</a></td>
        <td><p>The result of subtracting <code data-dev-comment-type="paramref" class="paramref">y</code> from <code data-dev-comment-type="paramref" class="paramref">x</code>.</p>
</td>
      </tr>
    </tbody>
  </table>
  <span class="small pull-right mobile-hide">
    <span class="divider">|</span>
    <a href="https://github.com/sakno/dotNext/new/gh-pages/apiSpec/new?filename=DotNext_ValueTypeExtensions_SubtractChecked_System_IntPtr_System_IntPtr_.md&amp;value=---%0Auid%3A%20DotNext.ValueTypeExtensions.SubtractChecked(System.IntPtr%2CSystem.IntPtr)%0Asummary%3A%20'*You%20can%20override%20summary%20for%20the%20API%20here%20using%20*MARKDOWN*%20syntax'%0A---%0A%0A*Please%20type%20below%20more%20information%20about%20this%20API%3A*%0A%0A">Improve this Doc</a>
  </span>
  <span class="small pull-right mobile-hide">
    <a href="https://github.com/sakno/dotNext/blob/gh-pages/src/DotNext/ValueTypeExtensions.cs/#L387">View Source</a>
  </span>
  <a id="DotNext_ValueTypeExtensions_SubtractChecked_" data-uid="DotNext.ValueTypeExtensions.SubtractChecked*"></a>
  <h4 id="DotNext_ValueTypeExtensions_SubtractChecked_System_IntPtr_System_IntPtr_" data-uid="DotNext.ValueTypeExtensions.SubtractChecked(System.IntPtr,System.IntPtr)">SubtractChecked(IntPtr, IntPtr)</h4>
  <div class="markdown level1 summary"><p>Subtracts two native integers.</p>
</div>
  <div class="markdown level1 conceptual"></div>
  <h5 class="decalaration">Declaration</h5>
  <div class="codewrapper">
    <pre><code class="lang-csharp hljs">public static IntPtr SubtractChecked(this IntPtr x, IntPtr y)</code></pre>
  </div>
  <h5 class="parameters">Parameters</h5>
  <table class="table table-bordered table-striped table-condensed">
    <thead>
      <tr>
        <th>Type</th>
        <th>Name</th>
        <th>Description</th>
      </tr>
    </thead>
    <tbody>
      <tr>
        <td><a class="xref" href="https://docs.microsoft.com/dotnet/api/system.intptr">IntPtr</a></td>
        <td><span class="parametername">x</span></td>
        <td><p>The minuend.</p>
</td>
      </tr>
      <tr>
        <td><a class="xref" href="https://docs.microsoft.com/dotnet/api/system.intptr">IntPtr</a></td>
        <td><span class="parametername">y</span></td>
        <td><p>The subtrahend.</p>
</td>
      </tr>
    </tbody>
  </table>
  <h5 class="returns">Returns</h5>
  <table class="table table-bordered table-striped table-condensed">
    <thead>
      <tr>
        <th>Type</th>
        <th>Description</th>
      </tr>
    </thead>
    <tbody>
      <tr>
        <td><a class="xref" href="https://docs.microsoft.com/dotnet/api/system.intptr">IntPtr</a></td>
        <td><p>The result of subtracting <code data-dev-comment-type="paramref" class="paramref">y</code> from <code data-dev-comment-type="paramref" class="paramref">x</code>.</p>
</td>
      </tr>
    </tbody>
  </table>
  <h5 class="exceptions">Exceptions</h5>
  <table class="table table-bordered table-striped table-condensed">
    <thead>
      <tr>
        <th>Type</th>
        <th>Condition</th>
      </tr>
    </thead>
    <tbody>
      <tr>
        <td><a class="xref" href="https://docs.microsoft.com/dotnet/api/system.overflowexception">OverflowException</a></td>
        <td><p>The result of an operation is outside the bounds of the <a class="xref" href="https://docs.microsoft.com/dotnet/api/system.intptr">IntPtr</a> data type.</p>
</td>
      </tr>
    </tbody>
  </table>
  <span class="small pull-right mobile-hide">
    <span class="divider">|</span>
    <a href="https://github.com/sakno/dotNext/new/gh-pages/apiSpec/new?filename=DotNext_ValueTypeExtensions_SubtractChecked_System_UIntPtr_System_UIntPtr_.md&amp;value=---%0Auid%3A%20DotNext.ValueTypeExtensions.SubtractChecked(System.UIntPtr%2CSystem.UIntPtr)%0Asummary%3A%20'*You%20can%20override%20summary%20for%20the%20API%20here%20using%20*MARKDOWN*%20syntax'%0A---%0A%0A*Please%20type%20below%20more%20information%20about%20this%20API%3A*%0A%0A">Improve this Doc</a>
  </span>
  <span class="small pull-right mobile-hide">
    <a href="https://github.com/sakno/dotNext/blob/gh-pages/src/DotNext/ValueTypeExtensions.cs/#L403">View Source</a>
  </span>
  <a id="DotNext_ValueTypeExtensions_SubtractChecked_" data-uid="DotNext.ValueTypeExtensions.SubtractChecked*"></a>
  <h4 id="DotNext_ValueTypeExtensions_SubtractChecked_System_UIntPtr_System_UIntPtr_" data-uid="DotNext.ValueTypeExtensions.SubtractChecked(System.UIntPtr,System.UIntPtr)">SubtractChecked(UIntPtr, UIntPtr)</h4>
  <div class="markdown level1 summary"><p>Subtracts two native integers.</p>
</div>
  <div class="markdown level1 conceptual"></div>
  <h5 class="decalaration">Declaration</h5>
  <div class="codewrapper">
    <pre><code class="lang-csharp hljs">[CLSCompliant(false)]
public static UIntPtr SubtractChecked(this UIntPtr x, UIntPtr y)</code></pre>
  </div>
  <h5 class="parameters">Parameters</h5>
  <table class="table table-bordered table-striped table-condensed">
    <thead>
      <tr>
        <th>Type</th>
        <th>Name</th>
        <th>Description</th>
      </tr>
    </thead>
    <tbody>
      <tr>
        <td><a class="xref" href="https://docs.microsoft.com/dotnet/api/system.uintptr">UIntPtr</a></td>
        <td><span class="parametername">x</span></td>
        <td><p>The minuend.</p>
</td>
      </tr>
      <tr>
        <td><a class="xref" href="https://docs.microsoft.com/dotnet/api/system.uintptr">UIntPtr</a></td>
        <td><span class="parametername">y</span></td>
        <td><p>The subtrahend.</p>
</td>
      </tr>
    </tbody>
  </table>
  <h5 class="returns">Returns</h5>
  <table class="table table-bordered table-striped table-condensed">
    <thead>
      <tr>
        <th>Type</th>
        <th>Description</th>
      </tr>
    </thead>
    <tbody>
      <tr>
        <td><a class="xref" href="https://docs.microsoft.com/dotnet/api/system.uintptr">UIntPtr</a></td>
        <td><p>The result of subtracting <code data-dev-comment-type="paramref" class="paramref">y</code> from <code data-dev-comment-type="paramref" class="paramref">x</code>.</p>
</td>
      </tr>
    </tbody>
  </table>
  <h5 class="exceptions">Exceptions</h5>
  <table class="table table-bordered table-striped table-condensed">
    <thead>
      <tr>
        <th>Type</th>
        <th>Condition</th>
      </tr>
    </thead>
    <tbody>
      <tr>
        <td><a class="xref" href="https://docs.microsoft.com/dotnet/api/system.overflowexception">OverflowException</a></td>
        <td><p>The result of an operation is outside the bounds of the <a class="xref" href="https://docs.microsoft.com/dotnet/api/system.uintptr">UIntPtr</a> data type.</p>
</td>
      </tr>
    </tbody>
  </table>
  <span class="small pull-right mobile-hide">
    <span class="divider">|</span>
    <a href="https://github.com/sakno/dotNext/new/gh-pages/apiSpec/new?filename=DotNext_ValueTypeExtensions_ToBoolean_System_Int32_.md&amp;value=---%0Auid%3A%20DotNext.ValueTypeExtensions.ToBoolean(System.Int32)%0Asummary%3A%20'*You%20can%20override%20summary%20for%20the%20API%20here%20using%20*MARKDOWN*%20syntax'%0A---%0A%0A*Please%20type%20below%20more%20information%20about%20this%20API%3A*%0A%0A">Improve this Doc</a>
  </span>
  <span class="small pull-right mobile-hide">
    <a href="https://github.com/sakno/dotNext/blob/gh-pages/src/DotNext/ValueTypeExtensions.cs/#L123">View Source</a>
  </span>
  <a id="DotNext_ValueTypeExtensions_ToBoolean_" data-uid="DotNext.ValueTypeExtensions.ToBoolean*"></a>
  <h4 id="DotNext_ValueTypeExtensions_ToBoolean_System_Int32_" data-uid="DotNext.ValueTypeExtensions.ToBoolean(System.Int32)">ToBoolean(Int32)</h4>
  <div class="markdown level1 summary"><p>Converts <a class="xref" href="https://docs.microsoft.com/dotnet/api/system.int32">Int32</a> into <a class="xref" href="https://docs.microsoft.com/dotnet/api/system.boolean">Boolean</a>.</p>
</div>
  <div class="markdown level1 conceptual"></div>
  <h5 class="decalaration">Declaration</h5>
  <div class="codewrapper">
    <pre><code class="lang-csharp hljs">public static bool ToBoolean(this int value)</code></pre>
  </div>
  <h5 class="parameters">Parameters</h5>
  <table class="table table-bordered table-striped table-condensed">
    <thead>
      <tr>
        <th>Type</th>
        <th>Name</th>
        <th>Description</th>
      </tr>
    </thead>
    <tbody>
      <tr>
        <td><a class="xref" href="https://docs.microsoft.com/dotnet/api/system.int32">Int32</a></td>
        <td><span class="parametername">value</span></td>
        <td><p>The value to convert.</p>
</td>
      </tr>
    </tbody>
  </table>
  <h5 class="returns">Returns</h5>
  <table class="table table-bordered table-striped table-condensed">
    <thead>
      <tr>
        <th>Type</th>
        <th>Description</th>
      </tr>
    </thead>
    <tbody>
      <tr>
        <td><a class="xref" href="https://docs.microsoft.com/dotnet/api/system.boolean">Boolean</a></td>
        <td><p><span class="xref">true</span> if <code>value != 0</code>; otherwise, <span class="xref">false</span>.</p>
</td>
      </tr>
    </tbody>
  </table>
  <span class="small pull-right mobile-hide">
    <span class="divider">|</span>
    <a href="https://github.com/sakno/dotNext/new/gh-pages/apiSpec/new?filename=DotNext_ValueTypeExtensions_ToInt32_System_Boolean_.md&amp;value=---%0Auid%3A%20DotNext.ValueTypeExtensions.ToInt32(System.Boolean)%0Asummary%3A%20'*You%20can%20override%20summary%20for%20the%20API%20here%20using%20*MARKDOWN*%20syntax'%0A---%0A%0A*Please%20type%20below%20more%20information%20about%20this%20API%3A*%0A%0A">Improve this Doc</a>
  </span>
  <span class="small pull-right mobile-hide">
    <a href="https://github.com/sakno/dotNext/blob/gh-pages/src/DotNext/ValueTypeExtensions.cs/#L111">View Source</a>
  </span>
  <a id="DotNext_ValueTypeExtensions_ToInt32_" data-uid="DotNext.ValueTypeExtensions.ToInt32*"></a>
  <h4 id="DotNext_ValueTypeExtensions_ToInt32_System_Boolean_" data-uid="DotNext.ValueTypeExtensions.ToInt32(System.Boolean)">ToInt32(Boolean)</h4>
  <div class="markdown level1 summary"><p>Converts <a class="xref" href="https://docs.microsoft.com/dotnet/api/system.boolean">Boolean</a> into <a class="xref" href="https://docs.microsoft.com/dotnet/api/system.int32">Int32</a>.</p>
</div>
  <div class="markdown level1 conceptual"></div>
  <h5 class="decalaration">Declaration</h5>
  <div class="codewrapper">
    <pre><code class="lang-csharp hljs">public static int ToInt32(this bool value)</code></pre>
  </div>
  <h5 class="parameters">Parameters</h5>
  <table class="table table-bordered table-striped table-condensed">
    <thead>
      <tr>
        <th>Type</th>
        <th>Name</th>
        <th>Description</th>
      </tr>
    </thead>
    <tbody>
      <tr>
        <td><a class="xref" href="https://docs.microsoft.com/dotnet/api/system.boolean">Boolean</a></td>
        <td><span class="parametername">value</span></td>
        <td><p>The value to convert.</p>
</td>
      </tr>
    </tbody>
  </table>
  <h5 class="returns">Returns</h5>
  <table class="table table-bordered table-striped table-condensed">
    <thead>
      <tr>
        <th>Type</th>
        <th>Description</th>
      </tr>
    </thead>
    <tbody>
      <tr>
        <td><a class="xref" href="https://docs.microsoft.com/dotnet/api/system.int32">Int32</a></td>
        <td><p><a class="xref" href="https://docs.microsoft.com/dotnet/api/system.int32">Int32</a> representation of <code data-dev-comment-type="paramref" class="paramref">value</code>.</p>
</td>
      </tr>
    </tbody>
  </table>
  <span class="small pull-right mobile-hide">
    <span class="divider">|</span>
    <a href="https://github.com/sakno/dotNext/new/gh-pages/apiSpec/new?filename=DotNext_ValueTypeExtensions_ToIntPtr_System_UIntPtr_.md&amp;value=---%0Auid%3A%20DotNext.ValueTypeExtensions.ToIntPtr(System.UIntPtr)%0Asummary%3A%20'*You%20can%20override%20summary%20for%20the%20API%20here%20using%20*MARKDOWN*%20syntax'%0A---%0A%0A*Please%20type%20below%20more%20information%20about%20this%20API%3A*%0A%0A">Improve this Doc</a>
  </span>
  <span class="small pull-right mobile-hide">
    <a href="https://github.com/sakno/dotNext/blob/gh-pages/src/DotNext/ValueTypeExtensions.cs/#L131">View Source</a>
  </span>
  <a id="DotNext_ValueTypeExtensions_ToIntPtr_" data-uid="DotNext.ValueTypeExtensions.ToIntPtr*"></a>
  <h4 id="DotNext_ValueTypeExtensions_ToIntPtr_System_UIntPtr_" data-uid="DotNext.ValueTypeExtensions.ToIntPtr(System.UIntPtr)">ToIntPtr(UIntPtr)</h4>
  <div class="markdown level1 summary"><p>Converts <a class="xref" href="https://docs.microsoft.com/dotnet/api/system.uintptr">UIntPtr</a> into <a class="xref" href="https://docs.microsoft.com/dotnet/api/system.intptr">IntPtr</a>.</p>
</div>
  <div class="markdown level1 conceptual"></div>
  <h5 class="decalaration">Declaration</h5>
  <div class="codewrapper">
    <pre><code class="lang-csharp hljs">[CLSCompliant(false)]
public static IntPtr ToIntPtr(this UIntPtr value)</code></pre>
  </div>
  <h5 class="parameters">Parameters</h5>
  <table class="table table-bordered table-striped table-condensed">
    <thead>
      <tr>
        <th>Type</th>
        <th>Name</th>
        <th>Description</th>
      </tr>
    </thead>
    <tbody>
      <tr>
        <td><a class="xref" href="https://docs.microsoft.com/dotnet/api/system.uintptr">UIntPtr</a></td>
        <td><span class="parametername">value</span></td>
        <td><p>The value to convert.</p>
</td>
      </tr>
    </tbody>
  </table>
  <h5 class="returns">Returns</h5>
  <table class="table table-bordered table-striped table-condensed">
    <thead>
      <tr>
        <th>Type</th>
        <th>Description</th>
      </tr>
    </thead>
    <tbody>
      <tr>
        <td><a class="xref" href="https://docs.microsoft.com/dotnet/api/system.intptr">IntPtr</a></td>
        <td><p>The converted <code data-dev-comment-type="paramref" class="paramref">value</code>.</p>
</td>
      </tr>
    </tbody>
  </table>
  <span class="small pull-right mobile-hide">
    <span class="divider">|</span>
    <a href="https://github.com/sakno/dotNext/new/gh-pages/apiSpec/new?filename=DotNext_ValueTypeExtensions_ToUIntPtr_System_IntPtr_.md&amp;value=---%0Auid%3A%20DotNext.ValueTypeExtensions.ToUIntPtr(System.IntPtr)%0Asummary%3A%20'*You%20can%20override%20summary%20for%20the%20API%20here%20using%20*MARKDOWN*%20syntax'%0A---%0A%0A*Please%20type%20below%20more%20information%20about%20this%20API%3A*%0A%0A">Improve this Doc</a>
  </span>
  <span class="small pull-right mobile-hide">
    <a href="https://github.com/sakno/dotNext/blob/gh-pages/src/DotNext/ValueTypeExtensions.cs/#L97">View Source</a>
  </span>
  <a id="DotNext_ValueTypeExtensions_ToUIntPtr_" data-uid="DotNext.ValueTypeExtensions.ToUIntPtr*"></a>
  <h4 id="DotNext_ValueTypeExtensions_ToUIntPtr_System_IntPtr_" data-uid="DotNext.ValueTypeExtensions.ToUIntPtr(System.IntPtr)">ToUIntPtr(IntPtr)</h4>
  <div class="markdown level1 summary"><p>Converts <a class="xref" href="https://docs.microsoft.com/dotnet/api/system.intptr">IntPtr</a> into <a class="xref" href="https://docs.microsoft.com/dotnet/api/system.uintptr">UIntPtr</a>.</p>
</div>
  <div class="markdown level1 conceptual"></div>
  <h5 class="decalaration">Declaration</h5>
  <div class="codewrapper">
    <pre><code class="lang-csharp hljs">[CLSCompliant(false)]
public static UIntPtr ToUIntPtr(this IntPtr value)</code></pre>
  </div>
  <h5 class="parameters">Parameters</h5>
  <table class="table table-bordered table-striped table-condensed">
    <thead>
      <tr>
        <th>Type</th>
        <th>Name</th>
        <th>Description</th>
      </tr>
    </thead>
    <tbody>
      <tr>
        <td><a class="xref" href="https://docs.microsoft.com/dotnet/api/system.intptr">IntPtr</a></td>
        <td><span class="parametername">value</span></td>
        <td><p>The value to convert.</p>
</td>
      </tr>
    </tbody>
  </table>
  <h5 class="returns">Returns</h5>
  <table class="table table-bordered table-striped table-condensed">
    <thead>
      <tr>
        <th>Type</th>
        <th>Description</th>
      </tr>
    </thead>
    <tbody>
      <tr>
        <td><a class="xref" href="https://docs.microsoft.com/dotnet/api/system.uintptr">UIntPtr</a></td>
        <td><p>The converted <code data-dev-comment-type="paramref" class="paramref">value</code>.</p>
</td>
      </tr>
    </tbody>
  </table>
  <span class="small pull-right mobile-hide">
    <span class="divider">|</span>
    <a href="https://github.com/sakno/dotNext/new/gh-pages/apiSpec/new?filename=DotNext_ValueTypeExtensions_Truncate_System_Int64_.md&amp;value=---%0Auid%3A%20DotNext.ValueTypeExtensions.Truncate(System.Int64)%0Asummary%3A%20'*You%20can%20override%20summary%20for%20the%20API%20here%20using%20*MARKDOWN*%20syntax'%0A---%0A%0A*Please%20type%20below%20more%20information%20about%20this%20API%3A*%0A%0A">Improve this Doc</a>
  </span>
  <span class="small pull-right mobile-hide">
    <a href="https://github.com/sakno/dotNext/blob/gh-pages/src/DotNext/ValueTypeExtensions.cs/#L731">View Source</a>
  </span>
  <a id="DotNext_ValueTypeExtensions_Truncate_" data-uid="DotNext.ValueTypeExtensions.Truncate*"></a>
  <h4 id="DotNext_ValueTypeExtensions_Truncate_System_Int64_" data-uid="DotNext.ValueTypeExtensions.Truncate(System.Int64)">Truncate(Int64)</h4>
  <div class="markdown level1 summary"><p>Truncates 64-bit signed integer.</p>
</div>
  <div class="markdown level1 conceptual"></div>
  <h5 class="decalaration">Declaration</h5>
  <div class="codewrapper">
    <pre><code class="lang-csharp hljs">public static int Truncate(this long value)</code></pre>
  </div>
  <h5 class="parameters">Parameters</h5>
  <table class="table table-bordered table-striped table-condensed">
    <thead>
      <tr>
        <th>Type</th>
        <th>Name</th>
        <th>Description</th>
      </tr>
    </thead>
    <tbody>
      <tr>
        <td><a class="xref" href="https://docs.microsoft.com/dotnet/api/system.int64">Int64</a></td>
        <td><span class="parametername">value</span></td>
        <td><p>The value to truncate.</p>
</td>
      </tr>
    </tbody>
  </table>
  <h5 class="returns">Returns</h5>
  <table class="table table-bordered table-striped table-condensed">
    <thead>
      <tr>
        <th>Type</th>
        <th>Description</th>
      </tr>
    </thead>
    <tbody>
      <tr>
        <td><a class="xref" href="https://docs.microsoft.com/dotnet/api/system.int32">Int32</a></td>
        <td><p><a class="xref" href="https://docs.microsoft.com/dotnet/api/system.int32.maxvalue">MaxValue</a> if <code data-dev-comment-type="paramref" class="paramref">value</code> is greater than <a class="xref" href="https://docs.microsoft.com/dotnet/api/system.int32.maxvalue">MaxValue</a>; otherwise, cast <code data-dev-comment-type="paramref" class="paramref">value</code> to <a class="xref" href="https://docs.microsoft.com/dotnet/api/system.int32">Int32</a>.</p>
</td>
      </tr>
    </tbody>
  </table>
  <span class="small pull-right mobile-hide">
    <span class="divider">|</span>
    <a href="https://github.com/sakno/dotNext/new/gh-pages/apiSpec/new?filename=DotNext_ValueTypeExtensions_TryGetValue__1_System_Nullable___0____0__.md&amp;value=---%0Auid%3A%20DotNext.ValueTypeExtensions.TryGetValue%60%601(System.Nullable%7B%60%600%7D%2C%60%600%40)%0Asummary%3A%20'*You%20can%20override%20summary%20for%20the%20API%20here%20using%20*MARKDOWN*%20syntax'%0A---%0A%0A*Please%20type%20below%20more%20information%20about%20this%20API%3A*%0A%0A">Improve this Doc</a>
  </span>
  <span class="small pull-right mobile-hide">
    <a href="https://github.com/sakno/dotNext/blob/gh-pages/src/DotNext/ValueTypeExtensions.cs/#L64">View Source</a>
  </span>
  <a id="DotNext_ValueTypeExtensions_TryGetValue_" data-uid="DotNext.ValueTypeExtensions.TryGetValue*"></a>
  <h4 id="DotNext_ValueTypeExtensions_TryGetValue__1_System_Nullable___0____0__" data-uid="DotNext.ValueTypeExtensions.TryGetValue``1(System.Nullable{``0},``0@)">TryGetValue&lt;T&gt;(Nullable&lt;T&gt;, out T)</h4>
  <div class="markdown level1 summary"><p>Attempts to get value from nullable container.</p>
</div>
  <div class="markdown level1 conceptual"></div>
  <h5 class="decalaration">Declaration</h5>
  <div class="codewrapper">
    <pre><code class="lang-csharp hljs">public static bool TryGetValue&lt;T&gt;(this T? nullable, out T value)
    where T : struct</code></pre>
  </div>
  <h5 class="parameters">Parameters</h5>
  <table class="table table-bordered table-striped table-condensed">
    <thead>
      <tr>
        <th>Type</th>
        <th>Name</th>
        <th>Description</th>
      </tr>
    </thead>
    <tbody>
      <tr>
        <td><a class="xref" href="https://docs.microsoft.com/dotnet/api/system.nullable-1">Nullable</a>&lt;T&gt;</td>
        <td><span class="parametername">nullable</span></td>
        <td><p>Nullable value.</p>
</td>
      </tr>
      <tr>
        <td><span class="xref">T</span></td>
        <td><span class="parametername">value</span></td>
        <td><p>Underlying value.</p>
</td>
      </tr>
    </tbody>
  </table>
  <h5 class="returns">Returns</h5>
  <table class="table table-bordered table-striped table-condensed">
    <thead>
      <tr>
        <th>Type</th>
        <th>Description</th>
      </tr>
    </thead>
    <tbody>
      <tr>
        <td><a class="xref" href="https://docs.microsoft.com/dotnet/api/system.boolean">Boolean</a></td>
        <td><p><span class="xref">true</span> if <code data-dev-comment-type="paramref" class="paramref">nullable</code> is not <span class="xref">null</span>; otherwise, <span class="xref">false</span>.</p>
</td>
      </tr>
    </tbody>
  </table>
  <h5 class="typeParameters">Type Parameters</h5>
  <table class="table table-bordered table-striped table-condensed">
    <thead>
      <tr>
        <th>Name</th>
        <th>Description</th>
      </tr>
    </thead>
    <tbody>
      <tr>
        <td><span class="parametername">T</span></td>
        <td><p>The underlying value type of the nullable type.</p>
</td>
      </tr>
    </tbody>
  </table>
  <span class="small pull-right mobile-hide">
    <span class="divider">|</span>
    <a href="https://github.com/sakno/dotNext/new/gh-pages/apiSpec/new?filename=DotNext_ValueTypeExtensions_Xor_System_IntPtr_System_IntPtr_.md&amp;value=---%0Auid%3A%20DotNext.ValueTypeExtensions.Xor(System.IntPtr%2CSystem.IntPtr)%0Asummary%3A%20'*You%20can%20override%20summary%20for%20the%20API%20here%20using%20*MARKDOWN*%20syntax'%0A---%0A%0A*Please%20type%20below%20more%20information%20about%20this%20API%3A*%0A%0A">Improve this Doc</a>
  </span>
  <span class="small pull-right mobile-hide">
    <a href="https://github.com/sakno/dotNext/blob/gh-pages/src/DotNext/ValueTypeExtensions.cs/#L548">View Source</a>
  </span>
  <a id="DotNext_ValueTypeExtensions_Xor_" data-uid="DotNext.ValueTypeExtensions.Xor*"></a>
  <h4 id="DotNext_ValueTypeExtensions_Xor_System_IntPtr_System_IntPtr_" data-uid="DotNext.ValueTypeExtensions.Xor(System.IntPtr,System.IntPtr)">Xor(IntPtr, IntPtr)</h4>
  <div class="markdown level1 summary"><p>Computes the bitwise XOR of two native integer values.</p>
</div>
  <div class="markdown level1 conceptual"></div>
  <h5 class="decalaration">Declaration</h5>
  <div class="codewrapper">
    <pre><code class="lang-csharp hljs">public static IntPtr Xor(this IntPtr x, IntPtr y)</code></pre>
  </div>
  <h5 class="parameters">Parameters</h5>
  <table class="table table-bordered table-striped table-condensed">
    <thead>
      <tr>
        <th>Type</th>
        <th>Name</th>
        <th>Description</th>
      </tr>
    </thead>
    <tbody>
      <tr>
        <td><a class="xref" href="https://docs.microsoft.com/dotnet/api/system.intptr">IntPtr</a></td>
        <td><span class="parametername">x</span></td>
        <td><p>The first operand.</p>
</td>
      </tr>
      <tr>
        <td><a class="xref" href="https://docs.microsoft.com/dotnet/api/system.intptr">IntPtr</a></td>
        <td><span class="parametername">y</span></td>
        <td><p>The second operand.</p>
</td>
      </tr>
    </tbody>
  </table>
  <h5 class="returns">Returns</h5>
  <table class="table table-bordered table-striped table-condensed">
    <thead>
      <tr>
        <th>Type</th>
        <th>Description</th>
      </tr>
    </thead>
    <tbody>
      <tr>
        <td><a class="xref" href="https://docs.microsoft.com/dotnet/api/system.intptr">IntPtr</a></td>
        <td><p>The bitwise XOR.</p>
</td>
      </tr>
    </tbody>
  </table>
  <span class="small pull-right mobile-hide">
    <span class="divider">|</span>
    <a href="https://github.com/sakno/dotNext/new/gh-pages/apiSpec/new?filename=DotNext_ValueTypeExtensions_Xor_System_UIntPtr_System_UIntPtr_.md&amp;value=---%0Auid%3A%20DotNext.ValueTypeExtensions.Xor(System.UIntPtr%2CSystem.UIntPtr)%0Asummary%3A%20'*You%20can%20override%20summary%20for%20the%20API%20here%20using%20*MARKDOWN*%20syntax'%0A---%0A%0A*Please%20type%20below%20more%20information%20about%20this%20API%3A*%0A%0A">Improve this Doc</a>
  </span>
  <span class="small pull-right mobile-hide">
    <a href="https://github.com/sakno/dotNext/blob/gh-pages/src/DotNext/ValueTypeExtensions.cs/#L563">View Source</a>
  </span>
  <a id="DotNext_ValueTypeExtensions_Xor_" data-uid="DotNext.ValueTypeExtensions.Xor*"></a>
  <h4 id="DotNext_ValueTypeExtensions_Xor_System_UIntPtr_System_UIntPtr_" data-uid="DotNext.ValueTypeExtensions.Xor(System.UIntPtr,System.UIntPtr)">Xor(UIntPtr, UIntPtr)</h4>
  <div class="markdown level1 summary"><p>Computes the bitwise XOR of two native integer values.</p>
</div>
  <div class="markdown level1 conceptual"></div>
  <h5 class="decalaration">Declaration</h5>
  <div class="codewrapper">
    <pre><code class="lang-csharp hljs">[CLSCompliant(false)]
public static UIntPtr Xor(this UIntPtr x, UIntPtr y)</code></pre>
  </div>
  <h5 class="parameters">Parameters</h5>
  <table class="table table-bordered table-striped table-condensed">
    <thead>
      <tr>
        <th>Type</th>
        <th>Name</th>
        <th>Description</th>
      </tr>
    </thead>
    <tbody>
      <tr>
        <td><a class="xref" href="https://docs.microsoft.com/dotnet/api/system.uintptr">UIntPtr</a></td>
        <td><span class="parametername">x</span></td>
        <td><p>The first operand.</p>
</td>
      </tr>
      <tr>
        <td><a class="xref" href="https://docs.microsoft.com/dotnet/api/system.uintptr">UIntPtr</a></td>
        <td><span class="parametername">y</span></td>
        <td><p>The second operand.</p>
</td>
      </tr>
    </tbody>
  </table>
  <h5 class="returns">Returns</h5>
  <table class="table table-bordered table-striped table-condensed">
    <thead>
      <tr>
        <th>Type</th>
        <th>Description</th>
      </tr>
    </thead>
    <tbody>
      <tr>
        <td><a class="xref" href="https://docs.microsoft.com/dotnet/api/system.uintptr">UIntPtr</a></td>
        <td><p>The bitwise XOR.</p>
</td>
      </tr>
    </tbody>
  </table>
</article>
          </div>
          
          <div class="hidden-sm col-md-2" role="complementary">
            <div class="sideaffix">
              <div class="contribution">
                <ul class="nav">
                  <li>
                    <a href="https://github.com/sakno/dotNext/new/gh-pages/apiSpec/new?filename=DotNext_ValueTypeExtensions.md&amp;value=---%0Auid%3A%20DotNext.ValueTypeExtensions%0Asummary%3A%20'*You%20can%20override%20summary%20for%20the%20API%20here%20using%20*MARKDOWN*%20syntax'%0A---%0A%0A*Please%20type%20below%20more%20information%20about%20this%20API%3A*%0A%0A" class="contribution-link">Improve this Doc</a>
                  </li>
                  <li>
                    <a href="https://github.com/sakno/dotNext/blob/gh-pages/src/DotNext/ValueTypeExtensions.cs/#L12" class="contribution-link">View Source</a>
                  </li>
                </ul>
              </div>
              <nav class="bs-docs-sidebar hidden-print hidden-xs hidden-sm affix" id="affix">
              <!-- <p><a class="back-to-top" href="#top">Back to top</a><p> -->
              </nav>
            </div>
          </div>
        </div>
      </div>
      
      <footer>
        <div class="grad-bottom"></div>
        <div class="footer">
          <div class="container">
            <span class="pull-right">
              <a href="#top">Back to top</a>
            </span>
            
            <span>Generated by <strong>DocFX</strong></span>
          </div>
        </div>
      </footer>
    </div>
    
    <script type="text/javascript" src="../styles/docfx.vendor.js"></script>
    <script type="text/javascript" src="../styles/docfx.js"></script>
    <script type="text/javascript" src="../styles/main.js"></script>
  </body>
</html>
<|MERGE_RESOLUTION|>--- conflicted
+++ resolved
@@ -1,15 +1,14 @@
-﻿<!DOCTYPE html>
-<!--[if IE]><![endif]-->
-<html>
+﻿<!DOCTYPE html>
+<!--[if IE]><![endif]-->
+<html>
   
   <head>
     <meta charset="utf-8">
     <meta http-equiv="X-UA-Compatible" content="IE=edge,chrome=1">
-    <title>Class ValueTypeExtensions
+    <title>Class ValueTypeExtensions
    | .NEXT </title>
     <meta name="viewport" content="width=device-width">
-    <meta name="title" content="Class ValueTypeExtensions
-<<<<<<< HEAD
+    <meta name="title" content="Class ValueTypeExtensions
    | .NEXT ">
     <meta name="generator" content="docfx 2.50.0.0">
     
@@ -23,2958 +22,2946 @@
     
     
     
-=======
-   | .NEXT ">
-    <meta name="generator" content="docfx 2.49.0.0">
-    
-    <link rel="shortcut icon" href="../fav.ico">
-    <link rel="stylesheet" href="../styles/docfx.vendor.css">
-    <link rel="stylesheet" href="../styles/docfx.css">
-    <link rel="stylesheet" href="../styles/main.css">
-    <link href="https://fonts.googleapis.com/css?family=Open+Sans" rel="stylesheet">
-    <meta property="docfx:navrel" content="../toc.html">
-    <meta property="docfx:tocrel" content="toc.html">
-    
-    
-    
->>>>>>> ceac8404
-  </head>  <body data-spy="scroll" data-target="#affix" data-offset="120">
-    <div id="wrapper">
-      <header>
-        
-        <nav id="autocollapse" class="navbar navbar-inverse ng-scope" role="navigation">
-          <div class="container">
-            <div class="navbar-header">
-              <button type="button" class="navbar-toggle" data-toggle="collapse" data-target="#navbar">
-                <span class="sr-only">Toggle navigation</span>
-                <span class="icon-bar"></span>
-                <span class="icon-bar"></span>
-                <span class="icon-bar"></span>
-              </button>
-              
-              <a class="navbar-brand" href="../index.html">
-                <img id="logo" class="svg" src="../doc_logo.png" alt="">
-              </a>
-            </div>
-            <div class="collapse navbar-collapse" id="navbar">
-              <form class="navbar-form navbar-right" role="search" id="search">
-                <div class="form-group">
-                  <input type="text" class="form-control" id="search-query" placeholder="Search" autocomplete="off">
-                </div>
-              </form>
-            </div>
-          </div>
-        </nav>
-        
-        <div class="subnav navbar navbar-default">
-          <div class="container hide-when-search" id="breadcrumb">
-            <ul class="breadcrumb">
-              <li></li>
-            </ul>
-          </div>
-        </div>
-      </header>
-      <div role="main" class="container body-content hide-when-search">
-        
-        <div class="sidenav hide-when-search">
-          <a class="btn toc-toggle collapse" data-toggle="collapse" href="#sidetoggle" aria-expanded="false" aria-controls="sidetoggle">Show / Hide Table of Contents</a>
-          <div class="sidetoggle collapse" id="sidetoggle">
-            <div id="sidetoc"></div>
-          </div>
-        </div>
-        <div class="article row grid-right">
-          <div class="col-md-10">
-            <article class="content wrap" id="_content" data-uid="DotNext.ValueTypeExtensions">
-  
-  
-  <h1 id="DotNext_ValueTypeExtensions" data-uid="DotNext.ValueTypeExtensions" class="text-break">Class ValueTypeExtensions
-  </h1>
+  </head>  <body data-spy="scroll" data-target="#affix" data-offset="120">
+    <div id="wrapper">
+      <header>
+        
+        <nav id="autocollapse" class="navbar navbar-inverse ng-scope" role="navigation">
+          <div class="container">
+            <div class="navbar-header">
+              <button type="button" class="navbar-toggle" data-toggle="collapse" data-target="#navbar">
+                <span class="sr-only">Toggle navigation</span>
+                <span class="icon-bar"></span>
+                <span class="icon-bar"></span>
+                <span class="icon-bar"></span>
+              </button>
+              
+              <a class="navbar-brand" href="../index.html">
+                <img id="logo" class="svg" src="../doc_logo.png" alt="">
+              </a>
+            </div>
+            <div class="collapse navbar-collapse" id="navbar">
+              <form class="navbar-form navbar-right" role="search" id="search">
+                <div class="form-group">
+                  <input type="text" class="form-control" id="search-query" placeholder="Search" autocomplete="off">
+                </div>
+              </form>
+            </div>
+          </div>
+        </nav>
+        
+        <div class="subnav navbar navbar-default">
+          <div class="container hide-when-search" id="breadcrumb">
+            <ul class="breadcrumb">
+              <li></li>
+            </ul>
+          </div>
+        </div>
+      </header>
+      <div role="main" class="container body-content hide-when-search">
+        
+        <div class="sidenav hide-when-search">
+          <a class="btn toc-toggle collapse" data-toggle="collapse" href="#sidetoggle" aria-expanded="false" aria-controls="sidetoggle">Show / Hide Table of Contents</a>
+          <div class="sidetoggle collapse" id="sidetoggle">
+            <div id="sidetoc"></div>
+          </div>
+        </div>
+        <div class="article row grid-right">
+          <div class="col-md-10">
+            <article class="content wrap" id="_content" data-uid="DotNext.ValueTypeExtensions">
+  
+  
+  <h1 id="DotNext_ValueTypeExtensions" data-uid="DotNext.ValueTypeExtensions" class="text-break">Class ValueTypeExtensions
+  </h1>
   <div class="markdown level0 summary"><p>Various extensions for value types.</p>
-</div>
-  <div class="markdown level0 conceptual"></div>
-  <div class="inheritance">
-    <h5>Inheritance</h5>
-    <div class="level0"><a class="xref" href="https://docs.microsoft.com/dotnet/api/system.object">Object</a></div>
-    <div class="level1"><span class="xref">ValueTypeExtensions</span></div>
-  </div>
-  <div class="inheritedMembers">
-    <h5>Inherited Members</h5>
-    <div>
-      <a class="xref" href="https://docs.microsoft.com/dotnet/api/system.object.equals#System_Object_Equals_System_Object_">Object.Equals(Object)</a>
-    </div>
-    <div>
-      <a class="xref" href="https://docs.microsoft.com/dotnet/api/system.object.equals#System_Object_Equals_System_Object_System_Object_">Object.Equals(Object, Object)</a>
-    </div>
-    <div>
-      <a class="xref" href="https://docs.microsoft.com/dotnet/api/system.object.gethashcode#System_Object_GetHashCode">Object.GetHashCode()</a>
-    </div>
-    <div>
-      <a class="xref" href="https://docs.microsoft.com/dotnet/api/system.object.gettype#System_Object_GetType">Object.GetType()</a>
-    </div>
-    <div>
-      <a class="xref" href="https://docs.microsoft.com/dotnet/api/system.object.memberwiseclone#System_Object_MemberwiseClone">Object.MemberwiseClone()</a>
-    </div>
-    <div>
-      <a class="xref" href="https://docs.microsoft.com/dotnet/api/system.object.referenceequals#System_Object_ReferenceEquals_System_Object_System_Object_">Object.ReferenceEquals(Object, Object)</a>
-    </div>
-    <div>
-      <a class="xref" href="https://docs.microsoft.com/dotnet/api/system.object.tostring#System_Object_ToString">Object.ToString()</a>
-    </div>
-  </div>
-  <h6><strong>Namespace</strong>: <a class="xref" href="DotNext.html">DotNext</a></h6>
-  <h6><strong>Assembly</strong>: DotNext.dll</h6>
-  <h5 id="DotNext_ValueTypeExtensions_syntax">Syntax</h5>
-  <div class="codewrapper">
-    <pre><code class="lang-csharp hljs">public static class ValueTypeExtensions</code></pre>
-  </div>
-  <h3 id="methods">Methods
-  </h3>
-  <span class="small pull-right mobile-hide">
-    <span class="divider">|</span>
-    <a href="https://github.com/sakno/dotNext/new/gh-pages/apiSpec/new?filename=DotNext_ValueTypeExtensions_Add_System_IntPtr_System_IntPtr_.md&amp;value=---%0Auid%3A%20DotNext.ValueTypeExtensions.Add(System.IntPtr%2CSystem.IntPtr)%0Asummary%3A%20'*You%20can%20override%20summary%20for%20the%20API%20here%20using%20*MARKDOWN*%20syntax'%0A---%0A%0A*Please%20type%20below%20more%20information%20about%20this%20API%3A*%0A%0A">Improve this Doc</a>
-  </span>
-  <span class="small pull-right mobile-hide">
-    <a href="https://github.com/sakno/dotNext/blob/gh-pages/src/DotNext/ValueTypeExtensions.cs/#L291">View Source</a>
-  </span>
-  <a id="DotNext_ValueTypeExtensions_Add_" data-uid="DotNext.ValueTypeExtensions.Add*"></a>
-  <h4 id="DotNext_ValueTypeExtensions_Add_System_IntPtr_System_IntPtr_" data-uid="DotNext.ValueTypeExtensions.Add(System.IntPtr,System.IntPtr)">Add(IntPtr, IntPtr)</h4>
+</div>
+  <div class="markdown level0 conceptual"></div>
+  <div class="inheritance">
+    <h5>Inheritance</h5>
+    <div class="level0"><a class="xref" href="https://docs.microsoft.com/dotnet/api/system.object">Object</a></div>
+    <div class="level1"><span class="xref">ValueTypeExtensions</span></div>
+  </div>
+  <div class="inheritedMembers">
+    <h5>Inherited Members</h5>
+    <div>
+      <a class="xref" href="https://docs.microsoft.com/dotnet/api/system.object.equals#System_Object_Equals_System_Object_">Object.Equals(Object)</a>
+    </div>
+    <div>
+      <a class="xref" href="https://docs.microsoft.com/dotnet/api/system.object.equals#System_Object_Equals_System_Object_System_Object_">Object.Equals(Object, Object)</a>
+    </div>
+    <div>
+      <a class="xref" href="https://docs.microsoft.com/dotnet/api/system.object.gethashcode#System_Object_GetHashCode">Object.GetHashCode()</a>
+    </div>
+    <div>
+      <a class="xref" href="https://docs.microsoft.com/dotnet/api/system.object.gettype#System_Object_GetType">Object.GetType()</a>
+    </div>
+    <div>
+      <a class="xref" href="https://docs.microsoft.com/dotnet/api/system.object.memberwiseclone#System_Object_MemberwiseClone">Object.MemberwiseClone()</a>
+    </div>
+    <div>
+      <a class="xref" href="https://docs.microsoft.com/dotnet/api/system.object.referenceequals#System_Object_ReferenceEquals_System_Object_System_Object_">Object.ReferenceEquals(Object, Object)</a>
+    </div>
+    <div>
+      <a class="xref" href="https://docs.microsoft.com/dotnet/api/system.object.tostring#System_Object_ToString">Object.ToString()</a>
+    </div>
+  </div>
+  <h6><strong>Namespace</strong>: <a class="xref" href="DotNext.html">DotNext</a></h6>
+  <h6><strong>Assembly</strong>: DotNext.dll</h6>
+  <h5 id="DotNext_ValueTypeExtensions_syntax">Syntax</h5>
+  <div class="codewrapper">
+    <pre><code class="lang-csharp hljs">public static class ValueTypeExtensions</code></pre>
+  </div>
+  <h3 id="methods">Methods
+  </h3>
+  <span class="small pull-right mobile-hide">
+    <span class="divider">|</span>
+    <a href="https://github.com/sakno/DotNext/new/gh-pages/apiSpec/new?filename=DotNext_ValueTypeExtensions_Add_System_IntPtr_System_IntPtr_.md&amp;value=---%0Auid%3A%20DotNext.ValueTypeExtensions.Add(System.IntPtr%2CSystem.IntPtr)%0Asummary%3A%20'*You%20can%20override%20summary%20for%20the%20API%20here%20using%20*MARKDOWN*%20syntax'%0A---%0A%0A*Please%20type%20below%20more%20information%20about%20this%20API%3A*%0A%0A">Improve this Doc</a>
+  </span>
+  <span class="small pull-right mobile-hide">
+    <a href="https://github.com/sakno/DotNext/blob/gh-pages/src/DotNext/ValueTypeExtensions.cs/#L291">View Source</a>
+  </span>
+  <a id="DotNext_ValueTypeExtensions_Add_" data-uid="DotNext.ValueTypeExtensions.Add*"></a>
+  <h4 id="DotNext_ValueTypeExtensions_Add_System_IntPtr_System_IntPtr_" data-uid="DotNext.ValueTypeExtensions.Add(System.IntPtr,System.IntPtr)">Add(IntPtr, IntPtr)</h4>
   <div class="markdown level1 summary"><p>Adds twp specified native integers.</p>
-</div>
-  <div class="markdown level1 conceptual"></div>
-  <h5 class="decalaration">Declaration</h5>
-  <div class="codewrapper">
-    <pre><code class="lang-csharp hljs">public static IntPtr Add(this IntPtr x, IntPtr y)</code></pre>
-  </div>
-  <h5 class="parameters">Parameters</h5>
-  <table class="table table-bordered table-striped table-condensed">
-    <thead>
-      <tr>
-        <th>Type</th>
-        <th>Name</th>
-        <th>Description</th>
-      </tr>
-    </thead>
-    <tbody>
-      <tr>
-        <td><a class="xref" href="https://docs.microsoft.com/dotnet/api/system.intptr">IntPtr</a></td>
-        <td><span class="parametername">x</span></td>
+</div>
+  <div class="markdown level1 conceptual"></div>
+  <h5 class="decalaration">Declaration</h5>
+  <div class="codewrapper">
+    <pre><code class="lang-csharp hljs">public static IntPtr Add(this IntPtr x, IntPtr y)</code></pre>
+  </div>
+  <h5 class="parameters">Parameters</h5>
+  <table class="table table-bordered table-striped table-condensed">
+    <thead>
+      <tr>
+        <th>Type</th>
+        <th>Name</th>
+        <th>Description</th>
+      </tr>
+    </thead>
+    <tbody>
+      <tr>
+        <td><a class="xref" href="https://docs.microsoft.com/dotnet/api/system.intptr">IntPtr</a></td>
+        <td><span class="parametername">x</span></td>
         <td><p>The first value to add.</p>
-</td>
-      </tr>
-      <tr>
-        <td><a class="xref" href="https://docs.microsoft.com/dotnet/api/system.intptr">IntPtr</a></td>
-        <td><span class="parametername">y</span></td>
+</td>
+      </tr>
+      <tr>
+        <td><a class="xref" href="https://docs.microsoft.com/dotnet/api/system.intptr">IntPtr</a></td>
+        <td><span class="parametername">y</span></td>
         <td><p>The second value to add.</p>
-</td>
-      </tr>
-    </tbody>
-  </table>
-  <h5 class="returns">Returns</h5>
-  <table class="table table-bordered table-striped table-condensed">
-    <thead>
-      <tr>
-        <th>Type</th>
-        <th>Description</th>
-      </tr>
-    </thead>
-    <tbody>
-      <tr>
-        <td><a class="xref" href="https://docs.microsoft.com/dotnet/api/system.intptr">IntPtr</a></td>
+</td>
+      </tr>
+    </tbody>
+  </table>
+  <h5 class="returns">Returns</h5>
+  <table class="table table-bordered table-striped table-condensed">
+    <thead>
+      <tr>
+        <th>Type</th>
+        <th>Description</th>
+      </tr>
+    </thead>
+    <tbody>
+      <tr>
+        <td><a class="xref" href="https://docs.microsoft.com/dotnet/api/system.intptr">IntPtr</a></td>
         <td><p>The result of adding <code data-dev-comment-type="paramref" class="paramref">x</code> and <code data-dev-comment-type="paramref" class="paramref">y</code>.</p>
-</td>
-      </tr>
-    </tbody>
-  </table>
-  <span class="small pull-right mobile-hide">
-    <span class="divider">|</span>
-    <a href="https://github.com/sakno/dotNext/new/gh-pages/apiSpec/new?filename=DotNext_ValueTypeExtensions_Add_System_UIntPtr_System_UIntPtr_.md&amp;value=---%0Auid%3A%20DotNext.ValueTypeExtensions.Add(System.UIntPtr%2CSystem.UIntPtr)%0Asummary%3A%20'*You%20can%20override%20summary%20for%20the%20API%20here%20using%20*MARKDOWN*%20syntax'%0A---%0A%0A*Please%20type%20below%20more%20information%20about%20this%20API%3A*%0A%0A">Improve this Doc</a>
-  </span>
-  <span class="small pull-right mobile-hide">
-    <a href="https://github.com/sakno/dotNext/blob/gh-pages/src/DotNext/ValueTypeExtensions.cs/#L306">View Source</a>
-  </span>
-  <a id="DotNext_ValueTypeExtensions_Add_" data-uid="DotNext.ValueTypeExtensions.Add*"></a>
-  <h4 id="DotNext_ValueTypeExtensions_Add_System_UIntPtr_System_UIntPtr_" data-uid="DotNext.ValueTypeExtensions.Add(System.UIntPtr,System.UIntPtr)">Add(UIntPtr, UIntPtr)</h4>
+</td>
+      </tr>
+    </tbody>
+  </table>
+  <span class="small pull-right mobile-hide">
+    <span class="divider">|</span>
+    <a href="https://github.com/sakno/DotNext/new/gh-pages/apiSpec/new?filename=DotNext_ValueTypeExtensions_Add_System_UIntPtr_System_UIntPtr_.md&amp;value=---%0Auid%3A%20DotNext.ValueTypeExtensions.Add(System.UIntPtr%2CSystem.UIntPtr)%0Asummary%3A%20'*You%20can%20override%20summary%20for%20the%20API%20here%20using%20*MARKDOWN*%20syntax'%0A---%0A%0A*Please%20type%20below%20more%20information%20about%20this%20API%3A*%0A%0A">Improve this Doc</a>
+  </span>
+  <span class="small pull-right mobile-hide">
+    <a href="https://github.com/sakno/DotNext/blob/gh-pages/src/DotNext/ValueTypeExtensions.cs/#L306">View Source</a>
+  </span>
+  <a id="DotNext_ValueTypeExtensions_Add_" data-uid="DotNext.ValueTypeExtensions.Add*"></a>
+  <h4 id="DotNext_ValueTypeExtensions_Add_System_UIntPtr_System_UIntPtr_" data-uid="DotNext.ValueTypeExtensions.Add(System.UIntPtr,System.UIntPtr)">Add(UIntPtr, UIntPtr)</h4>
   <div class="markdown level1 summary"><p>Adds twp specified native integers.</p>
-</div>
-  <div class="markdown level1 conceptual"></div>
-  <h5 class="decalaration">Declaration</h5>
-  <div class="codewrapper">
+</div>
+  <div class="markdown level1 conceptual"></div>
+  <h5 class="decalaration">Declaration</h5>
+  <div class="codewrapper">
     <pre><code class="lang-csharp hljs">[CLSCompliant(false)]
-public static UIntPtr Add(this UIntPtr x, UIntPtr y)</code></pre>
-  </div>
-  <h5 class="parameters">Parameters</h5>
-  <table class="table table-bordered table-striped table-condensed">
-    <thead>
-      <tr>
-        <th>Type</th>
-        <th>Name</th>
-        <th>Description</th>
-      </tr>
-    </thead>
-    <tbody>
-      <tr>
-        <td><a class="xref" href="https://docs.microsoft.com/dotnet/api/system.uintptr">UIntPtr</a></td>
-        <td><span class="parametername">x</span></td>
+public static UIntPtr Add(this UIntPtr x, UIntPtr y)</code></pre>
+  </div>
+  <h5 class="parameters">Parameters</h5>
+  <table class="table table-bordered table-striped table-condensed">
+    <thead>
+      <tr>
+        <th>Type</th>
+        <th>Name</th>
+        <th>Description</th>
+      </tr>
+    </thead>
+    <tbody>
+      <tr>
+        <td><a class="xref" href="https://docs.microsoft.com/dotnet/api/system.uintptr">UIntPtr</a></td>
+        <td><span class="parametername">x</span></td>
         <td><p>The first value to add.</p>
-</td>
-      </tr>
-      <tr>
-        <td><a class="xref" href="https://docs.microsoft.com/dotnet/api/system.uintptr">UIntPtr</a></td>
-        <td><span class="parametername">y</span></td>
+</td>
+      </tr>
+      <tr>
+        <td><a class="xref" href="https://docs.microsoft.com/dotnet/api/system.uintptr">UIntPtr</a></td>
+        <td><span class="parametername">y</span></td>
         <td><p>The second value to add.</p>
-</td>
-      </tr>
-    </tbody>
-  </table>
-  <h5 class="returns">Returns</h5>
-  <table class="table table-bordered table-striped table-condensed">
-    <thead>
-      <tr>
-        <th>Type</th>
-        <th>Description</th>
-      </tr>
-    </thead>
-    <tbody>
-      <tr>
-        <td><a class="xref" href="https://docs.microsoft.com/dotnet/api/system.uintptr">UIntPtr</a></td>
+</td>
+      </tr>
+    </tbody>
+  </table>
+  <h5 class="returns">Returns</h5>
+  <table class="table table-bordered table-striped table-condensed">
+    <thead>
+      <tr>
+        <th>Type</th>
+        <th>Description</th>
+      </tr>
+    </thead>
+    <tbody>
+      <tr>
+        <td><a class="xref" href="https://docs.microsoft.com/dotnet/api/system.uintptr">UIntPtr</a></td>
         <td><p>The result of adding <code data-dev-comment-type="paramref" class="paramref">x</code> and <code data-dev-comment-type="paramref" class="paramref">y</code>.</p>
-</td>
-      </tr>
-    </tbody>
-  </table>
-  <span class="small pull-right mobile-hide">
-    <span class="divider">|</span>
-    <a href="https://github.com/sakno/dotNext/new/gh-pages/apiSpec/new?filename=DotNext_ValueTypeExtensions_AddChecked_System_IntPtr_System_IntPtr_.md&amp;value=---%0Auid%3A%20DotNext.ValueTypeExtensions.AddChecked(System.IntPtr%2CSystem.IntPtr)%0Asummary%3A%20'*You%20can%20override%20summary%20for%20the%20API%20here%20using%20*MARKDOWN*%20syntax'%0A---%0A%0A*Please%20type%20below%20more%20information%20about%20this%20API%3A*%0A%0A">Improve this Doc</a>
-  </span>
-  <span class="small pull-right mobile-hide">
-    <a href="https://github.com/sakno/dotNext/blob/gh-pages/src/DotNext/ValueTypeExtensions.cs/#L323">View Source</a>
-  </span>
-  <a id="DotNext_ValueTypeExtensions_AddChecked_" data-uid="DotNext.ValueTypeExtensions.AddChecked*"></a>
-  <h4 id="DotNext_ValueTypeExtensions_AddChecked_System_IntPtr_System_IntPtr_" data-uid="DotNext.ValueTypeExtensions.AddChecked(System.IntPtr,System.IntPtr)">AddChecked(IntPtr, IntPtr)</h4>
+</td>
+      </tr>
+    </tbody>
+  </table>
+  <span class="small pull-right mobile-hide">
+    <span class="divider">|</span>
+    <a href="https://github.com/sakno/DotNext/new/gh-pages/apiSpec/new?filename=DotNext_ValueTypeExtensions_AddChecked_System_IntPtr_System_IntPtr_.md&amp;value=---%0Auid%3A%20DotNext.ValueTypeExtensions.AddChecked(System.IntPtr%2CSystem.IntPtr)%0Asummary%3A%20'*You%20can%20override%20summary%20for%20the%20API%20here%20using%20*MARKDOWN*%20syntax'%0A---%0A%0A*Please%20type%20below%20more%20information%20about%20this%20API%3A*%0A%0A">Improve this Doc</a>
+  </span>
+  <span class="small pull-right mobile-hide">
+    <a href="https://github.com/sakno/DotNext/blob/gh-pages/src/DotNext/ValueTypeExtensions.cs/#L323">View Source</a>
+  </span>
+  <a id="DotNext_ValueTypeExtensions_AddChecked_" data-uid="DotNext.ValueTypeExtensions.AddChecked*"></a>
+  <h4 id="DotNext_ValueTypeExtensions_AddChecked_System_IntPtr_System_IntPtr_" data-uid="DotNext.ValueTypeExtensions.AddChecked(System.IntPtr,System.IntPtr)">AddChecked(IntPtr, IntPtr)</h4>
   <div class="markdown level1 summary"><p>Adds two specified native integers.</p>
-</div>
-  <div class="markdown level1 conceptual"></div>
-  <h5 class="decalaration">Declaration</h5>
-  <div class="codewrapper">
-    <pre><code class="lang-csharp hljs">public static IntPtr AddChecked(this IntPtr x, IntPtr y)</code></pre>
-  </div>
-  <h5 class="parameters">Parameters</h5>
-  <table class="table table-bordered table-striped table-condensed">
-    <thead>
-      <tr>
-        <th>Type</th>
-        <th>Name</th>
-        <th>Description</th>
-      </tr>
-    </thead>
-    <tbody>
-      <tr>
-        <td><a class="xref" href="https://docs.microsoft.com/dotnet/api/system.intptr">IntPtr</a></td>
-        <td><span class="parametername">x</span></td>
+</div>
+  <div class="markdown level1 conceptual"></div>
+  <h5 class="decalaration">Declaration</h5>
+  <div class="codewrapper">
+    <pre><code class="lang-csharp hljs">public static IntPtr AddChecked(this IntPtr x, IntPtr y)</code></pre>
+  </div>
+  <h5 class="parameters">Parameters</h5>
+  <table class="table table-bordered table-striped table-condensed">
+    <thead>
+      <tr>
+        <th>Type</th>
+        <th>Name</th>
+        <th>Description</th>
+      </tr>
+    </thead>
+    <tbody>
+      <tr>
+        <td><a class="xref" href="https://docs.microsoft.com/dotnet/api/system.intptr">IntPtr</a></td>
+        <td><span class="parametername">x</span></td>
         <td><p>The first value to add.</p>
-</td>
-      </tr>
-      <tr>
-        <td><a class="xref" href="https://docs.microsoft.com/dotnet/api/system.intptr">IntPtr</a></td>
-        <td><span class="parametername">y</span></td>
+</td>
+      </tr>
+      <tr>
+        <td><a class="xref" href="https://docs.microsoft.com/dotnet/api/system.intptr">IntPtr</a></td>
+        <td><span class="parametername">y</span></td>
         <td><p>The second value to add.</p>
-</td>
-      </tr>
-    </tbody>
-  </table>
-  <h5 class="returns">Returns</h5>
-  <table class="table table-bordered table-striped table-condensed">
-    <thead>
-      <tr>
-        <th>Type</th>
-        <th>Description</th>
-      </tr>
-    </thead>
-    <tbody>
-      <tr>
-        <td><a class="xref" href="https://docs.microsoft.com/dotnet/api/system.intptr">IntPtr</a></td>
+</td>
+      </tr>
+    </tbody>
+  </table>
+  <h5 class="returns">Returns</h5>
+  <table class="table table-bordered table-striped table-condensed">
+    <thead>
+      <tr>
+        <th>Type</th>
+        <th>Description</th>
+      </tr>
+    </thead>
+    <tbody>
+      <tr>
+        <td><a class="xref" href="https://docs.microsoft.com/dotnet/api/system.intptr">IntPtr</a></td>
         <td><p>The result of adding <code data-dev-comment-type="paramref" class="paramref">x</code> and <code data-dev-comment-type="paramref" class="paramref">y</code>.</p>
-</td>
-      </tr>
-    </tbody>
-  </table>
-  <h5 class="exceptions">Exceptions</h5>
-  <table class="table table-bordered table-striped table-condensed">
-    <thead>
-      <tr>
-        <th>Type</th>
-        <th>Condition</th>
-      </tr>
-    </thead>
-    <tbody>
-      <tr>
-        <td><a class="xref" href="https://docs.microsoft.com/dotnet/api/system.overflowexception">OverflowException</a></td>
+</td>
+      </tr>
+    </tbody>
+  </table>
+  <h5 class="exceptions">Exceptions</h5>
+  <table class="table table-bordered table-striped table-condensed">
+    <thead>
+      <tr>
+        <th>Type</th>
+        <th>Condition</th>
+      </tr>
+    </thead>
+    <tbody>
+      <tr>
+        <td><a class="xref" href="https://docs.microsoft.com/dotnet/api/system.overflowexception">OverflowException</a></td>
         <td><p>The result of an operation is outside the bounds of the <a class="xref" href="https://docs.microsoft.com/dotnet/api/system.intptr">IntPtr</a> data type.</p>
-</td>
-      </tr>
-    </tbody>
-  </table>
-  <span class="small pull-right mobile-hide">
-    <span class="divider">|</span>
-    <a href="https://github.com/sakno/dotNext/new/gh-pages/apiSpec/new?filename=DotNext_ValueTypeExtensions_AddChecked_System_UIntPtr_System_UIntPtr_.md&amp;value=---%0Auid%3A%20DotNext.ValueTypeExtensions.AddChecked(System.UIntPtr%2CSystem.UIntPtr)%0Asummary%3A%20'*You%20can%20override%20summary%20for%20the%20API%20here%20using%20*MARKDOWN*%20syntax'%0A---%0A%0A*Please%20type%20below%20more%20information%20about%20this%20API%3A*%0A%0A">Improve this Doc</a>
-  </span>
-  <span class="small pull-right mobile-hide">
-    <a href="https://github.com/sakno/dotNext/blob/gh-pages/src/DotNext/ValueTypeExtensions.cs/#L339">View Source</a>
-  </span>
-  <a id="DotNext_ValueTypeExtensions_AddChecked_" data-uid="DotNext.ValueTypeExtensions.AddChecked*"></a>
-  <h4 id="DotNext_ValueTypeExtensions_AddChecked_System_UIntPtr_System_UIntPtr_" data-uid="DotNext.ValueTypeExtensions.AddChecked(System.UIntPtr,System.UIntPtr)">AddChecked(UIntPtr, UIntPtr)</h4>
+</td>
+      </tr>
+    </tbody>
+  </table>
+  <span class="small pull-right mobile-hide">
+    <span class="divider">|</span>
+    <a href="https://github.com/sakno/DotNext/new/gh-pages/apiSpec/new?filename=DotNext_ValueTypeExtensions_AddChecked_System_UIntPtr_System_UIntPtr_.md&amp;value=---%0Auid%3A%20DotNext.ValueTypeExtensions.AddChecked(System.UIntPtr%2CSystem.UIntPtr)%0Asummary%3A%20'*You%20can%20override%20summary%20for%20the%20API%20here%20using%20*MARKDOWN*%20syntax'%0A---%0A%0A*Please%20type%20below%20more%20information%20about%20this%20API%3A*%0A%0A">Improve this Doc</a>
+  </span>
+  <span class="small pull-right mobile-hide">
+    <a href="https://github.com/sakno/DotNext/blob/gh-pages/src/DotNext/ValueTypeExtensions.cs/#L339">View Source</a>
+  </span>
+  <a id="DotNext_ValueTypeExtensions_AddChecked_" data-uid="DotNext.ValueTypeExtensions.AddChecked*"></a>
+  <h4 id="DotNext_ValueTypeExtensions_AddChecked_System_UIntPtr_System_UIntPtr_" data-uid="DotNext.ValueTypeExtensions.AddChecked(System.UIntPtr,System.UIntPtr)">AddChecked(UIntPtr, UIntPtr)</h4>
   <div class="markdown level1 summary"><p>Adds two specified native integers.</p>
-</div>
-  <div class="markdown level1 conceptual"></div>
-  <h5 class="decalaration">Declaration</h5>
-  <div class="codewrapper">
+</div>
+  <div class="markdown level1 conceptual"></div>
+  <h5 class="decalaration">Declaration</h5>
+  <div class="codewrapper">
     <pre><code class="lang-csharp hljs">[CLSCompliant(false)]
-public static UIntPtr AddChecked(this UIntPtr x, UIntPtr y)</code></pre>
-  </div>
-  <h5 class="parameters">Parameters</h5>
-  <table class="table table-bordered table-striped table-condensed">
-    <thead>
-      <tr>
-        <th>Type</th>
-        <th>Name</th>
-        <th>Description</th>
-      </tr>
-    </thead>
-    <tbody>
-      <tr>
-        <td><a class="xref" href="https://docs.microsoft.com/dotnet/api/system.uintptr">UIntPtr</a></td>
-        <td><span class="parametername">x</span></td>
+public static UIntPtr AddChecked(this UIntPtr x, UIntPtr y)</code></pre>
+  </div>
+  <h5 class="parameters">Parameters</h5>
+  <table class="table table-bordered table-striped table-condensed">
+    <thead>
+      <tr>
+        <th>Type</th>
+        <th>Name</th>
+        <th>Description</th>
+      </tr>
+    </thead>
+    <tbody>
+      <tr>
+        <td><a class="xref" href="https://docs.microsoft.com/dotnet/api/system.uintptr">UIntPtr</a></td>
+        <td><span class="parametername">x</span></td>
         <td><p>The first value to add.</p>
-</td>
-      </tr>
-      <tr>
-        <td><a class="xref" href="https://docs.microsoft.com/dotnet/api/system.uintptr">UIntPtr</a></td>
-        <td><span class="parametername">y</span></td>
+</td>
+      </tr>
+      <tr>
+        <td><a class="xref" href="https://docs.microsoft.com/dotnet/api/system.uintptr">UIntPtr</a></td>
+        <td><span class="parametername">y</span></td>
         <td><p>The second value to add.</p>
-</td>
-      </tr>
-    </tbody>
-  </table>
-  <h5 class="returns">Returns</h5>
-  <table class="table table-bordered table-striped table-condensed">
-    <thead>
-      <tr>
-        <th>Type</th>
-        <th>Description</th>
-      </tr>
-    </thead>
-    <tbody>
-      <tr>
-        <td><a class="xref" href="https://docs.microsoft.com/dotnet/api/system.uintptr">UIntPtr</a></td>
+</td>
+      </tr>
+    </tbody>
+  </table>
+  <h5 class="returns">Returns</h5>
+  <table class="table table-bordered table-striped table-condensed">
+    <thead>
+      <tr>
+        <th>Type</th>
+        <th>Description</th>
+      </tr>
+    </thead>
+    <tbody>
+      <tr>
+        <td><a class="xref" href="https://docs.microsoft.com/dotnet/api/system.uintptr">UIntPtr</a></td>
         <td><p>The result of adding <code data-dev-comment-type="paramref" class="paramref">x</code> and <code data-dev-comment-type="paramref" class="paramref">y</code>.</p>
-</td>
-      </tr>
-    </tbody>
-  </table>
-  <h5 class="exceptions">Exceptions</h5>
-  <table class="table table-bordered table-striped table-condensed">
-    <thead>
-      <tr>
-        <th>Type</th>
-        <th>Condition</th>
-      </tr>
-    </thead>
-    <tbody>
-      <tr>
-        <td><a class="xref" href="https://docs.microsoft.com/dotnet/api/system.overflowexception">OverflowException</a></td>
+</td>
+      </tr>
+    </tbody>
+  </table>
+  <h5 class="exceptions">Exceptions</h5>
+  <table class="table table-bordered table-striped table-condensed">
+    <thead>
+      <tr>
+        <th>Type</th>
+        <th>Condition</th>
+      </tr>
+    </thead>
+    <tbody>
+      <tr>
+        <td><a class="xref" href="https://docs.microsoft.com/dotnet/api/system.overflowexception">OverflowException</a></td>
         <td><p>The result of an operation is outside the bounds of the <a class="xref" href="https://docs.microsoft.com/dotnet/api/system.uintptr">UIntPtr</a> data type.</p>
-</td>
-      </tr>
-    </tbody>
-  </table>
-  <span class="small pull-right mobile-hide">
-    <span class="divider">|</span>
-    <a href="https://github.com/sakno/dotNext/new/gh-pages/apiSpec/new?filename=DotNext_ValueTypeExtensions_And_System_IntPtr_System_IntPtr_.md&amp;value=---%0Auid%3A%20DotNext.ValueTypeExtensions.And(System.IntPtr%2CSystem.IntPtr)%0Asummary%3A%20'*You%20can%20override%20summary%20for%20the%20API%20here%20using%20*MARKDOWN*%20syntax'%0A---%0A%0A*Please%20type%20below%20more%20information%20about%20this%20API%3A*%0A%0A">Improve this Doc</a>
-  </span>
-  <span class="small pull-right mobile-hide">
-    <a href="https://github.com/sakno/dotNext/blob/gh-pages/src/DotNext/ValueTypeExtensions.cs/#L595">View Source</a>
-  </span>
-  <a id="DotNext_ValueTypeExtensions_And_" data-uid="DotNext.ValueTypeExtensions.And*"></a>
-  <h4 id="DotNext_ValueTypeExtensions_And_System_IntPtr_System_IntPtr_" data-uid="DotNext.ValueTypeExtensions.And(System.IntPtr,System.IntPtr)">And(IntPtr, IntPtr)</h4>
+</td>
+      </tr>
+    </tbody>
+  </table>
+  <span class="small pull-right mobile-hide">
+    <span class="divider">|</span>
+    <a href="https://github.com/sakno/DotNext/new/gh-pages/apiSpec/new?filename=DotNext_ValueTypeExtensions_And_System_IntPtr_System_IntPtr_.md&amp;value=---%0Auid%3A%20DotNext.ValueTypeExtensions.And(System.IntPtr%2CSystem.IntPtr)%0Asummary%3A%20'*You%20can%20override%20summary%20for%20the%20API%20here%20using%20*MARKDOWN*%20syntax'%0A---%0A%0A*Please%20type%20below%20more%20information%20about%20this%20API%3A*%0A%0A">Improve this Doc</a>
+  </span>
+  <span class="small pull-right mobile-hide">
+    <a href="https://github.com/sakno/DotNext/blob/gh-pages/src/DotNext/ValueTypeExtensions.cs/#L595">View Source</a>
+  </span>
+  <a id="DotNext_ValueTypeExtensions_And_" data-uid="DotNext.ValueTypeExtensions.And*"></a>
+  <h4 id="DotNext_ValueTypeExtensions_And_System_IntPtr_System_IntPtr_" data-uid="DotNext.ValueTypeExtensions.And(System.IntPtr,System.IntPtr)">And(IntPtr, IntPtr)</h4>
   <div class="markdown level1 summary"><p>Computes the bitwise AND of two native integer values.</p>
-</div>
-  <div class="markdown level1 conceptual"></div>
-  <h5 class="decalaration">Declaration</h5>
-  <div class="codewrapper">
-    <pre><code class="lang-csharp hljs">public static IntPtr And(this IntPtr x, IntPtr y)</code></pre>
-  </div>
-  <h5 class="parameters">Parameters</h5>
-  <table class="table table-bordered table-striped table-condensed">
-    <thead>
-      <tr>
-        <th>Type</th>
-        <th>Name</th>
-        <th>Description</th>
-      </tr>
-    </thead>
-    <tbody>
-      <tr>
-        <td><a class="xref" href="https://docs.microsoft.com/dotnet/api/system.intptr">IntPtr</a></td>
-        <td><span class="parametername">x</span></td>
+</div>
+  <div class="markdown level1 conceptual"></div>
+  <h5 class="decalaration">Declaration</h5>
+  <div class="codewrapper">
+    <pre><code class="lang-csharp hljs">public static IntPtr And(this IntPtr x, IntPtr y)</code></pre>
+  </div>
+  <h5 class="parameters">Parameters</h5>
+  <table class="table table-bordered table-striped table-condensed">
+    <thead>
+      <tr>
+        <th>Type</th>
+        <th>Name</th>
+        <th>Description</th>
+      </tr>
+    </thead>
+    <tbody>
+      <tr>
+        <td><a class="xref" href="https://docs.microsoft.com/dotnet/api/system.intptr">IntPtr</a></td>
+        <td><span class="parametername">x</span></td>
         <td><p>The first operand.</p>
-</td>
-      </tr>
-      <tr>
-        <td><a class="xref" href="https://docs.microsoft.com/dotnet/api/system.intptr">IntPtr</a></td>
-        <td><span class="parametername">y</span></td>
+</td>
+      </tr>
+      <tr>
+        <td><a class="xref" href="https://docs.microsoft.com/dotnet/api/system.intptr">IntPtr</a></td>
+        <td><span class="parametername">y</span></td>
         <td><p>The second operand.</p>
-</td>
-      </tr>
-    </tbody>
-  </table>
-  <h5 class="returns">Returns</h5>
-  <table class="table table-bordered table-striped table-condensed">
-    <thead>
-      <tr>
-        <th>Type</th>
-        <th>Description</th>
-      </tr>
-    </thead>
-    <tbody>
-      <tr>
-        <td><a class="xref" href="https://docs.microsoft.com/dotnet/api/system.intptr">IntPtr</a></td>
+</td>
+      </tr>
+    </tbody>
+  </table>
+  <h5 class="returns">Returns</h5>
+  <table class="table table-bordered table-striped table-condensed">
+    <thead>
+      <tr>
+        <th>Type</th>
+        <th>Description</th>
+      </tr>
+    </thead>
+    <tbody>
+      <tr>
+        <td><a class="xref" href="https://docs.microsoft.com/dotnet/api/system.intptr">IntPtr</a></td>
         <td><p>The bitwise AND.</p>
-</td>
-      </tr>
-    </tbody>
-  </table>
-  <span class="small pull-right mobile-hide">
-    <span class="divider">|</span>
-    <a href="https://github.com/sakno/dotNext/new/gh-pages/apiSpec/new?filename=DotNext_ValueTypeExtensions_And_System_UIntPtr_System_UIntPtr_.md&amp;value=---%0Auid%3A%20DotNext.ValueTypeExtensions.And(System.UIntPtr%2CSystem.UIntPtr)%0Asummary%3A%20'*You%20can%20override%20summary%20for%20the%20API%20here%20using%20*MARKDOWN*%20syntax'%0A---%0A%0A*Please%20type%20below%20more%20information%20about%20this%20API%3A*%0A%0A">Improve this Doc</a>
-  </span>
-  <span class="small pull-right mobile-hide">
-    <a href="https://github.com/sakno/dotNext/blob/gh-pages/src/DotNext/ValueTypeExtensions.cs/#L579">View Source</a>
-  </span>
-  <a id="DotNext_ValueTypeExtensions_And_" data-uid="DotNext.ValueTypeExtensions.And*"></a>
-  <h4 id="DotNext_ValueTypeExtensions_And_System_UIntPtr_System_UIntPtr_" data-uid="DotNext.ValueTypeExtensions.And(System.UIntPtr,System.UIntPtr)">And(UIntPtr, UIntPtr)</h4>
+</td>
+      </tr>
+    </tbody>
+  </table>
+  <span class="small pull-right mobile-hide">
+    <span class="divider">|</span>
+    <a href="https://github.com/sakno/DotNext/new/gh-pages/apiSpec/new?filename=DotNext_ValueTypeExtensions_And_System_UIntPtr_System_UIntPtr_.md&amp;value=---%0Auid%3A%20DotNext.ValueTypeExtensions.And(System.UIntPtr%2CSystem.UIntPtr)%0Asummary%3A%20'*You%20can%20override%20summary%20for%20the%20API%20here%20using%20*MARKDOWN*%20syntax'%0A---%0A%0A*Please%20type%20below%20more%20information%20about%20this%20API%3A*%0A%0A">Improve this Doc</a>
+  </span>
+  <span class="small pull-right mobile-hide">
+    <a href="https://github.com/sakno/DotNext/blob/gh-pages/src/DotNext/ValueTypeExtensions.cs/#L579">View Source</a>
+  </span>
+  <a id="DotNext_ValueTypeExtensions_And_" data-uid="DotNext.ValueTypeExtensions.And*"></a>
+  <h4 id="DotNext_ValueTypeExtensions_And_System_UIntPtr_System_UIntPtr_" data-uid="DotNext.ValueTypeExtensions.And(System.UIntPtr,System.UIntPtr)">And(UIntPtr, UIntPtr)</h4>
   <div class="markdown level1 summary"><p>Computes the bitwise AND of two native integer values.</p>
-</div>
-  <div class="markdown level1 conceptual"></div>
-  <h5 class="decalaration">Declaration</h5>
-  <div class="codewrapper">
+</div>
+  <div class="markdown level1 conceptual"></div>
+  <h5 class="decalaration">Declaration</h5>
+  <div class="codewrapper">
     <pre><code class="lang-csharp hljs">[CLSCompliant(false)]
-public static UIntPtr And(this UIntPtr x, UIntPtr y)</code></pre>
-  </div>
-  <h5 class="parameters">Parameters</h5>
-  <table class="table table-bordered table-striped table-condensed">
-    <thead>
-      <tr>
-        <th>Type</th>
-        <th>Name</th>
-        <th>Description</th>
-      </tr>
-    </thead>
-    <tbody>
-      <tr>
-        <td><a class="xref" href="https://docs.microsoft.com/dotnet/api/system.uintptr">UIntPtr</a></td>
-        <td><span class="parametername">x</span></td>
+public static UIntPtr And(this UIntPtr x, UIntPtr y)</code></pre>
+  </div>
+  <h5 class="parameters">Parameters</h5>
+  <table class="table table-bordered table-striped table-condensed">
+    <thead>
+      <tr>
+        <th>Type</th>
+        <th>Name</th>
+        <th>Description</th>
+      </tr>
+    </thead>
+    <tbody>
+      <tr>
+        <td><a class="xref" href="https://docs.microsoft.com/dotnet/api/system.uintptr">UIntPtr</a></td>
+        <td><span class="parametername">x</span></td>
         <td><p>The first operand.</p>
-</td>
-      </tr>
-      <tr>
-        <td><a class="xref" href="https://docs.microsoft.com/dotnet/api/system.uintptr">UIntPtr</a></td>
-        <td><span class="parametername">y</span></td>
+</td>
+      </tr>
+      <tr>
+        <td><a class="xref" href="https://docs.microsoft.com/dotnet/api/system.uintptr">UIntPtr</a></td>
+        <td><span class="parametername">y</span></td>
         <td><p>The second operand.</p>
-</td>
-      </tr>
-    </tbody>
-  </table>
-  <h5 class="returns">Returns</h5>
-  <table class="table table-bordered table-striped table-condensed">
-    <thead>
-      <tr>
-        <th>Type</th>
-        <th>Description</th>
-      </tr>
-    </thead>
-    <tbody>
-      <tr>
-        <td><a class="xref" href="https://docs.microsoft.com/dotnet/api/system.uintptr">UIntPtr</a></td>
+</td>
+      </tr>
+    </tbody>
+  </table>
+  <h5 class="returns">Returns</h5>
+  <table class="table table-bordered table-striped table-condensed">
+    <thead>
+      <tr>
+        <th>Type</th>
+        <th>Description</th>
+      </tr>
+    </thead>
+    <tbody>
+      <tr>
+        <td><a class="xref" href="https://docs.microsoft.com/dotnet/api/system.uintptr">UIntPtr</a></td>
         <td><p>The bitwise AND.</p>
-</td>
-      </tr>
-    </tbody>
-  </table>
-  <span class="small pull-right mobile-hide">
-    <span class="divider">|</span>
-    <a href="https://github.com/sakno/dotNext/new/gh-pages/apiSpec/new?filename=DotNext_ValueTypeExtensions_Decrement_System_IntPtr_.md&amp;value=---%0Auid%3A%20DotNext.ValueTypeExtensions.Decrement(System.IntPtr)%0Asummary%3A%20'*You%20can%20override%20summary%20for%20the%20API%20here%20using%20*MARKDOWN*%20syntax'%0A---%0A%0A*Please%20type%20below%20more%20information%20about%20this%20API%3A*%0A%0A">Improve this Doc</a>
-  </span>
-  <span class="small pull-right mobile-hide">
-    <a href="https://github.com/sakno/dotNext/blob/gh-pages/src/DotNext/ValueTypeExtensions.cs/#L675">View Source</a>
-  </span>
-  <a id="DotNext_ValueTypeExtensions_Decrement_" data-uid="DotNext.ValueTypeExtensions.Decrement*"></a>
-  <h4 id="DotNext_ValueTypeExtensions_Decrement_System_IntPtr_" data-uid="DotNext.ValueTypeExtensions.Decrement(System.IntPtr)">Decrement(IntPtr)</h4>
+</td>
+      </tr>
+    </tbody>
+  </table>
+  <span class="small pull-right mobile-hide">
+    <span class="divider">|</span>
+    <a href="https://github.com/sakno/DotNext/new/gh-pages/apiSpec/new?filename=DotNext_ValueTypeExtensions_Decrement_System_IntPtr_.md&amp;value=---%0Auid%3A%20DotNext.ValueTypeExtensions.Decrement(System.IntPtr)%0Asummary%3A%20'*You%20can%20override%20summary%20for%20the%20API%20here%20using%20*MARKDOWN*%20syntax'%0A---%0A%0A*Please%20type%20below%20more%20information%20about%20this%20API%3A*%0A%0A">Improve this Doc</a>
+  </span>
+  <span class="small pull-right mobile-hide">
+    <a href="https://github.com/sakno/DotNext/blob/gh-pages/src/DotNext/ValueTypeExtensions.cs/#L675">View Source</a>
+  </span>
+  <a id="DotNext_ValueTypeExtensions_Decrement_" data-uid="DotNext.ValueTypeExtensions.Decrement*"></a>
+  <h4 id="DotNext_ValueTypeExtensions_Decrement_System_IntPtr_" data-uid="DotNext.ValueTypeExtensions.Decrement(System.IntPtr)">Decrement(IntPtr)</h4>
   <div class="markdown level1 summary"><p>Decrements native integer by 1.</p>
-</div>
-  <div class="markdown level1 conceptual"></div>
-  <h5 class="decalaration">Declaration</h5>
-  <div class="codewrapper">
-    <pre><code class="lang-csharp hljs">public static IntPtr Decrement(this IntPtr value)</code></pre>
-  </div>
-  <h5 class="parameters">Parameters</h5>
-  <table class="table table-bordered table-striped table-condensed">
-    <thead>
-      <tr>
-        <th>Type</th>
-        <th>Name</th>
-        <th>Description</th>
-      </tr>
-    </thead>
-    <tbody>
-      <tr>
-        <td><a class="xref" href="https://docs.microsoft.com/dotnet/api/system.intptr">IntPtr</a></td>
-        <td><span class="parametername">value</span></td>
+</div>
+  <div class="markdown level1 conceptual"></div>
+  <h5 class="decalaration">Declaration</h5>
+  <div class="codewrapper">
+    <pre><code class="lang-csharp hljs">public static IntPtr Decrement(this IntPtr value)</code></pre>
+  </div>
+  <h5 class="parameters">Parameters</h5>
+  <table class="table table-bordered table-striped table-condensed">
+    <thead>
+      <tr>
+        <th>Type</th>
+        <th>Name</th>
+        <th>Description</th>
+      </tr>
+    </thead>
+    <tbody>
+      <tr>
+        <td><a class="xref" href="https://docs.microsoft.com/dotnet/api/system.intptr">IntPtr</a></td>
+        <td><span class="parametername">value</span></td>
         <td><p>The value to increment.</p>
-</td>
-      </tr>
-    </tbody>
-  </table>
-  <h5 class="returns">Returns</h5>
-  <table class="table table-bordered table-striped table-condensed">
-    <thead>
-      <tr>
-        <th>Type</th>
-        <th>Description</th>
-      </tr>
-    </thead>
-    <tbody>
-      <tr>
-        <td><a class="xref" href="https://docs.microsoft.com/dotnet/api/system.intptr">IntPtr</a></td>
+</td>
+      </tr>
+    </tbody>
+  </table>
+  <h5 class="returns">Returns</h5>
+  <table class="table table-bordered table-striped table-condensed">
+    <thead>
+      <tr>
+        <th>Type</th>
+        <th>Description</th>
+      </tr>
+    </thead>
+    <tbody>
+      <tr>
+        <td><a class="xref" href="https://docs.microsoft.com/dotnet/api/system.intptr">IntPtr</a></td>
         <td><p>The decremented value.</p>
-</td>
-      </tr>
-    </tbody>
-  </table>
-  <span class="small pull-right mobile-hide">
-    <span class="divider">|</span>
-    <a href="https://github.com/sakno/dotNext/new/gh-pages/apiSpec/new?filename=DotNext_ValueTypeExtensions_Decrement_System_UIntPtr_.md&amp;value=---%0Auid%3A%20DotNext.ValueTypeExtensions.Decrement(System.UIntPtr)%0Asummary%3A%20'*You%20can%20override%20summary%20for%20the%20API%20here%20using%20*MARKDOWN*%20syntax'%0A---%0A%0A*Please%20type%20below%20more%20information%20about%20this%20API%3A*%0A%0A">Improve this Doc</a>
-  </span>
-  <span class="small pull-right mobile-hide">
-    <a href="https://github.com/sakno/dotNext/blob/gh-pages/src/DotNext/ValueTypeExtensions.cs/#L692">View Source</a>
-  </span>
-  <a id="DotNext_ValueTypeExtensions_Decrement_" data-uid="DotNext.ValueTypeExtensions.Decrement*"></a>
-  <h4 id="DotNext_ValueTypeExtensions_Decrement_System_UIntPtr_" data-uid="DotNext.ValueTypeExtensions.Decrement(System.UIntPtr)">Decrement(UIntPtr)</h4>
+</td>
+      </tr>
+    </tbody>
+  </table>
+  <span class="small pull-right mobile-hide">
+    <span class="divider">|</span>
+    <a href="https://github.com/sakno/DotNext/new/gh-pages/apiSpec/new?filename=DotNext_ValueTypeExtensions_Decrement_System_UIntPtr_.md&amp;value=---%0Auid%3A%20DotNext.ValueTypeExtensions.Decrement(System.UIntPtr)%0Asummary%3A%20'*You%20can%20override%20summary%20for%20the%20API%20here%20using%20*MARKDOWN*%20syntax'%0A---%0A%0A*Please%20type%20below%20more%20information%20about%20this%20API%3A*%0A%0A">Improve this Doc</a>
+  </span>
+  <span class="small pull-right mobile-hide">
+    <a href="https://github.com/sakno/DotNext/blob/gh-pages/src/DotNext/ValueTypeExtensions.cs/#L692">View Source</a>
+  </span>
+  <a id="DotNext_ValueTypeExtensions_Decrement_" data-uid="DotNext.ValueTypeExtensions.Decrement*"></a>
+  <h4 id="DotNext_ValueTypeExtensions_Decrement_System_UIntPtr_" data-uid="DotNext.ValueTypeExtensions.Decrement(System.UIntPtr)">Decrement(UIntPtr)</h4>
   <div class="markdown level1 summary"><p>Decrements native integer by 1.</p>
-</div>
-  <div class="markdown level1 conceptual"></div>
-  <h5 class="decalaration">Declaration</h5>
-  <div class="codewrapper">
+</div>
+  <div class="markdown level1 conceptual"></div>
+  <h5 class="decalaration">Declaration</h5>
+  <div class="codewrapper">
     <pre><code class="lang-csharp hljs">[CLSCompliant(false)]
-public static UIntPtr Decrement(this UIntPtr value)</code></pre>
-  </div>
-  <h5 class="parameters">Parameters</h5>
-  <table class="table table-bordered table-striped table-condensed">
-    <thead>
-      <tr>
-        <th>Type</th>
-        <th>Name</th>
-        <th>Description</th>
-      </tr>
-    </thead>
-    <tbody>
-      <tr>
-        <td><a class="xref" href="https://docs.microsoft.com/dotnet/api/system.uintptr">UIntPtr</a></td>
-        <td><span class="parametername">value</span></td>
+public static UIntPtr Decrement(this UIntPtr value)</code></pre>
+  </div>
+  <h5 class="parameters">Parameters</h5>
+  <table class="table table-bordered table-striped table-condensed">
+    <thead>
+      <tr>
+        <th>Type</th>
+        <th>Name</th>
+        <th>Description</th>
+      </tr>
+    </thead>
+    <tbody>
+      <tr>
+        <td><a class="xref" href="https://docs.microsoft.com/dotnet/api/system.uintptr">UIntPtr</a></td>
+        <td><span class="parametername">value</span></td>
         <td><p>The value to increment.</p>
-</td>
-      </tr>
-    </tbody>
-  </table>
-  <h5 class="returns">Returns</h5>
-  <table class="table table-bordered table-striped table-condensed">
-    <thead>
-      <tr>
-        <th>Type</th>
-        <th>Description</th>
-      </tr>
-    </thead>
-    <tbody>
-      <tr>
-        <td><a class="xref" href="https://docs.microsoft.com/dotnet/api/system.uintptr">UIntPtr</a></td>
+</td>
+      </tr>
+    </tbody>
+  </table>
+  <h5 class="returns">Returns</h5>
+  <table class="table table-bordered table-striped table-condensed">
+    <thead>
+      <tr>
+        <th>Type</th>
+        <th>Description</th>
+      </tr>
+    </thead>
+    <tbody>
+      <tr>
+        <td><a class="xref" href="https://docs.microsoft.com/dotnet/api/system.uintptr">UIntPtr</a></td>
         <td><p>The decremented value.</p>
-</td>
-      </tr>
-    </tbody>
-  </table>
-  <span class="small pull-right mobile-hide">
-    <span class="divider">|</span>
-    <a href="https://github.com/sakno/dotNext/new/gh-pages/apiSpec/new?filename=DotNext_ValueTypeExtensions_Divide_System_IntPtr_System_IntPtr_.md&amp;value=---%0Auid%3A%20DotNext.ValueTypeExtensions.Divide(System.IntPtr%2CSystem.IntPtr)%0Asummary%3A%20'*You%20can%20override%20summary%20for%20the%20API%20here%20using%20*MARKDOWN*%20syntax'%0A---%0A%0A*Please%20type%20below%20more%20information%20about%20this%20API%3A*%0A%0A">Improve this Doc</a>
-  </span>
-  <span class="small pull-right mobile-hide">
-    <a href="https://github.com/sakno/dotNext/blob/gh-pages/src/DotNext/ValueTypeExtensions.cs/#L484">View Source</a>
-  </span>
-  <a id="DotNext_ValueTypeExtensions_Divide_" data-uid="DotNext.ValueTypeExtensions.Divide*"></a>
-  <h4 id="DotNext_ValueTypeExtensions_Divide_System_IntPtr_System_IntPtr_" data-uid="DotNext.ValueTypeExtensions.Divide(System.IntPtr,System.IntPtr)">Divide(IntPtr, IntPtr)</h4>
+</td>
+      </tr>
+    </tbody>
+  </table>
+  <span class="small pull-right mobile-hide">
+    <span class="divider">|</span>
+    <a href="https://github.com/sakno/DotNext/new/gh-pages/apiSpec/new?filename=DotNext_ValueTypeExtensions_Divide_System_IntPtr_System_IntPtr_.md&amp;value=---%0Auid%3A%20DotNext.ValueTypeExtensions.Divide(System.IntPtr%2CSystem.IntPtr)%0Asummary%3A%20'*You%20can%20override%20summary%20for%20the%20API%20here%20using%20*MARKDOWN*%20syntax'%0A---%0A%0A*Please%20type%20below%20more%20information%20about%20this%20API%3A*%0A%0A">Improve this Doc</a>
+  </span>
+  <span class="small pull-right mobile-hide">
+    <a href="https://github.com/sakno/DotNext/blob/gh-pages/src/DotNext/ValueTypeExtensions.cs/#L484">View Source</a>
+  </span>
+  <a id="DotNext_ValueTypeExtensions_Divide_" data-uid="DotNext.ValueTypeExtensions.Divide*"></a>
+  <h4 id="DotNext_ValueTypeExtensions_Divide_System_IntPtr_System_IntPtr_" data-uid="DotNext.ValueTypeExtensions.Divide(System.IntPtr,System.IntPtr)">Divide(IntPtr, IntPtr)</h4>
   <div class="markdown level1 summary"><p>Divides two specified native integers.</p>
-</div>
-  <div class="markdown level1 conceptual"></div>
-  <h5 class="decalaration">Declaration</h5>
-  <div class="codewrapper">
-    <pre><code class="lang-csharp hljs">public static IntPtr Divide(this IntPtr x, IntPtr y)</code></pre>
-  </div>
-  <h5 class="parameters">Parameters</h5>
-  <table class="table table-bordered table-striped table-condensed">
-    <thead>
-      <tr>
-        <th>Type</th>
-        <th>Name</th>
-        <th>Description</th>
-      </tr>
-    </thead>
-    <tbody>
-      <tr>
-        <td><a class="xref" href="https://docs.microsoft.com/dotnet/api/system.intptr">IntPtr</a></td>
-        <td><span class="parametername">x</span></td>
+</div>
+  <div class="markdown level1 conceptual"></div>
+  <h5 class="decalaration">Declaration</h5>
+  <div class="codewrapper">
+    <pre><code class="lang-csharp hljs">public static IntPtr Divide(this IntPtr x, IntPtr y)</code></pre>
+  </div>
+  <h5 class="parameters">Parameters</h5>
+  <table class="table table-bordered table-striped table-condensed">
+    <thead>
+      <tr>
+        <th>Type</th>
+        <th>Name</th>
+        <th>Description</th>
+      </tr>
+    </thead>
+    <tbody>
+      <tr>
+        <td><a class="xref" href="https://docs.microsoft.com/dotnet/api/system.intptr">IntPtr</a></td>
+        <td><span class="parametername">x</span></td>
         <td><p>The dividend.</p>
-</td>
-      </tr>
-      <tr>
-        <td><a class="xref" href="https://docs.microsoft.com/dotnet/api/system.intptr">IntPtr</a></td>
-        <td><span class="parametername">y</span></td>
+</td>
+      </tr>
+      <tr>
+        <td><a class="xref" href="https://docs.microsoft.com/dotnet/api/system.intptr">IntPtr</a></td>
+        <td><span class="parametername">y</span></td>
         <td><p>The divisor.</p>
-</td>
-      </tr>
-    </tbody>
-  </table>
-  <h5 class="returns">Returns</h5>
-  <table class="table table-bordered table-striped table-condensed">
-    <thead>
-      <tr>
-        <th>Type</th>
-        <th>Description</th>
-      </tr>
-    </thead>
-    <tbody>
-      <tr>
-        <td><a class="xref" href="https://docs.microsoft.com/dotnet/api/system.intptr">IntPtr</a></td>
+</td>
+      </tr>
+    </tbody>
+  </table>
+  <h5 class="returns">Returns</h5>
+  <table class="table table-bordered table-striped table-condensed">
+    <thead>
+      <tr>
+        <th>Type</th>
+        <th>Description</th>
+      </tr>
+    </thead>
+    <tbody>
+      <tr>
+        <td><a class="xref" href="https://docs.microsoft.com/dotnet/api/system.intptr">IntPtr</a></td>
         <td><p>The result of dividing <code data-dev-comment-type="paramref" class="paramref">x</code> by <code data-dev-comment-type="paramref" class="paramref">y</code>.</p>
-</td>
-      </tr>
-    </tbody>
-  </table>
-  <h5 class="exceptions">Exceptions</h5>
-  <table class="table table-bordered table-striped table-condensed">
-    <thead>
-      <tr>
-        <th>Type</th>
-        <th>Condition</th>
-      </tr>
-    </thead>
-    <tbody>
-      <tr>
-        <td><a class="xref" href="https://docs.microsoft.com/dotnet/api/system.dividebyzeroexception">DivideByZeroException</a></td>
+</td>
+      </tr>
+    </tbody>
+  </table>
+  <h5 class="exceptions">Exceptions</h5>
+  <table class="table table-bordered table-striped table-condensed">
+    <thead>
+      <tr>
+        <th>Type</th>
+        <th>Condition</th>
+      </tr>
+    </thead>
+    <tbody>
+      <tr>
+        <td><a class="xref" href="https://docs.microsoft.com/dotnet/api/system.dividebyzeroexception">DivideByZeroException</a></td>
         <td><p><code data-dev-comment-type="paramref" class="paramref">y</code> is equal to <a class="xref" href="https://docs.microsoft.com/dotnet/api/system.intptr.zero">Zero</a>.</p>
-</td>
-      </tr>
-    </tbody>
-  </table>
-  <span class="small pull-right mobile-hide">
-    <span class="divider">|</span>
-    <a href="https://github.com/sakno/dotNext/new/gh-pages/apiSpec/new?filename=DotNext_ValueTypeExtensions_Divide_System_UIntPtr_System_UIntPtr_.md&amp;value=---%0Auid%3A%20DotNext.ValueTypeExtensions.Divide(System.UIntPtr%2CSystem.UIntPtr)%0Asummary%3A%20'*You%20can%20override%20summary%20for%20the%20API%20here%20using%20*MARKDOWN*%20syntax'%0A---%0A%0A*Please%20type%20below%20more%20information%20about%20this%20API%3A*%0A%0A">Improve this Doc</a>
-  </span>
-  <span class="small pull-right mobile-hide">
-    <a href="https://github.com/sakno/dotNext/blob/gh-pages/src/DotNext/ValueTypeExtensions.cs/#L515">View Source</a>
-  </span>
-  <a id="DotNext_ValueTypeExtensions_Divide_" data-uid="DotNext.ValueTypeExtensions.Divide*"></a>
-  <h4 id="DotNext_ValueTypeExtensions_Divide_System_UIntPtr_System_UIntPtr_" data-uid="DotNext.ValueTypeExtensions.Divide(System.UIntPtr,System.UIntPtr)">Divide(UIntPtr, UIntPtr)</h4>
+</td>
+      </tr>
+    </tbody>
+  </table>
+  <span class="small pull-right mobile-hide">
+    <span class="divider">|</span>
+    <a href="https://github.com/sakno/DotNext/new/gh-pages/apiSpec/new?filename=DotNext_ValueTypeExtensions_Divide_System_UIntPtr_System_UIntPtr_.md&amp;value=---%0Auid%3A%20DotNext.ValueTypeExtensions.Divide(System.UIntPtr%2CSystem.UIntPtr)%0Asummary%3A%20'*You%20can%20override%20summary%20for%20the%20API%20here%20using%20*MARKDOWN*%20syntax'%0A---%0A%0A*Please%20type%20below%20more%20information%20about%20this%20API%3A*%0A%0A">Improve this Doc</a>
+  </span>
+  <span class="small pull-right mobile-hide">
+    <a href="https://github.com/sakno/DotNext/blob/gh-pages/src/DotNext/ValueTypeExtensions.cs/#L515">View Source</a>
+  </span>
+  <a id="DotNext_ValueTypeExtensions_Divide_" data-uid="DotNext.ValueTypeExtensions.Divide*"></a>
+  <h4 id="DotNext_ValueTypeExtensions_Divide_System_UIntPtr_System_UIntPtr_" data-uid="DotNext.ValueTypeExtensions.Divide(System.UIntPtr,System.UIntPtr)">Divide(UIntPtr, UIntPtr)</h4>
   <div class="markdown level1 summary"><p>Divides two specified native integers.</p>
-</div>
-  <div class="markdown level1 conceptual"></div>
-  <h5 class="decalaration">Declaration</h5>
-  <div class="codewrapper">
+</div>
+  <div class="markdown level1 conceptual"></div>
+  <h5 class="decalaration">Declaration</h5>
+  <div class="codewrapper">
     <pre><code class="lang-csharp hljs">[CLSCompliant(false)]
-public static UIntPtr Divide(this UIntPtr x, UIntPtr y)</code></pre>
-  </div>
-  <h5 class="parameters">Parameters</h5>
-  <table class="table table-bordered table-striped table-condensed">
-    <thead>
-      <tr>
-        <th>Type</th>
-        <th>Name</th>
-        <th>Description</th>
-      </tr>
-    </thead>
-    <tbody>
-      <tr>
-        <td><a class="xref" href="https://docs.microsoft.com/dotnet/api/system.uintptr">UIntPtr</a></td>
-        <td><span class="parametername">x</span></td>
+public static UIntPtr Divide(this UIntPtr x, UIntPtr y)</code></pre>
+  </div>
+  <h5 class="parameters">Parameters</h5>
+  <table class="table table-bordered table-striped table-condensed">
+    <thead>
+      <tr>
+        <th>Type</th>
+        <th>Name</th>
+        <th>Description</th>
+      </tr>
+    </thead>
+    <tbody>
+      <tr>
+        <td><a class="xref" href="https://docs.microsoft.com/dotnet/api/system.uintptr">UIntPtr</a></td>
+        <td><span class="parametername">x</span></td>
         <td><p>The dividend.</p>
-</td>
-      </tr>
-      <tr>
-        <td><a class="xref" href="https://docs.microsoft.com/dotnet/api/system.uintptr">UIntPtr</a></td>
-        <td><span class="parametername">y</span></td>
+</td>
+      </tr>
+      <tr>
+        <td><a class="xref" href="https://docs.microsoft.com/dotnet/api/system.uintptr">UIntPtr</a></td>
+        <td><span class="parametername">y</span></td>
         <td><p>The divisor.</p>
-</td>
-      </tr>
-    </tbody>
-  </table>
-  <h5 class="returns">Returns</h5>
-  <table class="table table-bordered table-striped table-condensed">
-    <thead>
-      <tr>
-        <th>Type</th>
-        <th>Description</th>
-      </tr>
-    </thead>
-    <tbody>
-      <tr>
-        <td><a class="xref" href="https://docs.microsoft.com/dotnet/api/system.uintptr">UIntPtr</a></td>
+</td>
+      </tr>
+    </tbody>
+  </table>
+  <h5 class="returns">Returns</h5>
+  <table class="table table-bordered table-striped table-condensed">
+    <thead>
+      <tr>
+        <th>Type</th>
+        <th>Description</th>
+      </tr>
+    </thead>
+    <tbody>
+      <tr>
+        <td><a class="xref" href="https://docs.microsoft.com/dotnet/api/system.uintptr">UIntPtr</a></td>
         <td><p>The result of dividing <code data-dev-comment-type="paramref" class="paramref">x</code> by <code data-dev-comment-type="paramref" class="paramref">y</code>.</p>
-</td>
-      </tr>
-    </tbody>
-  </table>
-  <span class="small pull-right mobile-hide">
-    <span class="divider">|</span>
-    <a href="https://github.com/sakno/dotNext/new/gh-pages/apiSpec/new?filename=DotNext_ValueTypeExtensions_EnsureFinite_System_Double_.md&amp;value=---%0Auid%3A%20DotNext.ValueTypeExtensions.EnsureFinite(System.Double)%0Asummary%3A%20'*You%20can%20override%20summary%20for%20the%20API%20here%20using%20*MARKDOWN*%20syntax'%0A---%0A%0A*Please%20type%20below%20more%20information%20about%20this%20API%3A*%0A%0A">Improve this Doc</a>
-  </span>
-  <span class="small pull-right mobile-hide">
-    <a href="https://github.com/sakno/dotNext/blob/gh-pages/src/DotNext/ValueTypeExtensions.cs/#L718">View Source</a>
-  </span>
-  <a id="DotNext_ValueTypeExtensions_EnsureFinite_" data-uid="DotNext.ValueTypeExtensions.EnsureFinite*"></a>
-  <h4 id="DotNext_ValueTypeExtensions_EnsureFinite_System_Double_" data-uid="DotNext.ValueTypeExtensions.EnsureFinite(System.Double)">EnsureFinite(Double)</h4>
+</td>
+      </tr>
+    </tbody>
+  </table>
+  <span class="small pull-right mobile-hide">
+    <span class="divider">|</span>
+    <a href="https://github.com/sakno/DotNext/new/gh-pages/apiSpec/new?filename=DotNext_ValueTypeExtensions_EnsureFinite_System_Double_.md&amp;value=---%0Auid%3A%20DotNext.ValueTypeExtensions.EnsureFinite(System.Double)%0Asummary%3A%20'*You%20can%20override%20summary%20for%20the%20API%20here%20using%20*MARKDOWN*%20syntax'%0A---%0A%0A*Please%20type%20below%20more%20information%20about%20this%20API%3A*%0A%0A">Improve this Doc</a>
+  </span>
+  <span class="small pull-right mobile-hide">
+    <a href="https://github.com/sakno/DotNext/blob/gh-pages/src/DotNext/ValueTypeExtensions.cs/#L718">View Source</a>
+  </span>
+  <a id="DotNext_ValueTypeExtensions_EnsureFinite_" data-uid="DotNext.ValueTypeExtensions.EnsureFinite*"></a>
+  <h4 id="DotNext_ValueTypeExtensions_EnsureFinite_System_Double_" data-uid="DotNext.ValueTypeExtensions.EnsureFinite(System.Double)">EnsureFinite(Double)</h4>
   <div class="markdown level1 summary"><p>Throws <a class="xref" href="https://docs.microsoft.com/dotnet/api/system.arithmeticexception">ArithmeticException</a> if the value
 is &quot;not a number&quot; (NaN), positive or negative infinity.</p>
-</div>
-  <div class="markdown level1 conceptual"></div>
-  <h5 class="decalaration">Declaration</h5>
-  <div class="codewrapper">
-    <pre><code class="lang-csharp hljs">public static double EnsureFinite(this double value)</code></pre>
-  </div>
-  <h5 class="parameters">Parameters</h5>
-  <table class="table table-bordered table-striped table-condensed">
-    <thead>
-      <tr>
-        <th>Type</th>
-        <th>Name</th>
-        <th>Description</th>
-      </tr>
-    </thead>
-    <tbody>
-      <tr>
-        <td><a class="xref" href="https://docs.microsoft.com/dotnet/api/system.double">Double</a></td>
-        <td><span class="parametername">value</span></td>
+</div>
+  <div class="markdown level1 conceptual"></div>
+  <h5 class="decalaration">Declaration</h5>
+  <div class="codewrapper">
+    <pre><code class="lang-csharp hljs">public static double EnsureFinite(this double value)</code></pre>
+  </div>
+  <h5 class="parameters">Parameters</h5>
+  <table class="table table-bordered table-striped table-condensed">
+    <thead>
+      <tr>
+        <th>Type</th>
+        <th>Name</th>
+        <th>Description</th>
+      </tr>
+    </thead>
+    <tbody>
+      <tr>
+        <td><a class="xref" href="https://docs.microsoft.com/dotnet/api/system.double">Double</a></td>
+        <td><span class="parametername">value</span></td>
         <td><p>The value to check.</p>
-</td>
-      </tr>
-    </tbody>
-  </table>
-  <h5 class="returns">Returns</h5>
-  <table class="table table-bordered table-striped table-condensed">
-    <thead>
-      <tr>
-        <th>Type</th>
-        <th>Description</th>
-      </tr>
-    </thead>
-    <tbody>
-      <tr>
-        <td><a class="xref" href="https://docs.microsoft.com/dotnet/api/system.double">Double</a></td>
+</td>
+      </tr>
+    </tbody>
+  </table>
+  <h5 class="returns">Returns</h5>
+  <table class="table table-bordered table-striped table-condensed">
+    <thead>
+      <tr>
+        <th>Type</th>
+        <th>Description</th>
+      </tr>
+    </thead>
+    <tbody>
+      <tr>
+        <td><a class="xref" href="https://docs.microsoft.com/dotnet/api/system.double">Double</a></td>
         <td><p>The value that is equal to <code data-dev-comment-type="paramref" class="paramref">value</code>.</p>
-</td>
-      </tr>
-    </tbody>
-  </table>
-  <h5 class="exceptions">Exceptions</h5>
-  <table class="table table-bordered table-striped table-condensed">
-    <thead>
-      <tr>
-        <th>Type</th>
-        <th>Condition</th>
-      </tr>
-    </thead>
-    <tbody>
-      <tr>
-        <td><a class="xref" href="https://docs.microsoft.com/dotnet/api/system.arithmeticexception">ArithmeticException</a></td>
+</td>
+      </tr>
+    </tbody>
+  </table>
+  <h5 class="exceptions">Exceptions</h5>
+  <table class="table table-bordered table-striped table-condensed">
+    <thead>
+      <tr>
+        <th>Type</th>
+        <th>Condition</th>
+      </tr>
+    </thead>
+    <tbody>
+      <tr>
+        <td><a class="xref" href="https://docs.microsoft.com/dotnet/api/system.arithmeticexception">ArithmeticException</a></td>
         <td><p><code data-dev-comment-type="paramref" class="paramref">value</code> is not a number.</p>
-</td>
-      </tr>
-    </tbody>
-  </table>
-  <span class="small pull-right mobile-hide">
-    <span class="divider">|</span>
-    <a href="https://github.com/sakno/dotNext/new/gh-pages/apiSpec/new?filename=DotNext_ValueTypeExtensions_EnsureFinite_System_Single_.md&amp;value=---%0Auid%3A%20DotNext.ValueTypeExtensions.EnsureFinite(System.Single)%0Asummary%3A%20'*You%20can%20override%20summary%20for%20the%20API%20here%20using%20*MARKDOWN*%20syntax'%0A---%0A%0A*Please%20type%20below%20more%20information%20about%20this%20API%3A*%0A%0A">Improve this Doc</a>
-  </span>
-  <span class="small pull-right mobile-hide">
-    <a href="https://github.com/sakno/dotNext/blob/gh-pages/src/DotNext/ValueTypeExtensions.cs/#L703">View Source</a>
-  </span>
-  <a id="DotNext_ValueTypeExtensions_EnsureFinite_" data-uid="DotNext.ValueTypeExtensions.EnsureFinite*"></a>
-  <h4 id="DotNext_ValueTypeExtensions_EnsureFinite_System_Single_" data-uid="DotNext.ValueTypeExtensions.EnsureFinite(System.Single)">EnsureFinite(Single)</h4>
+</td>
+      </tr>
+    </tbody>
+  </table>
+  <span class="small pull-right mobile-hide">
+    <span class="divider">|</span>
+    <a href="https://github.com/sakno/DotNext/new/gh-pages/apiSpec/new?filename=DotNext_ValueTypeExtensions_EnsureFinite_System_Single_.md&amp;value=---%0Auid%3A%20DotNext.ValueTypeExtensions.EnsureFinite(System.Single)%0Asummary%3A%20'*You%20can%20override%20summary%20for%20the%20API%20here%20using%20*MARKDOWN*%20syntax'%0A---%0A%0A*Please%20type%20below%20more%20information%20about%20this%20API%3A*%0A%0A">Improve this Doc</a>
+  </span>
+  <span class="small pull-right mobile-hide">
+    <a href="https://github.com/sakno/DotNext/blob/gh-pages/src/DotNext/ValueTypeExtensions.cs/#L703">View Source</a>
+  </span>
+  <a id="DotNext_ValueTypeExtensions_EnsureFinite_" data-uid="DotNext.ValueTypeExtensions.EnsureFinite*"></a>
+  <h4 id="DotNext_ValueTypeExtensions_EnsureFinite_System_Single_" data-uid="DotNext.ValueTypeExtensions.EnsureFinite(System.Single)">EnsureFinite(Single)</h4>
   <div class="markdown level1 summary"><p>Throws <a class="xref" href="https://docs.microsoft.com/dotnet/api/system.arithmeticexception">ArithmeticException</a> if the value
 is &quot;not a number&quot; (NaN), positive or negative infinity.</p>
-</div>
-  <div class="markdown level1 conceptual"></div>
-  <h5 class="decalaration">Declaration</h5>
-  <div class="codewrapper">
-    <pre><code class="lang-csharp hljs">public static float EnsureFinite(this float value)</code></pre>
-  </div>
-  <h5 class="parameters">Parameters</h5>
-  <table class="table table-bordered table-striped table-condensed">
-    <thead>
-      <tr>
-        <th>Type</th>
-        <th>Name</th>
-        <th>Description</th>
-      </tr>
-    </thead>
-    <tbody>
-      <tr>
-        <td><a class="xref" href="https://docs.microsoft.com/dotnet/api/system.single">Single</a></td>
-        <td><span class="parametername">value</span></td>
+</div>
+  <div class="markdown level1 conceptual"></div>
+  <h5 class="decalaration">Declaration</h5>
+  <div class="codewrapper">
+    <pre><code class="lang-csharp hljs">public static float EnsureFinite(this float value)</code></pre>
+  </div>
+  <h5 class="parameters">Parameters</h5>
+  <table class="table table-bordered table-striped table-condensed">
+    <thead>
+      <tr>
+        <th>Type</th>
+        <th>Name</th>
+        <th>Description</th>
+      </tr>
+    </thead>
+    <tbody>
+      <tr>
+        <td><a class="xref" href="https://docs.microsoft.com/dotnet/api/system.single">Single</a></td>
+        <td><span class="parametername">value</span></td>
         <td><p>The value to check.</p>
-</td>
-      </tr>
-    </tbody>
-  </table>
-  <h5 class="returns">Returns</h5>
-  <table class="table table-bordered table-striped table-condensed">
-    <thead>
-      <tr>
-        <th>Type</th>
-        <th>Description</th>
-      </tr>
-    </thead>
-    <tbody>
-      <tr>
-        <td><a class="xref" href="https://docs.microsoft.com/dotnet/api/system.single">Single</a></td>
+</td>
+      </tr>
+    </tbody>
+  </table>
+  <h5 class="returns">Returns</h5>
+  <table class="table table-bordered table-striped table-condensed">
+    <thead>
+      <tr>
+        <th>Type</th>
+        <th>Description</th>
+      </tr>
+    </thead>
+    <tbody>
+      <tr>
+        <td><a class="xref" href="https://docs.microsoft.com/dotnet/api/system.single">Single</a></td>
         <td><p>The value that is equal to <code data-dev-comment-type="paramref" class="paramref">value</code>.</p>
-</td>
-      </tr>
-    </tbody>
-  </table>
-  <h5 class="exceptions">Exceptions</h5>
-  <table class="table table-bordered table-striped table-condensed">
-    <thead>
-      <tr>
-        <th>Type</th>
-        <th>Condition</th>
-      </tr>
-    </thead>
-    <tbody>
-      <tr>
-        <td><a class="xref" href="https://docs.microsoft.com/dotnet/api/system.arithmeticexception">ArithmeticException</a></td>
+</td>
+      </tr>
+    </tbody>
+  </table>
+  <h5 class="exceptions">Exceptions</h5>
+  <table class="table table-bordered table-striped table-condensed">
+    <thead>
+      <tr>
+        <th>Type</th>
+        <th>Condition</th>
+      </tr>
+    </thead>
+    <tbody>
+      <tr>
+        <td><a class="xref" href="https://docs.microsoft.com/dotnet/api/system.arithmeticexception">ArithmeticException</a></td>
         <td><p><code data-dev-comment-type="paramref" class="paramref">value</code> is not a number.</p>
-</td>
-      </tr>
-    </tbody>
-  </table>
-  <span class="small pull-right mobile-hide">
-    <span class="divider">|</span>
-    <a href="https://github.com/sakno/dotNext/new/gh-pages/apiSpec/new?filename=DotNext_ValueTypeExtensions_GreaterThan_System_IntPtr_System_IntPtr_.md&amp;value=---%0Auid%3A%20DotNext.ValueTypeExtensions.GreaterThan(System.IntPtr%2CSystem.IntPtr)%0Asummary%3A%20'*You%20can%20override%20summary%20for%20the%20API%20here%20using%20*MARKDOWN*%20syntax'%0A---%0A%0A*Please%20type%20below%20more%20information%20about%20this%20API%3A*%0A%0A">Improve this Doc</a>
-  </span>
-  <span class="small pull-right mobile-hide">
-    <a href="https://github.com/sakno/dotNext/blob/gh-pages/src/DotNext/ValueTypeExtensions.cs/#L161">View Source</a>
-  </span>
-  <a id="DotNext_ValueTypeExtensions_GreaterThan_" data-uid="DotNext.ValueTypeExtensions.GreaterThan*"></a>
-  <h4 id="DotNext_ValueTypeExtensions_GreaterThan_System_IntPtr_System_IntPtr_" data-uid="DotNext.ValueTypeExtensions.GreaterThan(System.IntPtr,System.IntPtr)">GreaterThan(IntPtr, IntPtr)</h4>
+</td>
+      </tr>
+    </tbody>
+  </table>
+  <span class="small pull-right mobile-hide">
+    <span class="divider">|</span>
+    <a href="https://github.com/sakno/DotNext/new/gh-pages/apiSpec/new?filename=DotNext_ValueTypeExtensions_GreaterThan_System_IntPtr_System_IntPtr_.md&amp;value=---%0Auid%3A%20DotNext.ValueTypeExtensions.GreaterThan(System.IntPtr%2CSystem.IntPtr)%0Asummary%3A%20'*You%20can%20override%20summary%20for%20the%20API%20here%20using%20*MARKDOWN*%20syntax'%0A---%0A%0A*Please%20type%20below%20more%20information%20about%20this%20API%3A*%0A%0A">Improve this Doc</a>
+  </span>
+  <span class="small pull-right mobile-hide">
+    <a href="https://github.com/sakno/DotNext/blob/gh-pages/src/DotNext/ValueTypeExtensions.cs/#L161">View Source</a>
+  </span>
+  <a id="DotNext_ValueTypeExtensions_GreaterThan_" data-uid="DotNext.ValueTypeExtensions.GreaterThan*"></a>
+  <h4 id="DotNext_ValueTypeExtensions_GreaterThan_System_IntPtr_System_IntPtr_" data-uid="DotNext.ValueTypeExtensions.GreaterThan(System.IntPtr,System.IntPtr)">GreaterThan(IntPtr, IntPtr)</h4>
   <div class="markdown level1 summary"><p>Determines whether the native integer is greater than the specified value.</p>
-</div>
-  <div class="markdown level1 conceptual"></div>
-  <h5 class="decalaration">Declaration</h5>
-  <div class="codewrapper">
-    <pre><code class="lang-csharp hljs">public static bool GreaterThan(this IntPtr value, IntPtr comparand)</code></pre>
-  </div>
-  <h5 class="parameters">Parameters</h5>
-  <table class="table table-bordered table-striped table-condensed">
-    <thead>
-      <tr>
-        <th>Type</th>
-        <th>Name</th>
-        <th>Description</th>
-      </tr>
-    </thead>
-    <tbody>
-      <tr>
-        <td><a class="xref" href="https://docs.microsoft.com/dotnet/api/system.intptr">IntPtr</a></td>
-        <td><span class="parametername">value</span></td>
+</div>
+  <div class="markdown level1 conceptual"></div>
+  <h5 class="decalaration">Declaration</h5>
+  <div class="codewrapper">
+    <pre><code class="lang-csharp hljs">public static bool GreaterThan(this IntPtr value, IntPtr comparand)</code></pre>
+  </div>
+  <h5 class="parameters">Parameters</h5>
+  <table class="table table-bordered table-striped table-condensed">
+    <thead>
+      <tr>
+        <th>Type</th>
+        <th>Name</th>
+        <th>Description</th>
+      </tr>
+    </thead>
+    <tbody>
+      <tr>
+        <td><a class="xref" href="https://docs.microsoft.com/dotnet/api/system.intptr">IntPtr</a></td>
+        <td><span class="parametername">value</span></td>
         <td><p>The value to compare with other value.</p>
-</td>
-      </tr>
-      <tr>
-        <td><a class="xref" href="https://docs.microsoft.com/dotnet/api/system.intptr">IntPtr</a></td>
-        <td><span class="parametername">comparand</span></td>
+</td>
+      </tr>
+      <tr>
+        <td><a class="xref" href="https://docs.microsoft.com/dotnet/api/system.intptr">IntPtr</a></td>
+        <td><span class="parametername">comparand</span></td>
         <td><p>he value that is compared by value to <code data-dev-comment-type="paramref" class="paramref">value</code>.</p>
-</td>
-      </tr>
-    </tbody>
-  </table>
-  <h5 class="returns">Returns</h5>
-  <table class="table table-bordered table-striped table-condensed">
-    <thead>
-      <tr>
-        <th>Type</th>
-        <th>Description</th>
-      </tr>
-    </thead>
-    <tbody>
-      <tr>
-        <td><a class="xref" href="https://docs.microsoft.com/dotnet/api/system.boolean">Boolean</a></td>
+</td>
+      </tr>
+    </tbody>
+  </table>
+  <h5 class="returns">Returns</h5>
+  <table class="table table-bordered table-striped table-condensed">
+    <thead>
+      <tr>
+        <th>Type</th>
+        <th>Description</th>
+      </tr>
+    </thead>
+    <tbody>
+      <tr>
+        <td><a class="xref" href="https://docs.microsoft.com/dotnet/api/system.boolean">Boolean</a></td>
         <td><p><span class="xref">true</span> if <code data-dev-comment-type="paramref" class="paramref">value</code> is greater than <code data-dev-comment-type="paramref" class="paramref">comparand</code>.</p>
-</td>
-      </tr>
-    </tbody>
-  </table>
-  <span class="small pull-right mobile-hide">
-    <span class="divider">|</span>
-    <a href="https://github.com/sakno/dotNext/new/gh-pages/apiSpec/new?filename=DotNext_ValueTypeExtensions_GreaterThan_System_UIntPtr_System_UIntPtr_.md&amp;value=---%0Auid%3A%20DotNext.ValueTypeExtensions.GreaterThan(System.UIntPtr%2CSystem.UIntPtr)%0Asummary%3A%20'*You%20can%20override%20summary%20for%20the%20API%20here%20using%20*MARKDOWN*%20syntax'%0A---%0A%0A*Please%20type%20below%20more%20information%20about%20this%20API%3A*%0A%0A">Improve this Doc</a>
-  </span>
-  <span class="small pull-right mobile-hide">
-    <a href="https://github.com/sakno/dotNext/blob/gh-pages/src/DotNext/ValueTypeExtensions.cs/#L226">View Source</a>
-  </span>
-  <a id="DotNext_ValueTypeExtensions_GreaterThan_" data-uid="DotNext.ValueTypeExtensions.GreaterThan*"></a>
-  <h4 id="DotNext_ValueTypeExtensions_GreaterThan_System_UIntPtr_System_UIntPtr_" data-uid="DotNext.ValueTypeExtensions.GreaterThan(System.UIntPtr,System.UIntPtr)">GreaterThan(UIntPtr, UIntPtr)</h4>
+</td>
+      </tr>
+    </tbody>
+  </table>
+  <span class="small pull-right mobile-hide">
+    <span class="divider">|</span>
+    <a href="https://github.com/sakno/DotNext/new/gh-pages/apiSpec/new?filename=DotNext_ValueTypeExtensions_GreaterThan_System_UIntPtr_System_UIntPtr_.md&amp;value=---%0Auid%3A%20DotNext.ValueTypeExtensions.GreaterThan(System.UIntPtr%2CSystem.UIntPtr)%0Asummary%3A%20'*You%20can%20override%20summary%20for%20the%20API%20here%20using%20*MARKDOWN*%20syntax'%0A---%0A%0A*Please%20type%20below%20more%20information%20about%20this%20API%3A*%0A%0A">Improve this Doc</a>
+  </span>
+  <span class="small pull-right mobile-hide">
+    <a href="https://github.com/sakno/DotNext/blob/gh-pages/src/DotNext/ValueTypeExtensions.cs/#L226">View Source</a>
+  </span>
+  <a id="DotNext_ValueTypeExtensions_GreaterThan_" data-uid="DotNext.ValueTypeExtensions.GreaterThan*"></a>
+  <h4 id="DotNext_ValueTypeExtensions_GreaterThan_System_UIntPtr_System_UIntPtr_" data-uid="DotNext.ValueTypeExtensions.GreaterThan(System.UIntPtr,System.UIntPtr)">GreaterThan(UIntPtr, UIntPtr)</h4>
   <div class="markdown level1 summary"><p>Determines whether the native integer is greater than the specified value.</p>
-</div>
-  <div class="markdown level1 conceptual"></div>
-  <h5 class="decalaration">Declaration</h5>
-  <div class="codewrapper">
+</div>
+  <div class="markdown level1 conceptual"></div>
+  <h5 class="decalaration">Declaration</h5>
+  <div class="codewrapper">
     <pre><code class="lang-csharp hljs">[CLSCompliant(false)]
-public static bool GreaterThan(this UIntPtr value, UIntPtr comparand)</code></pre>
-  </div>
-  <h5 class="parameters">Parameters</h5>
-  <table class="table table-bordered table-striped table-condensed">
-    <thead>
-      <tr>
-        <th>Type</th>
-        <th>Name</th>
-        <th>Description</th>
-      </tr>
-    </thead>
-    <tbody>
-      <tr>
-        <td><a class="xref" href="https://docs.microsoft.com/dotnet/api/system.uintptr">UIntPtr</a></td>
-        <td><span class="parametername">value</span></td>
+public static bool GreaterThan(this UIntPtr value, UIntPtr comparand)</code></pre>
+  </div>
+  <h5 class="parameters">Parameters</h5>
+  <table class="table table-bordered table-striped table-condensed">
+    <thead>
+      <tr>
+        <th>Type</th>
+        <th>Name</th>
+        <th>Description</th>
+      </tr>
+    </thead>
+    <tbody>
+      <tr>
+        <td><a class="xref" href="https://docs.microsoft.com/dotnet/api/system.uintptr">UIntPtr</a></td>
+        <td><span class="parametername">value</span></td>
         <td><p>The value to compare with other value.</p>
-</td>
-      </tr>
-      <tr>
-        <td><a class="xref" href="https://docs.microsoft.com/dotnet/api/system.uintptr">UIntPtr</a></td>
-        <td><span class="parametername">comparand</span></td>
+</td>
+      </tr>
+      <tr>
+        <td><a class="xref" href="https://docs.microsoft.com/dotnet/api/system.uintptr">UIntPtr</a></td>
+        <td><span class="parametername">comparand</span></td>
         <td><p>he value that is compared by value to <code data-dev-comment-type="paramref" class="paramref">value</code>.</p>
-</td>
-      </tr>
-    </tbody>
-  </table>
-  <h5 class="returns">Returns</h5>
-  <table class="table table-bordered table-striped table-condensed">
-    <thead>
-      <tr>
-        <th>Type</th>
-        <th>Description</th>
-      </tr>
-    </thead>
-    <tbody>
-      <tr>
-        <td><a class="xref" href="https://docs.microsoft.com/dotnet/api/system.boolean">Boolean</a></td>
+</td>
+      </tr>
+    </tbody>
+  </table>
+  <h5 class="returns">Returns</h5>
+  <table class="table table-bordered table-striped table-condensed">
+    <thead>
+      <tr>
+        <th>Type</th>
+        <th>Description</th>
+      </tr>
+    </thead>
+    <tbody>
+      <tr>
+        <td><a class="xref" href="https://docs.microsoft.com/dotnet/api/system.boolean">Boolean</a></td>
         <td><p><span class="xref">true</span> if <code data-dev-comment-type="paramref" class="paramref">value</code> is greater than <code data-dev-comment-type="paramref" class="paramref">comparand</code>.</p>
-</td>
-      </tr>
-    </tbody>
-  </table>
-  <span class="small pull-right mobile-hide">
-    <span class="divider">|</span>
-    <a href="https://github.com/sakno/dotNext/new/gh-pages/apiSpec/new?filename=DotNext_ValueTypeExtensions_GreaterThanOrEqual_System_IntPtr_System_IntPtr_.md&amp;value=---%0Auid%3A%20DotNext.ValueTypeExtensions.GreaterThanOrEqual(System.IntPtr%2CSystem.IntPtr)%0Asummary%3A%20'*You%20can%20override%20summary%20for%20the%20API%20here%20using%20*MARKDOWN*%20syntax'%0A---%0A%0A*Please%20type%20below%20more%20information%20about%20this%20API%3A*%0A%0A">Improve this Doc</a>
-  </span>
-  <span class="small pull-right mobile-hide">
-    <a href="https://github.com/sakno/dotNext/blob/gh-pages/src/DotNext/ValueTypeExtensions.cs/#L176">View Source</a>
-  </span>
-  <a id="DotNext_ValueTypeExtensions_GreaterThanOrEqual_" data-uid="DotNext.ValueTypeExtensions.GreaterThanOrEqual*"></a>
-  <h4 id="DotNext_ValueTypeExtensions_GreaterThanOrEqual_System_IntPtr_System_IntPtr_" data-uid="DotNext.ValueTypeExtensions.GreaterThanOrEqual(System.IntPtr,System.IntPtr)">GreaterThanOrEqual(IntPtr, IntPtr)</h4>
+</td>
+      </tr>
+    </tbody>
+  </table>
+  <span class="small pull-right mobile-hide">
+    <span class="divider">|</span>
+    <a href="https://github.com/sakno/DotNext/new/gh-pages/apiSpec/new?filename=DotNext_ValueTypeExtensions_GreaterThanOrEqual_System_IntPtr_System_IntPtr_.md&amp;value=---%0Auid%3A%20DotNext.ValueTypeExtensions.GreaterThanOrEqual(System.IntPtr%2CSystem.IntPtr)%0Asummary%3A%20'*You%20can%20override%20summary%20for%20the%20API%20here%20using%20*MARKDOWN*%20syntax'%0A---%0A%0A*Please%20type%20below%20more%20information%20about%20this%20API%3A*%0A%0A">Improve this Doc</a>
+  </span>
+  <span class="small pull-right mobile-hide">
+    <a href="https://github.com/sakno/DotNext/blob/gh-pages/src/DotNext/ValueTypeExtensions.cs/#L176">View Source</a>
+  </span>
+  <a id="DotNext_ValueTypeExtensions_GreaterThanOrEqual_" data-uid="DotNext.ValueTypeExtensions.GreaterThanOrEqual*"></a>
+  <h4 id="DotNext_ValueTypeExtensions_GreaterThanOrEqual_System_IntPtr_System_IntPtr_" data-uid="DotNext.ValueTypeExtensions.GreaterThanOrEqual(System.IntPtr,System.IntPtr)">GreaterThanOrEqual(IntPtr, IntPtr)</h4>
   <div class="markdown level1 summary"><p>Determines whether the native integer is greater than or equal to specified value.</p>
-</div>
-  <div class="markdown level1 conceptual"></div>
-  <h5 class="decalaration">Declaration</h5>
-  <div class="codewrapper">
-    <pre><code class="lang-csharp hljs">public static bool GreaterThanOrEqual(this IntPtr value, IntPtr comparand)</code></pre>
-  </div>
-  <h5 class="parameters">Parameters</h5>
-  <table class="table table-bordered table-striped table-condensed">
-    <thead>
-      <tr>
-        <th>Type</th>
-        <th>Name</th>
-        <th>Description</th>
-      </tr>
-    </thead>
-    <tbody>
-      <tr>
-        <td><a class="xref" href="https://docs.microsoft.com/dotnet/api/system.intptr">IntPtr</a></td>
-        <td><span class="parametername">value</span></td>
+</div>
+  <div class="markdown level1 conceptual"></div>
+  <h5 class="decalaration">Declaration</h5>
+  <div class="codewrapper">
+    <pre><code class="lang-csharp hljs">public static bool GreaterThanOrEqual(this IntPtr value, IntPtr comparand)</code></pre>
+  </div>
+  <h5 class="parameters">Parameters</h5>
+  <table class="table table-bordered table-striped table-condensed">
+    <thead>
+      <tr>
+        <th>Type</th>
+        <th>Name</th>
+        <th>Description</th>
+      </tr>
+    </thead>
+    <tbody>
+      <tr>
+        <td><a class="xref" href="https://docs.microsoft.com/dotnet/api/system.intptr">IntPtr</a></td>
+        <td><span class="parametername">value</span></td>
         <td><p>The value to compare with other value.</p>
-</td>
-      </tr>
-      <tr>
-        <td><a class="xref" href="https://docs.microsoft.com/dotnet/api/system.intptr">IntPtr</a></td>
-        <td><span class="parametername">comparand</span></td>
+</td>
+      </tr>
+      <tr>
+        <td><a class="xref" href="https://docs.microsoft.com/dotnet/api/system.intptr">IntPtr</a></td>
+        <td><span class="parametername">comparand</span></td>
         <td><p>he value that is compared by value to <code data-dev-comment-type="paramref" class="paramref">value</code>.</p>
-</td>
-      </tr>
-    </tbody>
-  </table>
-  <h5 class="returns">Returns</h5>
-  <table class="table table-bordered table-striped table-condensed">
-    <thead>
-      <tr>
-        <th>Type</th>
-        <th>Description</th>
-      </tr>
-    </thead>
-    <tbody>
-      <tr>
-        <td><a class="xref" href="https://docs.microsoft.com/dotnet/api/system.boolean">Boolean</a></td>
+</td>
+      </tr>
+    </tbody>
+  </table>
+  <h5 class="returns">Returns</h5>
+  <table class="table table-bordered table-striped table-condensed">
+    <thead>
+      <tr>
+        <th>Type</th>
+        <th>Description</th>
+      </tr>
+    </thead>
+    <tbody>
+      <tr>
+        <td><a class="xref" href="https://docs.microsoft.com/dotnet/api/system.boolean">Boolean</a></td>
         <td><p><span class="xref">true</span> if <code data-dev-comment-type="paramref" class="paramref">value</code> is greater than or equal to <code data-dev-comment-type="paramref" class="paramref">comparand</code>.</p>
-</td>
-      </tr>
-    </tbody>
-  </table>
-  <span class="small pull-right mobile-hide">
-    <span class="divider">|</span>
-    <a href="https://github.com/sakno/dotNext/new/gh-pages/apiSpec/new?filename=DotNext_ValueTypeExtensions_GreaterThanOrEqual_System_UIntPtr_System_UIntPtr_.md&amp;value=---%0Auid%3A%20DotNext.ValueTypeExtensions.GreaterThanOrEqual(System.UIntPtr%2CSystem.UIntPtr)%0Asummary%3A%20'*You%20can%20override%20summary%20for%20the%20API%20here%20using%20*MARKDOWN*%20syntax'%0A---%0A%0A*Please%20type%20below%20more%20information%20about%20this%20API%3A*%0A%0A">Improve this Doc</a>
-  </span>
-  <span class="small pull-right mobile-hide">
-    <a href="https://github.com/sakno/dotNext/blob/gh-pages/src/DotNext/ValueTypeExtensions.cs/#L242">View Source</a>
-  </span>
-  <a id="DotNext_ValueTypeExtensions_GreaterThanOrEqual_" data-uid="DotNext.ValueTypeExtensions.GreaterThanOrEqual*"></a>
-  <h4 id="DotNext_ValueTypeExtensions_GreaterThanOrEqual_System_UIntPtr_System_UIntPtr_" data-uid="DotNext.ValueTypeExtensions.GreaterThanOrEqual(System.UIntPtr,System.UIntPtr)">GreaterThanOrEqual(UIntPtr, UIntPtr)</h4>
+</td>
+      </tr>
+    </tbody>
+  </table>
+  <span class="small pull-right mobile-hide">
+    <span class="divider">|</span>
+    <a href="https://github.com/sakno/DotNext/new/gh-pages/apiSpec/new?filename=DotNext_ValueTypeExtensions_GreaterThanOrEqual_System_UIntPtr_System_UIntPtr_.md&amp;value=---%0Auid%3A%20DotNext.ValueTypeExtensions.GreaterThanOrEqual(System.UIntPtr%2CSystem.UIntPtr)%0Asummary%3A%20'*You%20can%20override%20summary%20for%20the%20API%20here%20using%20*MARKDOWN*%20syntax'%0A---%0A%0A*Please%20type%20below%20more%20information%20about%20this%20API%3A*%0A%0A">Improve this Doc</a>
+  </span>
+  <span class="small pull-right mobile-hide">
+    <a href="https://github.com/sakno/DotNext/blob/gh-pages/src/DotNext/ValueTypeExtensions.cs/#L242">View Source</a>
+  </span>
+  <a id="DotNext_ValueTypeExtensions_GreaterThanOrEqual_" data-uid="DotNext.ValueTypeExtensions.GreaterThanOrEqual*"></a>
+  <h4 id="DotNext_ValueTypeExtensions_GreaterThanOrEqual_System_UIntPtr_System_UIntPtr_" data-uid="DotNext.ValueTypeExtensions.GreaterThanOrEqual(System.UIntPtr,System.UIntPtr)">GreaterThanOrEqual(UIntPtr, UIntPtr)</h4>
   <div class="markdown level1 summary"><p>Determines whether the native integer is greater than or equal to specified value.</p>
-</div>
-  <div class="markdown level1 conceptual"></div>
-  <h5 class="decalaration">Declaration</h5>
-  <div class="codewrapper">
+</div>
+  <div class="markdown level1 conceptual"></div>
+  <h5 class="decalaration">Declaration</h5>
+  <div class="codewrapper">
     <pre><code class="lang-csharp hljs">[CLSCompliant(false)]
-public static bool GreaterThanOrEqual(this UIntPtr value, UIntPtr comparand)</code></pre>
-  </div>
-  <h5 class="parameters">Parameters</h5>
-  <table class="table table-bordered table-striped table-condensed">
-    <thead>
-      <tr>
-        <th>Type</th>
-        <th>Name</th>
-        <th>Description</th>
-      </tr>
-    </thead>
-    <tbody>
-      <tr>
-        <td><a class="xref" href="https://docs.microsoft.com/dotnet/api/system.uintptr">UIntPtr</a></td>
-        <td><span class="parametername">value</span></td>
+public static bool GreaterThanOrEqual(this UIntPtr value, UIntPtr comparand)</code></pre>
+  </div>
+  <h5 class="parameters">Parameters</h5>
+  <table class="table table-bordered table-striped table-condensed">
+    <thead>
+      <tr>
+        <th>Type</th>
+        <th>Name</th>
+        <th>Description</th>
+      </tr>
+    </thead>
+    <tbody>
+      <tr>
+        <td><a class="xref" href="https://docs.microsoft.com/dotnet/api/system.uintptr">UIntPtr</a></td>
+        <td><span class="parametername">value</span></td>
         <td><p>The value to compare with other value.</p>
-</td>
-      </tr>
-      <tr>
-        <td><a class="xref" href="https://docs.microsoft.com/dotnet/api/system.uintptr">UIntPtr</a></td>
-        <td><span class="parametername">comparand</span></td>
+</td>
+      </tr>
+      <tr>
+        <td><a class="xref" href="https://docs.microsoft.com/dotnet/api/system.uintptr">UIntPtr</a></td>
+        <td><span class="parametername">comparand</span></td>
         <td><p>he value that is compared by value to <code data-dev-comment-type="paramref" class="paramref">value</code>.</p>
-</td>
-      </tr>
-    </tbody>
-  </table>
-  <h5 class="returns">Returns</h5>
-  <table class="table table-bordered table-striped table-condensed">
-    <thead>
-      <tr>
-        <th>Type</th>
-        <th>Description</th>
-      </tr>
-    </thead>
-    <tbody>
-      <tr>
-        <td><a class="xref" href="https://docs.microsoft.com/dotnet/api/system.boolean">Boolean</a></td>
+</td>
+      </tr>
+    </tbody>
+  </table>
+  <h5 class="returns">Returns</h5>
+  <table class="table table-bordered table-striped table-condensed">
+    <thead>
+      <tr>
+        <th>Type</th>
+        <th>Description</th>
+      </tr>
+    </thead>
+    <tbody>
+      <tr>
+        <td><a class="xref" href="https://docs.microsoft.com/dotnet/api/system.boolean">Boolean</a></td>
         <td><p><span class="xref">true</span> if <code data-dev-comment-type="paramref" class="paramref">value</code> is greater than or equal to <code data-dev-comment-type="paramref" class="paramref">comparand</code>.</p>
-</td>
-      </tr>
-    </tbody>
-  </table>
-  <span class="small pull-right mobile-hide">
-    <span class="divider">|</span>
-    <a href="https://github.com/sakno/dotNext/new/gh-pages/apiSpec/new?filename=DotNext_ValueTypeExtensions_Increment_System_IntPtr_.md&amp;value=---%0Auid%3A%20DotNext.ValueTypeExtensions.Increment(System.IntPtr)%0Asummary%3A%20'*You%20can%20override%20summary%20for%20the%20API%20here%20using%20*MARKDOWN*%20syntax'%0A---%0A%0A*Please%20type%20below%20more%20information%20about%20this%20API%3A*%0A%0A">Improve this Doc</a>
-  </span>
-  <span class="small pull-right mobile-hide">
-    <a href="https://github.com/sakno/dotNext/blob/gh-pages/src/DotNext/ValueTypeExtensions.cs/#L667">View Source</a>
-  </span>
-  <a id="DotNext_ValueTypeExtensions_Increment_" data-uid="DotNext.ValueTypeExtensions.Increment*"></a>
-  <h4 id="DotNext_ValueTypeExtensions_Increment_System_IntPtr_" data-uid="DotNext.ValueTypeExtensions.Increment(System.IntPtr)">Increment(IntPtr)</h4>
+</td>
+      </tr>
+    </tbody>
+  </table>
+  <span class="small pull-right mobile-hide">
+    <span class="divider">|</span>
+    <a href="https://github.com/sakno/DotNext/new/gh-pages/apiSpec/new?filename=DotNext_ValueTypeExtensions_Increment_System_IntPtr_.md&amp;value=---%0Auid%3A%20DotNext.ValueTypeExtensions.Increment(System.IntPtr)%0Asummary%3A%20'*You%20can%20override%20summary%20for%20the%20API%20here%20using%20*MARKDOWN*%20syntax'%0A---%0A%0A*Please%20type%20below%20more%20information%20about%20this%20API%3A*%0A%0A">Improve this Doc</a>
+  </span>
+  <span class="small pull-right mobile-hide">
+    <a href="https://github.com/sakno/DotNext/blob/gh-pages/src/DotNext/ValueTypeExtensions.cs/#L667">View Source</a>
+  </span>
+  <a id="DotNext_ValueTypeExtensions_Increment_" data-uid="DotNext.ValueTypeExtensions.Increment*"></a>
+  <h4 id="DotNext_ValueTypeExtensions_Increment_System_IntPtr_" data-uid="DotNext.ValueTypeExtensions.Increment(System.IntPtr)">Increment(IntPtr)</h4>
   <div class="markdown level1 summary"><p>Increments native integer by 1.</p>
-</div>
-  <div class="markdown level1 conceptual"></div>
-  <h5 class="decalaration">Declaration</h5>
-  <div class="codewrapper">
-    <pre><code class="lang-csharp hljs">public static IntPtr Increment(this IntPtr value)</code></pre>
-  </div>
-  <h5 class="parameters">Parameters</h5>
-  <table class="table table-bordered table-striped table-condensed">
-    <thead>
-      <tr>
-        <th>Type</th>
-        <th>Name</th>
-        <th>Description</th>
-      </tr>
-    </thead>
-    <tbody>
-      <tr>
-        <td><a class="xref" href="https://docs.microsoft.com/dotnet/api/system.intptr">IntPtr</a></td>
-        <td><span class="parametername">value</span></td>
+</div>
+  <div class="markdown level1 conceptual"></div>
+  <h5 class="decalaration">Declaration</h5>
+  <div class="codewrapper">
+    <pre><code class="lang-csharp hljs">public static IntPtr Increment(this IntPtr value)</code></pre>
+  </div>
+  <h5 class="parameters">Parameters</h5>
+  <table class="table table-bordered table-striped table-condensed">
+    <thead>
+      <tr>
+        <th>Type</th>
+        <th>Name</th>
+        <th>Description</th>
+      </tr>
+    </thead>
+    <tbody>
+      <tr>
+        <td><a class="xref" href="https://docs.microsoft.com/dotnet/api/system.intptr">IntPtr</a></td>
+        <td><span class="parametername">value</span></td>
         <td><p>The value to increment.</p>
-</td>
-      </tr>
-    </tbody>
-  </table>
-  <h5 class="returns">Returns</h5>
-  <table class="table table-bordered table-striped table-condensed">
-    <thead>
-      <tr>
-        <th>Type</th>
-        <th>Description</th>
-      </tr>
-    </thead>
-    <tbody>
-      <tr>
-        <td><a class="xref" href="https://docs.microsoft.com/dotnet/api/system.intptr">IntPtr</a></td>
+</td>
+      </tr>
+    </tbody>
+  </table>
+  <h5 class="returns">Returns</h5>
+  <table class="table table-bordered table-striped table-condensed">
+    <thead>
+      <tr>
+        <th>Type</th>
+        <th>Description</th>
+      </tr>
+    </thead>
+    <tbody>
+      <tr>
+        <td><a class="xref" href="https://docs.microsoft.com/dotnet/api/system.intptr">IntPtr</a></td>
         <td><p>The incremented value.</p>
-</td>
-      </tr>
-    </tbody>
-  </table>
-  <span class="small pull-right mobile-hide">
-    <span class="divider">|</span>
-    <a href="https://github.com/sakno/dotNext/new/gh-pages/apiSpec/new?filename=DotNext_ValueTypeExtensions_Increment_System_UIntPtr_.md&amp;value=---%0Auid%3A%20DotNext.ValueTypeExtensions.Increment(System.UIntPtr)%0Asummary%3A%20'*You%20can%20override%20summary%20for%20the%20API%20here%20using%20*MARKDOWN*%20syntax'%0A---%0A%0A*Please%20type%20below%20more%20information%20about%20this%20API%3A*%0A%0A">Improve this Doc</a>
-  </span>
-  <span class="small pull-right mobile-hide">
-    <a href="https://github.com/sakno/dotNext/blob/gh-pages/src/DotNext/ValueTypeExtensions.cs/#L683">View Source</a>
-  </span>
-  <a id="DotNext_ValueTypeExtensions_Increment_" data-uid="DotNext.ValueTypeExtensions.Increment*"></a>
-  <h4 id="DotNext_ValueTypeExtensions_Increment_System_UIntPtr_" data-uid="DotNext.ValueTypeExtensions.Increment(System.UIntPtr)">Increment(UIntPtr)</h4>
+</td>
+      </tr>
+    </tbody>
+  </table>
+  <span class="small pull-right mobile-hide">
+    <span class="divider">|</span>
+    <a href="https://github.com/sakno/DotNext/new/gh-pages/apiSpec/new?filename=DotNext_ValueTypeExtensions_Increment_System_UIntPtr_.md&amp;value=---%0Auid%3A%20DotNext.ValueTypeExtensions.Increment(System.UIntPtr)%0Asummary%3A%20'*You%20can%20override%20summary%20for%20the%20API%20here%20using%20*MARKDOWN*%20syntax'%0A---%0A%0A*Please%20type%20below%20more%20information%20about%20this%20API%3A*%0A%0A">Improve this Doc</a>
+  </span>
+  <span class="small pull-right mobile-hide">
+    <a href="https://github.com/sakno/DotNext/blob/gh-pages/src/DotNext/ValueTypeExtensions.cs/#L683">View Source</a>
+  </span>
+  <a id="DotNext_ValueTypeExtensions_Increment_" data-uid="DotNext.ValueTypeExtensions.Increment*"></a>
+  <h4 id="DotNext_ValueTypeExtensions_Increment_System_UIntPtr_" data-uid="DotNext.ValueTypeExtensions.Increment(System.UIntPtr)">Increment(UIntPtr)</h4>
   <div class="markdown level1 summary"><p>Increments native integer by 1.</p>
-</div>
-  <div class="markdown level1 conceptual"></div>
-  <h5 class="decalaration">Declaration</h5>
-  <div class="codewrapper">
+</div>
+  <div class="markdown level1 conceptual"></div>
+  <h5 class="decalaration">Declaration</h5>
+  <div class="codewrapper">
     <pre><code class="lang-csharp hljs">[CLSCompliant(false)]
-public static UIntPtr Increment(this UIntPtr value)</code></pre>
-  </div>
-  <h5 class="parameters">Parameters</h5>
-  <table class="table table-bordered table-striped table-condensed">
-    <thead>
-      <tr>
-        <th>Type</th>
-        <th>Name</th>
-        <th>Description</th>
-      </tr>
-    </thead>
-    <tbody>
-      <tr>
-        <td><a class="xref" href="https://docs.microsoft.com/dotnet/api/system.uintptr">UIntPtr</a></td>
-        <td><span class="parametername">value</span></td>
+public static UIntPtr Increment(this UIntPtr value)</code></pre>
+  </div>
+  <h5 class="parameters">Parameters</h5>
+  <table class="table table-bordered table-striped table-condensed">
+    <thead>
+      <tr>
+        <th>Type</th>
+        <th>Name</th>
+        <th>Description</th>
+      </tr>
+    </thead>
+    <tbody>
+      <tr>
+        <td><a class="xref" href="https://docs.microsoft.com/dotnet/api/system.uintptr">UIntPtr</a></td>
+        <td><span class="parametername">value</span></td>
         <td><p>The value to increment.</p>
-</td>
-      </tr>
-    </tbody>
-  </table>
-  <h5 class="returns">Returns</h5>
-  <table class="table table-bordered table-striped table-condensed">
-    <thead>
-      <tr>
-        <th>Type</th>
-        <th>Description</th>
-      </tr>
-    </thead>
-    <tbody>
-      <tr>
-        <td><a class="xref" href="https://docs.microsoft.com/dotnet/api/system.uintptr">UIntPtr</a></td>
+</td>
+      </tr>
+    </tbody>
+  </table>
+  <h5 class="returns">Returns</h5>
+  <table class="table table-bordered table-striped table-condensed">
+    <thead>
+      <tr>
+        <th>Type</th>
+        <th>Description</th>
+      </tr>
+    </thead>
+    <tbody>
+      <tr>
+        <td><a class="xref" href="https://docs.microsoft.com/dotnet/api/system.uintptr">UIntPtr</a></td>
         <td><p>The incremented value.</p>
-</td>
-      </tr>
-    </tbody>
-  </table>
-  <span class="small pull-right mobile-hide">
-    <span class="divider">|</span>
-    <a href="https://github.com/sakno/dotNext/new/gh-pages/apiSpec/new?filename=DotNext_ValueTypeExtensions_IsOneOf__1___0___0___.md&amp;value=---%0Auid%3A%20DotNext.ValueTypeExtensions.IsOneOf%60%601(%60%600%2C%60%600%5B%5D)%0Asummary%3A%20'*You%20can%20override%20summary%20for%20the%20API%20here%20using%20*MARKDOWN*%20syntax'%0A---%0A%0A*Please%20type%20below%20more%20information%20about%20this%20API%3A*%0A%0A">Improve this Doc</a>
-  </span>
-  <span class="small pull-right mobile-hide">
-    <a href="https://github.com/sakno/dotNext/blob/gh-pages/src/DotNext/ValueTypeExtensions.cs/#L53">View Source</a>
-  </span>
-  <a id="DotNext_ValueTypeExtensions_IsOneOf_" data-uid="DotNext.ValueTypeExtensions.IsOneOf*"></a>
-  <h4 id="DotNext_ValueTypeExtensions_IsOneOf__1___0___0___" data-uid="DotNext.ValueTypeExtensions.IsOneOf``1(``0,``0[])">IsOneOf&lt;T&gt;(T, T[])</h4>
+</td>
+      </tr>
+    </tbody>
+  </table>
+  <span class="small pull-right mobile-hide">
+    <span class="divider">|</span>
+    <a href="https://github.com/sakno/DotNext/new/gh-pages/apiSpec/new?filename=DotNext_ValueTypeExtensions_IsOneOf__1___0___0___.md&amp;value=---%0Auid%3A%20DotNext.ValueTypeExtensions.IsOneOf%60%601(%60%600%2C%60%600%5B%5D)%0Asummary%3A%20'*You%20can%20override%20summary%20for%20the%20API%20here%20using%20*MARKDOWN*%20syntax'%0A---%0A%0A*Please%20type%20below%20more%20information%20about%20this%20API%3A*%0A%0A">Improve this Doc</a>
+  </span>
+  <span class="small pull-right mobile-hide">
+    <a href="https://github.com/sakno/DotNext/blob/gh-pages/src/DotNext/ValueTypeExtensions.cs/#L53">View Source</a>
+  </span>
+  <a id="DotNext_ValueTypeExtensions_IsOneOf_" data-uid="DotNext.ValueTypeExtensions.IsOneOf*"></a>
+  <h4 id="DotNext_ValueTypeExtensions_IsOneOf__1___0___0___" data-uid="DotNext.ValueTypeExtensions.IsOneOf``1(``0,``0[])">IsOneOf&lt;T&gt;(T, T[])</h4>
   <div class="markdown level1 summary"><p>Checks whether the specified value is equal to one
 of the specified values.</p>
-</div>
-  <div class="markdown level1 conceptual"></div>
-  <h5 class="decalaration">Declaration</h5>
-  <div class="codewrapper">
+</div>
+  <div class="markdown level1 conceptual"></div>
+  <h5 class="decalaration">Declaration</h5>
+  <div class="codewrapper">
     <pre><code class="lang-csharp hljs">public static bool IsOneOf&lt;T&gt;(this T value, params T[] values)
-    where T : struct, IEquatable&lt;T&gt;</code></pre>
-  </div>
-  <h5 class="parameters">Parameters</h5>
-  <table class="table table-bordered table-striped table-condensed">
-    <thead>
-      <tr>
-        <th>Type</th>
-        <th>Name</th>
-        <th>Description</th>
-      </tr>
-    </thead>
-    <tbody>
-      <tr>
-        <td><span class="xref">T</span></td>
-        <td><span class="parametername">value</span></td>
+
+    where T : struct, IEquatable&lt;T&gt;</code></pre>
+  </div>
+  <h5 class="parameters">Parameters</h5>
+  <table class="table table-bordered table-striped table-condensed">
+    <thead>
+      <tr>
+        <th>Type</th>
+        <th>Name</th>
+        <th>Description</th>
+      </tr>
+    </thead>
+    <tbody>
+      <tr>
+        <td><span class="xref">T</span></td>
+        <td><span class="parametername">value</span></td>
         <td><p>The value to compare with other.</p>
-</td>
-      </tr>
-      <tr>
-        <td>T[]</td>
-        <td><span class="parametername">values</span></td>
+</td>
+      </tr>
+      <tr>
+        <td>T[]</td>
+        <td><span class="parametername">values</span></td>
         <td><p>Candidate objects.</p>
-</td>
-      </tr>
-    </tbody>
-  </table>
-  <h5 class="returns">Returns</h5>
-  <table class="table table-bordered table-striped table-condensed">
-    <thead>
-      <tr>
-        <th>Type</th>
-        <th>Description</th>
-      </tr>
-    </thead>
-    <tbody>
-      <tr>
-        <td><a class="xref" href="https://docs.microsoft.com/dotnet/api/system.boolean">Boolean</a></td>
+</td>
+      </tr>
+    </tbody>
+  </table>
+  <h5 class="returns">Returns</h5>
+  <table class="table table-bordered table-striped table-condensed">
+    <thead>
+      <tr>
+        <th>Type</th>
+        <th>Description</th>
+      </tr>
+    </thead>
+    <tbody>
+      <tr>
+        <td><a class="xref" href="https://docs.microsoft.com/dotnet/api/system.boolean">Boolean</a></td>
         <td><p><span class="xref">true</span>, if <code data-dev-comment-type="paramref" class="paramref">value</code> is equal to one of <code data-dev-comment-type="paramref" class="paramref">values</code>.</p>
-</td>
-      </tr>
-    </tbody>
-  </table>
-  <h5 class="typeParameters">Type Parameters</h5>
-  <table class="table table-bordered table-striped table-condensed">
-    <thead>
-      <tr>
-        <th>Name</th>
-        <th>Description</th>
-      </tr>
-    </thead>
-    <tbody>
-      <tr>
-        <td><span class="parametername">T</span></td>
+</td>
+      </tr>
+    </tbody>
+  </table>
+  <h5 class="typeParameters">Type Parameters</h5>
+  <table class="table table-bordered table-striped table-condensed">
+    <thead>
+      <tr>
+        <th>Name</th>
+        <th>Description</th>
+      </tr>
+    </thead>
+    <tbody>
+      <tr>
+        <td><span class="parametername">T</span></td>
         <td><p>The type of object to compare.</p>
-</td>
-      </tr>
-    </tbody>
-  </table>
-  <h5 id="DotNext_ValueTypeExtensions_IsOneOf__1___0___0____remarks">Remarks</h5>
+</td>
+      </tr>
+    </tbody>
+  </table>
+  <h5 id="DotNext_ValueTypeExtensions_IsOneOf__1___0___0____remarks">Remarks</h5>
   <div class="markdown level1 remarks"><p>This method uses <a class="xref" href="https://docs.microsoft.com/dotnet/api/system.iequatable-1.equals#System_IEquatable_1_Equals__0_">Equals(T)</a>
 to check equality between two values.</p>
-</div>
-  <span class="small pull-right mobile-hide">
-    <span class="divider">|</span>
-    <a href="https://github.com/sakno/dotNext/new/gh-pages/apiSpec/new?filename=DotNext_ValueTypeExtensions_IsOneOf__1___0_System_Collections_Generic_IEnumerable___0__.md&amp;value=---%0Auid%3A%20DotNext.ValueTypeExtensions.IsOneOf%60%601(%60%600%2CSystem.Collections.Generic.IEnumerable%7B%60%600%7D)%0Asummary%3A%20'*You%20can%20override%20summary%20for%20the%20API%20here%20using%20*MARKDOWN*%20syntax'%0A---%0A%0A*Please%20type%20below%20more%20information%20about%20this%20API%3A*%0A%0A">Improve this Doc</a>
-  </span>
-  <span class="small pull-right mobile-hide">
-    <a href="https://github.com/sakno/dotNext/blob/gh-pages/src/DotNext/ValueTypeExtensions.cs/#L32">View Source</a>
-  </span>
-  <a id="DotNext_ValueTypeExtensions_IsOneOf_" data-uid="DotNext.ValueTypeExtensions.IsOneOf*"></a>
-  <h4 id="DotNext_ValueTypeExtensions_IsOneOf__1___0_System_Collections_Generic_IEnumerable___0__" data-uid="DotNext.ValueTypeExtensions.IsOneOf``1(``0,System.Collections.Generic.IEnumerable{``0})">IsOneOf&lt;T&gt;(T, IEnumerable&lt;T&gt;)</h4>
+</div>
+  <span class="small pull-right mobile-hide">
+    <span class="divider">|</span>
+    <a href="https://github.com/sakno/DotNext/new/gh-pages/apiSpec/new?filename=DotNext_ValueTypeExtensions_IsOneOf__1___0_System_Collections_Generic_IEnumerable___0__.md&amp;value=---%0Auid%3A%20DotNext.ValueTypeExtensions.IsOneOf%60%601(%60%600%2CSystem.Collections.Generic.IEnumerable%7B%60%600%7D)%0Asummary%3A%20'*You%20can%20override%20summary%20for%20the%20API%20here%20using%20*MARKDOWN*%20syntax'%0A---%0A%0A*Please%20type%20below%20more%20information%20about%20this%20API%3A*%0A%0A">Improve this Doc</a>
+  </span>
+  <span class="small pull-right mobile-hide">
+    <a href="https://github.com/sakno/DotNext/blob/gh-pages/src/DotNext/ValueTypeExtensions.cs/#L32">View Source</a>
+  </span>
+  <a id="DotNext_ValueTypeExtensions_IsOneOf_" data-uid="DotNext.ValueTypeExtensions.IsOneOf*"></a>
+  <h4 id="DotNext_ValueTypeExtensions_IsOneOf__1___0_System_Collections_Generic_IEnumerable___0__" data-uid="DotNext.ValueTypeExtensions.IsOneOf``1(``0,System.Collections.Generic.IEnumerable{``0})">IsOneOf&lt;T&gt;(T, IEnumerable&lt;T&gt;)</h4>
   <div class="markdown level1 summary"><p>Checks whether the specified value is equal to one
 of the specified values.</p>
-</div>
-  <div class="markdown level1 conceptual"></div>
-  <h5 class="decalaration">Declaration</h5>
-  <div class="codewrapper">
+</div>
+  <div class="markdown level1 conceptual"></div>
+  <h5 class="decalaration">Declaration</h5>
+  <div class="codewrapper">
     <pre><code class="lang-csharp hljs">public static bool IsOneOf&lt;T&gt;(this T value, IEnumerable&lt;T&gt; values)
-    where T : struct, IEquatable&lt;T&gt;</code></pre>
-  </div>
-  <h5 class="parameters">Parameters</h5>
-  <table class="table table-bordered table-striped table-condensed">
-    <thead>
-      <tr>
-        <th>Type</th>
-        <th>Name</th>
-        <th>Description</th>
-      </tr>
-    </thead>
-    <tbody>
-      <tr>
-        <td><span class="xref">T</span></td>
-        <td><span class="parametername">value</span></td>
+
+    where T : struct, IEquatable&lt;T&gt;</code></pre>
+  </div>
+  <h5 class="parameters">Parameters</h5>
+  <table class="table table-bordered table-striped table-condensed">
+    <thead>
+      <tr>
+        <th>Type</th>
+        <th>Name</th>
+        <th>Description</th>
+      </tr>
+    </thead>
+    <tbody>
+      <tr>
+        <td><span class="xref">T</span></td>
+        <td><span class="parametername">value</span></td>
         <td><p>The value to compare with other.</p>
-</td>
-      </tr>
-      <tr>
-        <td><a class="xref" href="https://docs.microsoft.com/dotnet/api/system.collections.generic.ienumerable-1">IEnumerable</a>&lt;T&gt;</td>
-        <td><span class="parametername">values</span></td>
+</td>
+      </tr>
+      <tr>
+        <td><a class="xref" href="https://docs.microsoft.com/dotnet/api/system.collections.generic.ienumerable-1">IEnumerable</a>&lt;T&gt;</td>
+        <td><span class="parametername">values</span></td>
         <td><p>Candidate objects.</p>
-</td>
-      </tr>
-    </tbody>
-  </table>
-  <h5 class="returns">Returns</h5>
-  <table class="table table-bordered table-striped table-condensed">
-    <thead>
-      <tr>
-        <th>Type</th>
-        <th>Description</th>
-      </tr>
-    </thead>
-    <tbody>
-      <tr>
-        <td><a class="xref" href="https://docs.microsoft.com/dotnet/api/system.boolean">Boolean</a></td>
+</td>
+      </tr>
+    </tbody>
+  </table>
+  <h5 class="returns">Returns</h5>
+  <table class="table table-bordered table-striped table-condensed">
+    <thead>
+      <tr>
+        <th>Type</th>
+        <th>Description</th>
+      </tr>
+    </thead>
+    <tbody>
+      <tr>
+        <td><a class="xref" href="https://docs.microsoft.com/dotnet/api/system.boolean">Boolean</a></td>
         <td><p><span class="xref">true</span>, if <code data-dev-comment-type="paramref" class="paramref">value</code> is equal to one of <code data-dev-comment-type="paramref" class="paramref">values</code>.</p>
-</td>
-      </tr>
-    </tbody>
-  </table>
-  <h5 class="typeParameters">Type Parameters</h5>
-  <table class="table table-bordered table-striped table-condensed">
-    <thead>
-      <tr>
-        <th>Name</th>
-        <th>Description</th>
-      </tr>
-    </thead>
-    <tbody>
-      <tr>
-        <td><span class="parametername">T</span></td>
+</td>
+      </tr>
+    </tbody>
+  </table>
+  <h5 class="typeParameters">Type Parameters</h5>
+  <table class="table table-bordered table-striped table-condensed">
+    <thead>
+      <tr>
+        <th>Name</th>
+        <th>Description</th>
+      </tr>
+    </thead>
+    <tbody>
+      <tr>
+        <td><span class="parametername">T</span></td>
         <td><p>The type of object to compare.</p>
-</td>
-      </tr>
-    </tbody>
-  </table>
-  <h5 id="DotNext_ValueTypeExtensions_IsOneOf__1___0_System_Collections_Generic_IEnumerable___0___remarks">Remarks</h5>
+</td>
+      </tr>
+    </tbody>
+  </table>
+  <h5 id="DotNext_ValueTypeExtensions_IsOneOf__1___0_System_Collections_Generic_IEnumerable___0___remarks">Remarks</h5>
   <div class="markdown level1 remarks"><p>This method uses <a class="xref" href="https://docs.microsoft.com/dotnet/api/system.iequatable-1.equals#System_IEquatable_1_Equals__0_">Equals(T)</a>
 to check equality between two values.</p>
-</div>
-  <span class="small pull-right mobile-hide">
-    <span class="divider">|</span>
-    <a href="https://github.com/sakno/dotNext/new/gh-pages/apiSpec/new?filename=DotNext_ValueTypeExtensions_LessThan_System_IntPtr_System_IntPtr_.md&amp;value=---%0Auid%3A%20DotNext.ValueTypeExtensions.LessThan(System.IntPtr%2CSystem.IntPtr)%0Asummary%3A%20'*You%20can%20override%20summary%20for%20the%20API%20here%20using%20*MARKDOWN*%20syntax'%0A---%0A%0A*Please%20type%20below%20more%20information%20about%20this%20API%3A*%0A%0A">Improve this Doc</a>
-  </span>
-  <span class="small pull-right mobile-hide">
-    <a href="https://github.com/sakno/dotNext/blob/gh-pages/src/DotNext/ValueTypeExtensions.cs/#L146">View Source</a>
-  </span>
-  <a id="DotNext_ValueTypeExtensions_LessThan_" data-uid="DotNext.ValueTypeExtensions.LessThan*"></a>
-  <h4 id="DotNext_ValueTypeExtensions_LessThan_System_IntPtr_System_IntPtr_" data-uid="DotNext.ValueTypeExtensions.LessThan(System.IntPtr,System.IntPtr)">LessThan(IntPtr, IntPtr)</h4>
+</div>
+  <span class="small pull-right mobile-hide">
+    <span class="divider">|</span>
+    <a href="https://github.com/sakno/DotNext/new/gh-pages/apiSpec/new?filename=DotNext_ValueTypeExtensions_LessThan_System_IntPtr_System_IntPtr_.md&amp;value=---%0Auid%3A%20DotNext.ValueTypeExtensions.LessThan(System.IntPtr%2CSystem.IntPtr)%0Asummary%3A%20'*You%20can%20override%20summary%20for%20the%20API%20here%20using%20*MARKDOWN*%20syntax'%0A---%0A%0A*Please%20type%20below%20more%20information%20about%20this%20API%3A*%0A%0A">Improve this Doc</a>
+  </span>
+  <span class="small pull-right mobile-hide">
+    <a href="https://github.com/sakno/DotNext/blob/gh-pages/src/DotNext/ValueTypeExtensions.cs/#L146">View Source</a>
+  </span>
+  <a id="DotNext_ValueTypeExtensions_LessThan_" data-uid="DotNext.ValueTypeExtensions.LessThan*"></a>
+  <h4 id="DotNext_ValueTypeExtensions_LessThan_System_IntPtr_System_IntPtr_" data-uid="DotNext.ValueTypeExtensions.LessThan(System.IntPtr,System.IntPtr)">LessThan(IntPtr, IntPtr)</h4>
   <div class="markdown level1 summary"><p>Determines whether the native integer is less than the specified value.</p>
-</div>
-  <div class="markdown level1 conceptual"></div>
-  <h5 class="decalaration">Declaration</h5>
-  <div class="codewrapper">
-    <pre><code class="lang-csharp hljs">public static bool LessThan(this IntPtr value, IntPtr comparand)</code></pre>
-  </div>
-  <h5 class="parameters">Parameters</h5>
-  <table class="table table-bordered table-striped table-condensed">
-    <thead>
-      <tr>
-        <th>Type</th>
-        <th>Name</th>
-        <th>Description</th>
-      </tr>
-    </thead>
-    <tbody>
-      <tr>
-        <td><a class="xref" href="https://docs.microsoft.com/dotnet/api/system.intptr">IntPtr</a></td>
-        <td><span class="parametername">value</span></td>
+</div>
+  <div class="markdown level1 conceptual"></div>
+  <h5 class="decalaration">Declaration</h5>
+  <div class="codewrapper">
+    <pre><code class="lang-csharp hljs">public static bool LessThan(this IntPtr value, IntPtr comparand)</code></pre>
+  </div>
+  <h5 class="parameters">Parameters</h5>
+  <table class="table table-bordered table-striped table-condensed">
+    <thead>
+      <tr>
+        <th>Type</th>
+        <th>Name</th>
+        <th>Description</th>
+      </tr>
+    </thead>
+    <tbody>
+      <tr>
+        <td><a class="xref" href="https://docs.microsoft.com/dotnet/api/system.intptr">IntPtr</a></td>
+        <td><span class="parametername">value</span></td>
         <td><p>The value to compare with other value.</p>
-</td>
-      </tr>
-      <tr>
-        <td><a class="xref" href="https://docs.microsoft.com/dotnet/api/system.intptr">IntPtr</a></td>
-        <td><span class="parametername">comparand</span></td>
+</td>
+      </tr>
+      <tr>
+        <td><a class="xref" href="https://docs.microsoft.com/dotnet/api/system.intptr">IntPtr</a></td>
+        <td><span class="parametername">comparand</span></td>
         <td><p>he value that is compared by value to <code data-dev-comment-type="paramref" class="paramref">value</code>.</p>
-</td>
-      </tr>
-    </tbody>
-  </table>
-  <h5 class="returns">Returns</h5>
-  <table class="table table-bordered table-striped table-condensed">
-    <thead>
-      <tr>
-        <th>Type</th>
-        <th>Description</th>
-      </tr>
-    </thead>
-    <tbody>
-      <tr>
-        <td><a class="xref" href="https://docs.microsoft.com/dotnet/api/system.boolean">Boolean</a></td>
+</td>
+      </tr>
+    </tbody>
+  </table>
+  <h5 class="returns">Returns</h5>
+  <table class="table table-bordered table-striped table-condensed">
+    <thead>
+      <tr>
+        <th>Type</th>
+        <th>Description</th>
+      </tr>
+    </thead>
+    <tbody>
+      <tr>
+        <td><a class="xref" href="https://docs.microsoft.com/dotnet/api/system.boolean">Boolean</a></td>
         <td><p><span class="xref">true</span> if <code data-dev-comment-type="paramref" class="paramref">value</code> is less than <code data-dev-comment-type="paramref" class="paramref">comparand</code>.</p>
-</td>
-      </tr>
-    </tbody>
-  </table>
-  <span class="small pull-right mobile-hide">
-    <span class="divider">|</span>
-    <a href="https://github.com/sakno/dotNext/new/gh-pages/apiSpec/new?filename=DotNext_ValueTypeExtensions_LessThan_System_UIntPtr_System_UIntPtr_.md&amp;value=---%0Auid%3A%20DotNext.ValueTypeExtensions.LessThan(System.UIntPtr%2CSystem.UIntPtr)%0Asummary%3A%20'*You%20can%20override%20summary%20for%20the%20API%20here%20using%20*MARKDOWN*%20syntax'%0A---%0A%0A*Please%20type%20below%20more%20information%20about%20this%20API%3A*%0A%0A">Improve this Doc</a>
-  </span>
-  <span class="small pull-right mobile-hide">
-    <a href="https://github.com/sakno/dotNext/blob/gh-pages/src/DotNext/ValueTypeExtensions.cs/#L210">View Source</a>
-  </span>
-  <a id="DotNext_ValueTypeExtensions_LessThan_" data-uid="DotNext.ValueTypeExtensions.LessThan*"></a>
-  <h4 id="DotNext_ValueTypeExtensions_LessThan_System_UIntPtr_System_UIntPtr_" data-uid="DotNext.ValueTypeExtensions.LessThan(System.UIntPtr,System.UIntPtr)">LessThan(UIntPtr, UIntPtr)</h4>
+</td>
+      </tr>
+    </tbody>
+  </table>
+  <span class="small pull-right mobile-hide">
+    <span class="divider">|</span>
+    <a href="https://github.com/sakno/DotNext/new/gh-pages/apiSpec/new?filename=DotNext_ValueTypeExtensions_LessThan_System_UIntPtr_System_UIntPtr_.md&amp;value=---%0Auid%3A%20DotNext.ValueTypeExtensions.LessThan(System.UIntPtr%2CSystem.UIntPtr)%0Asummary%3A%20'*You%20can%20override%20summary%20for%20the%20API%20here%20using%20*MARKDOWN*%20syntax'%0A---%0A%0A*Please%20type%20below%20more%20information%20about%20this%20API%3A*%0A%0A">Improve this Doc</a>
+  </span>
+  <span class="small pull-right mobile-hide">
+    <a href="https://github.com/sakno/DotNext/blob/gh-pages/src/DotNext/ValueTypeExtensions.cs/#L210">View Source</a>
+  </span>
+  <a id="DotNext_ValueTypeExtensions_LessThan_" data-uid="DotNext.ValueTypeExtensions.LessThan*"></a>
+  <h4 id="DotNext_ValueTypeExtensions_LessThan_System_UIntPtr_System_UIntPtr_" data-uid="DotNext.ValueTypeExtensions.LessThan(System.UIntPtr,System.UIntPtr)">LessThan(UIntPtr, UIntPtr)</h4>
   <div class="markdown level1 summary"><p>Determines whether the native integer is less than the specified value.</p>
-</div>
-  <div class="markdown level1 conceptual"></div>
-  <h5 class="decalaration">Declaration</h5>
-  <div class="codewrapper">
+</div>
+  <div class="markdown level1 conceptual"></div>
+  <h5 class="decalaration">Declaration</h5>
+  <div class="codewrapper">
     <pre><code class="lang-csharp hljs">[CLSCompliant(false)]
-public static bool LessThan(this UIntPtr value, UIntPtr comparand)</code></pre>
-  </div>
-  <h5 class="parameters">Parameters</h5>
-  <table class="table table-bordered table-striped table-condensed">
-    <thead>
-      <tr>
-        <th>Type</th>
-        <th>Name</th>
-        <th>Description</th>
-      </tr>
-    </thead>
-    <tbody>
-      <tr>
-        <td><a class="xref" href="https://docs.microsoft.com/dotnet/api/system.uintptr">UIntPtr</a></td>
-        <td><span class="parametername">value</span></td>
+public static bool LessThan(this UIntPtr value, UIntPtr comparand)</code></pre>
+  </div>
+  <h5 class="parameters">Parameters</h5>
+  <table class="table table-bordered table-striped table-condensed">
+    <thead>
+      <tr>
+        <th>Type</th>
+        <th>Name</th>
+        <th>Description</th>
+      </tr>
+    </thead>
+    <tbody>
+      <tr>
+        <td><a class="xref" href="https://docs.microsoft.com/dotnet/api/system.uintptr">UIntPtr</a></td>
+        <td><span class="parametername">value</span></td>
         <td><p>The value to compare with other value.</p>
-</td>
-      </tr>
-      <tr>
-        <td><a class="xref" href="https://docs.microsoft.com/dotnet/api/system.uintptr">UIntPtr</a></td>
-        <td><span class="parametername">comparand</span></td>
+</td>
+      </tr>
+      <tr>
+        <td><a class="xref" href="https://docs.microsoft.com/dotnet/api/system.uintptr">UIntPtr</a></td>
+        <td><span class="parametername">comparand</span></td>
         <td><p>he value that is compared by value to <code data-dev-comment-type="paramref" class="paramref">value</code>.</p>
-</td>
-      </tr>
-    </tbody>
-  </table>
-  <h5 class="returns">Returns</h5>
-  <table class="table table-bordered table-striped table-condensed">
-    <thead>
-      <tr>
-        <th>Type</th>
-        <th>Description</th>
-      </tr>
-    </thead>
-    <tbody>
-      <tr>
-        <td><a class="xref" href="https://docs.microsoft.com/dotnet/api/system.boolean">Boolean</a></td>
+</td>
+      </tr>
+    </tbody>
+  </table>
+  <h5 class="returns">Returns</h5>
+  <table class="table table-bordered table-striped table-condensed">
+    <thead>
+      <tr>
+        <th>Type</th>
+        <th>Description</th>
+      </tr>
+    </thead>
+    <tbody>
+      <tr>
+        <td><a class="xref" href="https://docs.microsoft.com/dotnet/api/system.boolean">Boolean</a></td>
         <td><p><span class="xref">true</span> if <code data-dev-comment-type="paramref" class="paramref">value</code> is less than <code data-dev-comment-type="paramref" class="paramref">comparand</code>.</p>
-</td>
-      </tr>
-    </tbody>
-  </table>
-  <span class="small pull-right mobile-hide">
-    <span class="divider">|</span>
-    <a href="https://github.com/sakno/dotNext/new/gh-pages/apiSpec/new?filename=DotNext_ValueTypeExtensions_LessThanOrEqual_System_IntPtr_System_IntPtr_.md&amp;value=---%0Auid%3A%20DotNext.ValueTypeExtensions.LessThanOrEqual(System.IntPtr%2CSystem.IntPtr)%0Asummary%3A%20'*You%20can%20override%20summary%20for%20the%20API%20here%20using%20*MARKDOWN*%20syntax'%0A---%0A%0A*Please%20type%20below%20more%20information%20about%20this%20API%3A*%0A%0A">Improve this Doc</a>
-  </span>
-  <span class="small pull-right mobile-hide">
-    <a href="https://github.com/sakno/dotNext/blob/gh-pages/src/DotNext/ValueTypeExtensions.cs/#L193">View Source</a>
-  </span>
-  <a id="DotNext_ValueTypeExtensions_LessThanOrEqual_" data-uid="DotNext.ValueTypeExtensions.LessThanOrEqual*"></a>
-  <h4 id="DotNext_ValueTypeExtensions_LessThanOrEqual_System_IntPtr_System_IntPtr_" data-uid="DotNext.ValueTypeExtensions.LessThanOrEqual(System.IntPtr,System.IntPtr)">LessThanOrEqual(IntPtr, IntPtr)</h4>
+</td>
+      </tr>
+    </tbody>
+  </table>
+  <span class="small pull-right mobile-hide">
+    <span class="divider">|</span>
+    <a href="https://github.com/sakno/DotNext/new/gh-pages/apiSpec/new?filename=DotNext_ValueTypeExtensions_LessThanOrEqual_System_IntPtr_System_IntPtr_.md&amp;value=---%0Auid%3A%20DotNext.ValueTypeExtensions.LessThanOrEqual(System.IntPtr%2CSystem.IntPtr)%0Asummary%3A%20'*You%20can%20override%20summary%20for%20the%20API%20here%20using%20*MARKDOWN*%20syntax'%0A---%0A%0A*Please%20type%20below%20more%20information%20about%20this%20API%3A*%0A%0A">Improve this Doc</a>
+  </span>
+  <span class="small pull-right mobile-hide">
+    <a href="https://github.com/sakno/DotNext/blob/gh-pages/src/DotNext/ValueTypeExtensions.cs/#L193">View Source</a>
+  </span>
+  <a id="DotNext_ValueTypeExtensions_LessThanOrEqual_" data-uid="DotNext.ValueTypeExtensions.LessThanOrEqual*"></a>
+  <h4 id="DotNext_ValueTypeExtensions_LessThanOrEqual_System_IntPtr_System_IntPtr_" data-uid="DotNext.ValueTypeExtensions.LessThanOrEqual(System.IntPtr,System.IntPtr)">LessThanOrEqual(IntPtr, IntPtr)</h4>
   <div class="markdown level1 summary"><p>Determines whether the native integer is less than or equal to specified value.</p>
-</div>
-  <div class="markdown level1 conceptual"></div>
-  <h5 class="decalaration">Declaration</h5>
-  <div class="codewrapper">
-    <pre><code class="lang-csharp hljs">public static bool LessThanOrEqual(this IntPtr value, IntPtr comparand)</code></pre>
-  </div>
-  <h5 class="parameters">Parameters</h5>
-  <table class="table table-bordered table-striped table-condensed">
-    <thead>
-      <tr>
-        <th>Type</th>
-        <th>Name</th>
-        <th>Description</th>
-      </tr>
-    </thead>
-    <tbody>
-      <tr>
-        <td><a class="xref" href="https://docs.microsoft.com/dotnet/api/system.intptr">IntPtr</a></td>
-        <td><span class="parametername">value</span></td>
+</div>
+  <div class="markdown level1 conceptual"></div>
+  <h5 class="decalaration">Declaration</h5>
+  <div class="codewrapper">
+    <pre><code class="lang-csharp hljs">public static bool LessThanOrEqual(this IntPtr value, IntPtr comparand)</code></pre>
+  </div>
+  <h5 class="parameters">Parameters</h5>
+  <table class="table table-bordered table-striped table-condensed">
+    <thead>
+      <tr>
+        <th>Type</th>
+        <th>Name</th>
+        <th>Description</th>
+      </tr>
+    </thead>
+    <tbody>
+      <tr>
+        <td><a class="xref" href="https://docs.microsoft.com/dotnet/api/system.intptr">IntPtr</a></td>
+        <td><span class="parametername">value</span></td>
         <td><p>The value to compare with other value.</p>
-</td>
-      </tr>
-      <tr>
-        <td><a class="xref" href="https://docs.microsoft.com/dotnet/api/system.intptr">IntPtr</a></td>
-        <td><span class="parametername">comparand</span></td>
+</td>
+      </tr>
+      <tr>
+        <td><a class="xref" href="https://docs.microsoft.com/dotnet/api/system.intptr">IntPtr</a></td>
+        <td><span class="parametername">comparand</span></td>
         <td><p>he value that is compared by value to <code data-dev-comment-type="paramref" class="paramref">value</code>.</p>
-</td>
-      </tr>
-    </tbody>
-  </table>
-  <h5 class="returns">Returns</h5>
-  <table class="table table-bordered table-striped table-condensed">
-    <thead>
-      <tr>
-        <th>Type</th>
-        <th>Description</th>
-      </tr>
-    </thead>
-    <tbody>
-      <tr>
-        <td><a class="xref" href="https://docs.microsoft.com/dotnet/api/system.boolean">Boolean</a></td>
+</td>
+      </tr>
+    </tbody>
+  </table>
+  <h5 class="returns">Returns</h5>
+  <table class="table table-bordered table-striped table-condensed">
+    <thead>
+      <tr>
+        <th>Type</th>
+        <th>Description</th>
+      </tr>
+    </thead>
+    <tbody>
+      <tr>
+        <td><a class="xref" href="https://docs.microsoft.com/dotnet/api/system.boolean">Boolean</a></td>
         <td><p><span class="xref">true</span> if <code data-dev-comment-type="paramref" class="paramref">value</code> is less than or equal to <code data-dev-comment-type="paramref" class="paramref">comparand</code>.</p>
-</td>
-      </tr>
-    </tbody>
-  </table>
-  <span class="small pull-right mobile-hide">
-    <span class="divider">|</span>
-    <a href="https://github.com/sakno/dotNext/new/gh-pages/apiSpec/new?filename=DotNext_ValueTypeExtensions_LessThanOrEqual_System_UIntPtr_System_UIntPtr_.md&amp;value=---%0Auid%3A%20DotNext.ValueTypeExtensions.LessThanOrEqual(System.UIntPtr%2CSystem.UIntPtr)%0Asummary%3A%20'*You%20can%20override%20summary%20for%20the%20API%20here%20using%20*MARKDOWN*%20syntax'%0A---%0A%0A*Please%20type%20below%20more%20information%20about%20this%20API%3A*%0A%0A">Improve this Doc</a>
-  </span>
-  <span class="small pull-right mobile-hide">
-    <a href="https://github.com/sakno/dotNext/blob/gh-pages/src/DotNext/ValueTypeExtensions.cs/#L260">View Source</a>
-  </span>
-  <a id="DotNext_ValueTypeExtensions_LessThanOrEqual_" data-uid="DotNext.ValueTypeExtensions.LessThanOrEqual*"></a>
-  <h4 id="DotNext_ValueTypeExtensions_LessThanOrEqual_System_UIntPtr_System_UIntPtr_" data-uid="DotNext.ValueTypeExtensions.LessThanOrEqual(System.UIntPtr,System.UIntPtr)">LessThanOrEqual(UIntPtr, UIntPtr)</h4>
+</td>
+      </tr>
+    </tbody>
+  </table>
+  <span class="small pull-right mobile-hide">
+    <span class="divider">|</span>
+    <a href="https://github.com/sakno/DotNext/new/gh-pages/apiSpec/new?filename=DotNext_ValueTypeExtensions_LessThanOrEqual_System_UIntPtr_System_UIntPtr_.md&amp;value=---%0Auid%3A%20DotNext.ValueTypeExtensions.LessThanOrEqual(System.UIntPtr%2CSystem.UIntPtr)%0Asummary%3A%20'*You%20can%20override%20summary%20for%20the%20API%20here%20using%20*MARKDOWN*%20syntax'%0A---%0A%0A*Please%20type%20below%20more%20information%20about%20this%20API%3A*%0A%0A">Improve this Doc</a>
+  </span>
+  <span class="small pull-right mobile-hide">
+    <a href="https://github.com/sakno/DotNext/blob/gh-pages/src/DotNext/ValueTypeExtensions.cs/#L260">View Source</a>
+  </span>
+  <a id="DotNext_ValueTypeExtensions_LessThanOrEqual_" data-uid="DotNext.ValueTypeExtensions.LessThanOrEqual*"></a>
+  <h4 id="DotNext_ValueTypeExtensions_LessThanOrEqual_System_UIntPtr_System_UIntPtr_" data-uid="DotNext.ValueTypeExtensions.LessThanOrEqual(System.UIntPtr,System.UIntPtr)">LessThanOrEqual(UIntPtr, UIntPtr)</h4>
   <div class="markdown level1 summary"><p>Determines whether the native integer is less than or equal to specified value.</p>
-</div>
-  <div class="markdown level1 conceptual"></div>
-  <h5 class="decalaration">Declaration</h5>
-  <div class="codewrapper">
+</div>
+  <div class="markdown level1 conceptual"></div>
+  <h5 class="decalaration">Declaration</h5>
+  <div class="codewrapper">
     <pre><code class="lang-csharp hljs">[CLSCompliant(false)]
-public static bool LessThanOrEqual(this UIntPtr value, UIntPtr comparand)</code></pre>
-  </div>
-  <h5 class="parameters">Parameters</h5>
-  <table class="table table-bordered table-striped table-condensed">
-    <thead>
-      <tr>
-        <th>Type</th>
-        <th>Name</th>
-        <th>Description</th>
-      </tr>
-    </thead>
-    <tbody>
-      <tr>
-        <td><a class="xref" href="https://docs.microsoft.com/dotnet/api/system.uintptr">UIntPtr</a></td>
-        <td><span class="parametername">value</span></td>
+public static bool LessThanOrEqual(this UIntPtr value, UIntPtr comparand)</code></pre>
+  </div>
+  <h5 class="parameters">Parameters</h5>
+  <table class="table table-bordered table-striped table-condensed">
+    <thead>
+      <tr>
+        <th>Type</th>
+        <th>Name</th>
+        <th>Description</th>
+      </tr>
+    </thead>
+    <tbody>
+      <tr>
+        <td><a class="xref" href="https://docs.microsoft.com/dotnet/api/system.uintptr">UIntPtr</a></td>
+        <td><span class="parametername">value</span></td>
         <td><p>The value to compare with other value.</p>
-</td>
-      </tr>
-      <tr>
-        <td><a class="xref" href="https://docs.microsoft.com/dotnet/api/system.uintptr">UIntPtr</a></td>
-        <td><span class="parametername">comparand</span></td>
+</td>
+      </tr>
+      <tr>
+        <td><a class="xref" href="https://docs.microsoft.com/dotnet/api/system.uintptr">UIntPtr</a></td>
+        <td><span class="parametername">comparand</span></td>
         <td><p>he value that is compared by value to <code data-dev-comment-type="paramref" class="paramref">value</code>.</p>
-</td>
-      </tr>
-    </tbody>
-  </table>
-  <h5 class="returns">Returns</h5>
-  <table class="table table-bordered table-striped table-condensed">
-    <thead>
-      <tr>
-        <th>Type</th>
-        <th>Description</th>
-      </tr>
-    </thead>
-    <tbody>
-      <tr>
-        <td><a class="xref" href="https://docs.microsoft.com/dotnet/api/system.boolean">Boolean</a></td>
+</td>
+      </tr>
+    </tbody>
+  </table>
+  <h5 class="returns">Returns</h5>
+  <table class="table table-bordered table-striped table-condensed">
+    <thead>
+      <tr>
+        <th>Type</th>
+        <th>Description</th>
+      </tr>
+    </thead>
+    <tbody>
+      <tr>
+        <td><a class="xref" href="https://docs.microsoft.com/dotnet/api/system.boolean">Boolean</a></td>
         <td><p><span class="xref">true</span> if <code data-dev-comment-type="paramref" class="paramref">value</code> is less than or equal to <code data-dev-comment-type="paramref" class="paramref">comparand</code>.</p>
-</td>
-      </tr>
-    </tbody>
-  </table>
-  <span class="small pull-right mobile-hide">
-    <span class="divider">|</span>
-    <a href="https://github.com/sakno/dotNext/new/gh-pages/apiSpec/new?filename=DotNext_ValueTypeExtensions_Multiply_System_IntPtr_System_IntPtr_.md&amp;value=---%0Auid%3A%20DotNext.ValueTypeExtensions.Multiply(System.IntPtr%2CSystem.IntPtr)%0Asummary%3A%20'*You%20can%20override%20summary%20for%20the%20API%20here%20using%20*MARKDOWN*%20syntax'%0A---%0A%0A*Please%20type%20below%20more%20information%20about%20this%20API%3A*%0A%0A">Improve this Doc</a>
-  </span>
-  <span class="small pull-right mobile-hide">
-    <a href="https://github.com/sakno/dotNext/blob/gh-pages/src/DotNext/ValueTypeExtensions.cs/#L419">View Source</a>
-  </span>
-  <a id="DotNext_ValueTypeExtensions_Multiply_" data-uid="DotNext.ValueTypeExtensions.Multiply*"></a>
-  <h4 id="DotNext_ValueTypeExtensions_Multiply_System_IntPtr_System_IntPtr_" data-uid="DotNext.ValueTypeExtensions.Multiply(System.IntPtr,System.IntPtr)">Multiply(IntPtr, IntPtr)</h4>
+</td>
+      </tr>
+    </tbody>
+  </table>
+  <span class="small pull-right mobile-hide">
+    <span class="divider">|</span>
+    <a href="https://github.com/sakno/DotNext/new/gh-pages/apiSpec/new?filename=DotNext_ValueTypeExtensions_Multiply_System_IntPtr_System_IntPtr_.md&amp;value=---%0Auid%3A%20DotNext.ValueTypeExtensions.Multiply(System.IntPtr%2CSystem.IntPtr)%0Asummary%3A%20'*You%20can%20override%20summary%20for%20the%20API%20here%20using%20*MARKDOWN*%20syntax'%0A---%0A%0A*Please%20type%20below%20more%20information%20about%20this%20API%3A*%0A%0A">Improve this Doc</a>
+  </span>
+  <span class="small pull-right mobile-hide">
+    <a href="https://github.com/sakno/DotNext/blob/gh-pages/src/DotNext/ValueTypeExtensions.cs/#L419">View Source</a>
+  </span>
+  <a id="DotNext_ValueTypeExtensions_Multiply_" data-uid="DotNext.ValueTypeExtensions.Multiply*"></a>
+  <h4 id="DotNext_ValueTypeExtensions_Multiply_System_IntPtr_System_IntPtr_" data-uid="DotNext.ValueTypeExtensions.Multiply(System.IntPtr,System.IntPtr)">Multiply(IntPtr, IntPtr)</h4>
   <div class="markdown level1 summary"><p>Multiplies two specified native integers.</p>
-</div>
-  <div class="markdown level1 conceptual"></div>
-  <h5 class="decalaration">Declaration</h5>
-  <div class="codewrapper">
-    <pre><code class="lang-csharp hljs">public static IntPtr Multiply(this IntPtr x, IntPtr y)</code></pre>
-  </div>
-  <h5 class="parameters">Parameters</h5>
-  <table class="table table-bordered table-striped table-condensed">
-    <thead>
-      <tr>
-        <th>Type</th>
-        <th>Name</th>
-        <th>Description</th>
-      </tr>
-    </thead>
-    <tbody>
-      <tr>
-        <td><a class="xref" href="https://docs.microsoft.com/dotnet/api/system.intptr">IntPtr</a></td>
-        <td><span class="parametername">x</span></td>
+</div>
+  <div class="markdown level1 conceptual"></div>
+  <h5 class="decalaration">Declaration</h5>
+  <div class="codewrapper">
+    <pre><code class="lang-csharp hljs">public static IntPtr Multiply(this IntPtr x, IntPtr y)</code></pre>
+  </div>
+  <h5 class="parameters">Parameters</h5>
+  <table class="table table-bordered table-striped table-condensed">
+    <thead>
+      <tr>
+        <th>Type</th>
+        <th>Name</th>
+        <th>Description</th>
+      </tr>
+    </thead>
+    <tbody>
+      <tr>
+        <td><a class="xref" href="https://docs.microsoft.com/dotnet/api/system.intptr">IntPtr</a></td>
+        <td><span class="parametername">x</span></td>
         <td><p>The first value to multiply.</p>
-</td>
-      </tr>
-      <tr>
-        <td><a class="xref" href="https://docs.microsoft.com/dotnet/api/system.intptr">IntPtr</a></td>
-        <td><span class="parametername">y</span></td>
+</td>
+      </tr>
+      <tr>
+        <td><a class="xref" href="https://docs.microsoft.com/dotnet/api/system.intptr">IntPtr</a></td>
+        <td><span class="parametername">y</span></td>
         <td><p>The second value to mulitply.</p>
-</td>
-      </tr>
-    </tbody>
-  </table>
-  <h5 class="returns">Returns</h5>
-  <table class="table table-bordered table-striped table-condensed">
-    <thead>
-      <tr>
-        <th>Type</th>
-        <th>Description</th>
-      </tr>
-    </thead>
-    <tbody>
-      <tr>
-        <td><a class="xref" href="https://docs.microsoft.com/dotnet/api/system.intptr">IntPtr</a></td>
+</td>
+      </tr>
+    </tbody>
+  </table>
+  <h5 class="returns">Returns</h5>
+  <table class="table table-bordered table-striped table-condensed">
+    <thead>
+      <tr>
+        <th>Type</th>
+        <th>Description</th>
+      </tr>
+    </thead>
+    <tbody>
+      <tr>
+        <td><a class="xref" href="https://docs.microsoft.com/dotnet/api/system.intptr">IntPtr</a></td>
         <td><p>The result of multiplying <code data-dev-comment-type="paramref" class="paramref">x</code> by <code data-dev-comment-type="paramref" class="paramref">y</code>.</p>
-</td>
-      </tr>
-    </tbody>
-  </table>
-  <span class="small pull-right mobile-hide">
-    <span class="divider">|</span>
-    <a href="https://github.com/sakno/dotNext/new/gh-pages/apiSpec/new?filename=DotNext_ValueTypeExtensions_Multiply_System_UIntPtr_System_UIntPtr_.md&amp;value=---%0Auid%3A%20DotNext.ValueTypeExtensions.Multiply(System.UIntPtr%2CSystem.UIntPtr)%0Asummary%3A%20'*You%20can%20override%20summary%20for%20the%20API%20here%20using%20*MARKDOWN*%20syntax'%0A---%0A%0A*Please%20type%20below%20more%20information%20about%20this%20API%3A*%0A%0A">Improve this Doc</a>
-  </span>
-  <span class="small pull-right mobile-hide">
-    <a href="https://github.com/sakno/dotNext/blob/gh-pages/src/DotNext/ValueTypeExtensions.cs/#L434">View Source</a>
-  </span>
-  <a id="DotNext_ValueTypeExtensions_Multiply_" data-uid="DotNext.ValueTypeExtensions.Multiply*"></a>
-  <h4 id="DotNext_ValueTypeExtensions_Multiply_System_UIntPtr_System_UIntPtr_" data-uid="DotNext.ValueTypeExtensions.Multiply(System.UIntPtr,System.UIntPtr)">Multiply(UIntPtr, UIntPtr)</h4>
+</td>
+      </tr>
+    </tbody>
+  </table>
+  <span class="small pull-right mobile-hide">
+    <span class="divider">|</span>
+    <a href="https://github.com/sakno/DotNext/new/gh-pages/apiSpec/new?filename=DotNext_ValueTypeExtensions_Multiply_System_UIntPtr_System_UIntPtr_.md&amp;value=---%0Auid%3A%20DotNext.ValueTypeExtensions.Multiply(System.UIntPtr%2CSystem.UIntPtr)%0Asummary%3A%20'*You%20can%20override%20summary%20for%20the%20API%20here%20using%20*MARKDOWN*%20syntax'%0A---%0A%0A*Please%20type%20below%20more%20information%20about%20this%20API%3A*%0A%0A">Improve this Doc</a>
+  </span>
+  <span class="small pull-right mobile-hide">
+    <a href="https://github.com/sakno/DotNext/blob/gh-pages/src/DotNext/ValueTypeExtensions.cs/#L434">View Source</a>
+  </span>
+  <a id="DotNext_ValueTypeExtensions_Multiply_" data-uid="DotNext.ValueTypeExtensions.Multiply*"></a>
+  <h4 id="DotNext_ValueTypeExtensions_Multiply_System_UIntPtr_System_UIntPtr_" data-uid="DotNext.ValueTypeExtensions.Multiply(System.UIntPtr,System.UIntPtr)">Multiply(UIntPtr, UIntPtr)</h4>
   <div class="markdown level1 summary"><p>Multiplies two specified native integers.</p>
-</div>
-  <div class="markdown level1 conceptual"></div>
-  <h5 class="decalaration">Declaration</h5>
-  <div class="codewrapper">
+</div>
+  <div class="markdown level1 conceptual"></div>
+  <h5 class="decalaration">Declaration</h5>
+  <div class="codewrapper">
     <pre><code class="lang-csharp hljs">[CLSCompliant(false)]
-public static UIntPtr Multiply(this UIntPtr x, UIntPtr y)</code></pre>
-  </div>
-  <h5 class="parameters">Parameters</h5>
-  <table class="table table-bordered table-striped table-condensed">
-    <thead>
-      <tr>
-        <th>Type</th>
-        <th>Name</th>
-        <th>Description</th>
-      </tr>
-    </thead>
-    <tbody>
-      <tr>
-        <td><a class="xref" href="https://docs.microsoft.com/dotnet/api/system.uintptr">UIntPtr</a></td>
-        <td><span class="parametername">x</span></td>
+public static UIntPtr Multiply(this UIntPtr x, UIntPtr y)</code></pre>
+  </div>
+  <h5 class="parameters">Parameters</h5>
+  <table class="table table-bordered table-striped table-condensed">
+    <thead>
+      <tr>
+        <th>Type</th>
+        <th>Name</th>
+        <th>Description</th>
+      </tr>
+    </thead>
+    <tbody>
+      <tr>
+        <td><a class="xref" href="https://docs.microsoft.com/dotnet/api/system.uintptr">UIntPtr</a></td>
+        <td><span class="parametername">x</span></td>
         <td><p>The first value to multiply.</p>
-</td>
-      </tr>
-      <tr>
-        <td><a class="xref" href="https://docs.microsoft.com/dotnet/api/system.uintptr">UIntPtr</a></td>
-        <td><span class="parametername">y</span></td>
+</td>
+      </tr>
+      <tr>
+        <td><a class="xref" href="https://docs.microsoft.com/dotnet/api/system.uintptr">UIntPtr</a></td>
+        <td><span class="parametername">y</span></td>
         <td><p>The second value to mulitply.</p>
-</td>
-      </tr>
-    </tbody>
-  </table>
-  <h5 class="returns">Returns</h5>
-  <table class="table table-bordered table-striped table-condensed">
-    <thead>
-      <tr>
-        <th>Type</th>
-        <th>Description</th>
-      </tr>
-    </thead>
-    <tbody>
-      <tr>
-        <td><a class="xref" href="https://docs.microsoft.com/dotnet/api/system.uintptr">UIntPtr</a></td>
+</td>
+      </tr>
+    </tbody>
+  </table>
+  <h5 class="returns">Returns</h5>
+  <table class="table table-bordered table-striped table-condensed">
+    <thead>
+      <tr>
+        <th>Type</th>
+        <th>Description</th>
+      </tr>
+    </thead>
+    <tbody>
+      <tr>
+        <td><a class="xref" href="https://docs.microsoft.com/dotnet/api/system.uintptr">UIntPtr</a></td>
         <td><p>The result of multiplying <code data-dev-comment-type="paramref" class="paramref">x</code> by <code data-dev-comment-type="paramref" class="paramref">y</code>.</p>
-</td>
-      </tr>
-    </tbody>
-  </table>
-  <span class="small pull-right mobile-hide">
-    <span class="divider">|</span>
-    <a href="https://github.com/sakno/dotNext/new/gh-pages/apiSpec/new?filename=DotNext_ValueTypeExtensions_MultiplyChecked_System_IntPtr_System_IntPtr_.md&amp;value=---%0Auid%3A%20DotNext.ValueTypeExtensions.MultiplyChecked(System.IntPtr%2CSystem.IntPtr)%0Asummary%3A%20'*You%20can%20override%20summary%20for%20the%20API%20here%20using%20*MARKDOWN*%20syntax'%0A---%0A%0A*Please%20type%20below%20more%20information%20about%20this%20API%3A*%0A%0A">Improve this Doc</a>
-  </span>
-  <span class="small pull-right mobile-hide">
-    <a href="https://github.com/sakno/dotNext/blob/gh-pages/src/DotNext/ValueTypeExtensions.cs/#L451">View Source</a>
-  </span>
-  <a id="DotNext_ValueTypeExtensions_MultiplyChecked_" data-uid="DotNext.ValueTypeExtensions.MultiplyChecked*"></a>
-  <h4 id="DotNext_ValueTypeExtensions_MultiplyChecked_System_IntPtr_System_IntPtr_" data-uid="DotNext.ValueTypeExtensions.MultiplyChecked(System.IntPtr,System.IntPtr)">MultiplyChecked(IntPtr, IntPtr)</h4>
+</td>
+      </tr>
+    </tbody>
+  </table>
+  <span class="small pull-right mobile-hide">
+    <span class="divider">|</span>
+    <a href="https://github.com/sakno/DotNext/new/gh-pages/apiSpec/new?filename=DotNext_ValueTypeExtensions_MultiplyChecked_System_IntPtr_System_IntPtr_.md&amp;value=---%0Auid%3A%20DotNext.ValueTypeExtensions.MultiplyChecked(System.IntPtr%2CSystem.IntPtr)%0Asummary%3A%20'*You%20can%20override%20summary%20for%20the%20API%20here%20using%20*MARKDOWN*%20syntax'%0A---%0A%0A*Please%20type%20below%20more%20information%20about%20this%20API%3A*%0A%0A">Improve this Doc</a>
+  </span>
+  <span class="small pull-right mobile-hide">
+    <a href="https://github.com/sakno/DotNext/blob/gh-pages/src/DotNext/ValueTypeExtensions.cs/#L451">View Source</a>
+  </span>
+  <a id="DotNext_ValueTypeExtensions_MultiplyChecked_" data-uid="DotNext.ValueTypeExtensions.MultiplyChecked*"></a>
+  <h4 id="DotNext_ValueTypeExtensions_MultiplyChecked_System_IntPtr_System_IntPtr_" data-uid="DotNext.ValueTypeExtensions.MultiplyChecked(System.IntPtr,System.IntPtr)">MultiplyChecked(IntPtr, IntPtr)</h4>
   <div class="markdown level1 summary"><p>Multiplies two specified native integers.</p>
-</div>
-  <div class="markdown level1 conceptual"></div>
-  <h5 class="decalaration">Declaration</h5>
-  <div class="codewrapper">
-    <pre><code class="lang-csharp hljs">public static IntPtr MultiplyChecked(this IntPtr x, IntPtr y)</code></pre>
-  </div>
-  <h5 class="parameters">Parameters</h5>
-  <table class="table table-bordered table-striped table-condensed">
-    <thead>
-      <tr>
-        <th>Type</th>
-        <th>Name</th>
-        <th>Description</th>
-      </tr>
-    </thead>
-    <tbody>
-      <tr>
-        <td><a class="xref" href="https://docs.microsoft.com/dotnet/api/system.intptr">IntPtr</a></td>
-        <td><span class="parametername">x</span></td>
+</div>
+  <div class="markdown level1 conceptual"></div>
+  <h5 class="decalaration">Declaration</h5>
+  <div class="codewrapper">
+    <pre><code class="lang-csharp hljs">public static IntPtr MultiplyChecked(this IntPtr x, IntPtr y)</code></pre>
+  </div>
+  <h5 class="parameters">Parameters</h5>
+  <table class="table table-bordered table-striped table-condensed">
+    <thead>
+      <tr>
+        <th>Type</th>
+        <th>Name</th>
+        <th>Description</th>
+      </tr>
+    </thead>
+    <tbody>
+      <tr>
+        <td><a class="xref" href="https://docs.microsoft.com/dotnet/api/system.intptr">IntPtr</a></td>
+        <td><span class="parametername">x</span></td>
         <td><p>The first value to multiply.</p>
-</td>
-      </tr>
-      <tr>
-        <td><a class="xref" href="https://docs.microsoft.com/dotnet/api/system.intptr">IntPtr</a></td>
-        <td><span class="parametername">y</span></td>
+</td>
+      </tr>
+      <tr>
+        <td><a class="xref" href="https://docs.microsoft.com/dotnet/api/system.intptr">IntPtr</a></td>
+        <td><span class="parametername">y</span></td>
         <td><p>The second value to mulitply.</p>
-</td>
-      </tr>
-    </tbody>
-  </table>
-  <h5 class="returns">Returns</h5>
-  <table class="table table-bordered table-striped table-condensed">
-    <thead>
-      <tr>
-        <th>Type</th>
-        <th>Description</th>
-      </tr>
-    </thead>
-    <tbody>
-      <tr>
-        <td><a class="xref" href="https://docs.microsoft.com/dotnet/api/system.intptr">IntPtr</a></td>
+</td>
+      </tr>
+    </tbody>
+  </table>
+  <h5 class="returns">Returns</h5>
+  <table class="table table-bordered table-striped table-condensed">
+    <thead>
+      <tr>
+        <th>Type</th>
+        <th>Description</th>
+      </tr>
+    </thead>
+    <tbody>
+      <tr>
+        <td><a class="xref" href="https://docs.microsoft.com/dotnet/api/system.intptr">IntPtr</a></td>
         <td><p>The result of multiplying <code data-dev-comment-type="paramref" class="paramref">x</code> by <code data-dev-comment-type="paramref" class="paramref">y</code>.</p>
-</td>
-      </tr>
-    </tbody>
-  </table>
-  <h5 class="exceptions">Exceptions</h5>
-  <table class="table table-bordered table-striped table-condensed">
-    <thead>
-      <tr>
-        <th>Type</th>
-        <th>Condition</th>
-      </tr>
-    </thead>
-    <tbody>
-      <tr>
-        <td><a class="xref" href="https://docs.microsoft.com/dotnet/api/system.overflowexception">OverflowException</a></td>
+</td>
+      </tr>
+    </tbody>
+  </table>
+  <h5 class="exceptions">Exceptions</h5>
+  <table class="table table-bordered table-striped table-condensed">
+    <thead>
+      <tr>
+        <th>Type</th>
+        <th>Condition</th>
+      </tr>
+    </thead>
+    <tbody>
+      <tr>
+        <td><a class="xref" href="https://docs.microsoft.com/dotnet/api/system.overflowexception">OverflowException</a></td>
         <td><p>The result of an operation is outside the bounds of the <a class="xref" href="https://docs.microsoft.com/dotnet/api/system.intptr">IntPtr</a> data type.</p>
-</td>
-      </tr>
-    </tbody>
-  </table>
-  <span class="small pull-right mobile-hide">
-    <span class="divider">|</span>
-    <a href="https://github.com/sakno/dotNext/new/gh-pages/apiSpec/new?filename=DotNext_ValueTypeExtensions_MultiplyChecked_System_UIntPtr_System_UIntPtr_.md&amp;value=---%0Auid%3A%20DotNext.ValueTypeExtensions.MultiplyChecked(System.UIntPtr%2CSystem.UIntPtr)%0Asummary%3A%20'*You%20can%20override%20summary%20for%20the%20API%20here%20using%20*MARKDOWN*%20syntax'%0A---%0A%0A*Please%20type%20below%20more%20information%20about%20this%20API%3A*%0A%0A">Improve this Doc</a>
-  </span>
-  <span class="small pull-right mobile-hide">
-    <a href="https://github.com/sakno/dotNext/blob/gh-pages/src/DotNext/ValueTypeExtensions.cs/#L467">View Source</a>
-  </span>
-  <a id="DotNext_ValueTypeExtensions_MultiplyChecked_" data-uid="DotNext.ValueTypeExtensions.MultiplyChecked*"></a>
-  <h4 id="DotNext_ValueTypeExtensions_MultiplyChecked_System_UIntPtr_System_UIntPtr_" data-uid="DotNext.ValueTypeExtensions.MultiplyChecked(System.UIntPtr,System.UIntPtr)">MultiplyChecked(UIntPtr, UIntPtr)</h4>
+</td>
+      </tr>
+    </tbody>
+  </table>
+  <span class="small pull-right mobile-hide">
+    <span class="divider">|</span>
+    <a href="https://github.com/sakno/DotNext/new/gh-pages/apiSpec/new?filename=DotNext_ValueTypeExtensions_MultiplyChecked_System_UIntPtr_System_UIntPtr_.md&amp;value=---%0Auid%3A%20DotNext.ValueTypeExtensions.MultiplyChecked(System.UIntPtr%2CSystem.UIntPtr)%0Asummary%3A%20'*You%20can%20override%20summary%20for%20the%20API%20here%20using%20*MARKDOWN*%20syntax'%0A---%0A%0A*Please%20type%20below%20more%20information%20about%20this%20API%3A*%0A%0A">Improve this Doc</a>
+  </span>
+  <span class="small pull-right mobile-hide">
+    <a href="https://github.com/sakno/DotNext/blob/gh-pages/src/DotNext/ValueTypeExtensions.cs/#L467">View Source</a>
+  </span>
+  <a id="DotNext_ValueTypeExtensions_MultiplyChecked_" data-uid="DotNext.ValueTypeExtensions.MultiplyChecked*"></a>
+  <h4 id="DotNext_ValueTypeExtensions_MultiplyChecked_System_UIntPtr_System_UIntPtr_" data-uid="DotNext.ValueTypeExtensions.MultiplyChecked(System.UIntPtr,System.UIntPtr)">MultiplyChecked(UIntPtr, UIntPtr)</h4>
   <div class="markdown level1 summary"><p>Multiplies two specified native integers.</p>
-</div>
-  <div class="markdown level1 conceptual"></div>
-  <h5 class="decalaration">Declaration</h5>
-  <div class="codewrapper">
+</div>
+  <div class="markdown level1 conceptual"></div>
+  <h5 class="decalaration">Declaration</h5>
+  <div class="codewrapper">
     <pre><code class="lang-csharp hljs">[CLSCompliant(false)]
-public static UIntPtr MultiplyChecked(this UIntPtr x, UIntPtr y)</code></pre>
-  </div>
-  <h5 class="parameters">Parameters</h5>
-  <table class="table table-bordered table-striped table-condensed">
-    <thead>
-      <tr>
-        <th>Type</th>
-        <th>Name</th>
-        <th>Description</th>
-      </tr>
-    </thead>
-    <tbody>
-      <tr>
-        <td><a class="xref" href="https://docs.microsoft.com/dotnet/api/system.uintptr">UIntPtr</a></td>
-        <td><span class="parametername">x</span></td>
+public static UIntPtr MultiplyChecked(this UIntPtr x, UIntPtr y)</code></pre>
+  </div>
+  <h5 class="parameters">Parameters</h5>
+  <table class="table table-bordered table-striped table-condensed">
+    <thead>
+      <tr>
+        <th>Type</th>
+        <th>Name</th>
+        <th>Description</th>
+      </tr>
+    </thead>
+    <tbody>
+      <tr>
+        <td><a class="xref" href="https://docs.microsoft.com/dotnet/api/system.uintptr">UIntPtr</a></td>
+        <td><span class="parametername">x</span></td>
         <td><p>The first value to multiply.</p>
-</td>
-      </tr>
-      <tr>
-        <td><a class="xref" href="https://docs.microsoft.com/dotnet/api/system.uintptr">UIntPtr</a></td>
-        <td><span class="parametername">y</span></td>
+</td>
+      </tr>
+      <tr>
+        <td><a class="xref" href="https://docs.microsoft.com/dotnet/api/system.uintptr">UIntPtr</a></td>
+        <td><span class="parametername">y</span></td>
         <td><p>The second value to mulitply.</p>
-</td>
-      </tr>
-    </tbody>
-  </table>
-  <h5 class="returns">Returns</h5>
-  <table class="table table-bordered table-striped table-condensed">
-    <thead>
-      <tr>
-        <th>Type</th>
-        <th>Description</th>
-      </tr>
-    </thead>
-    <tbody>
-      <tr>
-        <td><a class="xref" href="https://docs.microsoft.com/dotnet/api/system.uintptr">UIntPtr</a></td>
+</td>
+      </tr>
+    </tbody>
+  </table>
+  <h5 class="returns">Returns</h5>
+  <table class="table table-bordered table-striped table-condensed">
+    <thead>
+      <tr>
+        <th>Type</th>
+        <th>Description</th>
+      </tr>
+    </thead>
+    <tbody>
+      <tr>
+        <td><a class="xref" href="https://docs.microsoft.com/dotnet/api/system.uintptr">UIntPtr</a></td>
         <td><p>The result of multiplying <code data-dev-comment-type="paramref" class="paramref">x</code> by <code data-dev-comment-type="paramref" class="paramref">y</code>.</p>
-</td>
-      </tr>
-    </tbody>
-  </table>
-  <h5 class="exceptions">Exceptions</h5>
-  <table class="table table-bordered table-striped table-condensed">
-    <thead>
-      <tr>
-        <th>Type</th>
-        <th>Condition</th>
-      </tr>
-    </thead>
-    <tbody>
-      <tr>
-        <td><a class="xref" href="https://docs.microsoft.com/dotnet/api/system.overflowexception">OverflowException</a></td>
+</td>
+      </tr>
+    </tbody>
+  </table>
+  <h5 class="exceptions">Exceptions</h5>
+  <table class="table table-bordered table-striped table-condensed">
+    <thead>
+      <tr>
+        <th>Type</th>
+        <th>Condition</th>
+      </tr>
+    </thead>
+    <tbody>
+      <tr>
+        <td><a class="xref" href="https://docs.microsoft.com/dotnet/api/system.overflowexception">OverflowException</a></td>
         <td><p>The result of an operation is outside the bounds of the <a class="xref" href="https://docs.microsoft.com/dotnet/api/system.intptr">IntPtr</a> data type.</p>
-</td>
-      </tr>
-    </tbody>
-  </table>
-  <span class="small pull-right mobile-hide">
-    <span class="divider">|</span>
-    <a href="https://github.com/sakno/dotNext/new/gh-pages/apiSpec/new?filename=DotNext_ValueTypeExtensions_Negate_System_IntPtr_.md&amp;value=---%0Auid%3A%20DotNext.ValueTypeExtensions.Negate(System.IntPtr)%0Asummary%3A%20'*You%20can%20override%20summary%20for%20the%20API%20here%20using%20*MARKDOWN*%20syntax'%0A---%0A%0A*Please%20type%20below%20more%20information%20about%20this%20API%3A*%0A%0A">Improve this Doc</a>
-  </span>
-  <span class="small pull-right mobile-hide">
-    <a href="https://github.com/sakno/dotNext/blob/gh-pages/src/DotNext/ValueTypeExtensions.cs/#L277">View Source</a>
-  </span>
-  <a id="DotNext_ValueTypeExtensions_Negate_" data-uid="DotNext.ValueTypeExtensions.Negate*"></a>
-  <h4 id="DotNext_ValueTypeExtensions_Negate_System_IntPtr_" data-uid="DotNext.ValueTypeExtensions.Negate(System.IntPtr)">Negate(IntPtr)</h4>
+</td>
+      </tr>
+    </tbody>
+  </table>
+  <span class="small pull-right mobile-hide">
+    <span class="divider">|</span>
+    <a href="https://github.com/sakno/DotNext/new/gh-pages/apiSpec/new?filename=DotNext_ValueTypeExtensions_Negate_System_IntPtr_.md&amp;value=---%0Auid%3A%20DotNext.ValueTypeExtensions.Negate(System.IntPtr)%0Asummary%3A%20'*You%20can%20override%20summary%20for%20the%20API%20here%20using%20*MARKDOWN*%20syntax'%0A---%0A%0A*Please%20type%20below%20more%20information%20about%20this%20API%3A*%0A%0A">Improve this Doc</a>
+  </span>
+  <span class="small pull-right mobile-hide">
+    <a href="https://github.com/sakno/DotNext/blob/gh-pages/src/DotNext/ValueTypeExtensions.cs/#L277">View Source</a>
+  </span>
+  <a id="DotNext_ValueTypeExtensions_Negate_" data-uid="DotNext.ValueTypeExtensions.Negate*"></a>
+  <h4 id="DotNext_ValueTypeExtensions_Negate_System_IntPtr_" data-uid="DotNext.ValueTypeExtensions.Negate(System.IntPtr)">Negate(IntPtr)</h4>
   <div class="markdown level1 summary"><p>Negates native integer value.</p>
-</div>
-  <div class="markdown level1 conceptual"></div>
-  <h5 class="decalaration">Declaration</h5>
-  <div class="codewrapper">
-    <pre><code class="lang-csharp hljs">public static IntPtr Negate(this IntPtr value)</code></pre>
-  </div>
-  <h5 class="parameters">Parameters</h5>
-  <table class="table table-bordered table-striped table-condensed">
-    <thead>
-      <tr>
-        <th>Type</th>
-        <th>Name</th>
-        <th>Description</th>
-      </tr>
-    </thead>
-    <tbody>
-      <tr>
-        <td><a class="xref" href="https://docs.microsoft.com/dotnet/api/system.intptr">IntPtr</a></td>
-        <td><span class="parametername">value</span></td>
+</div>
+  <div class="markdown level1 conceptual"></div>
+  <h5 class="decalaration">Declaration</h5>
+  <div class="codewrapper">
+    <pre><code class="lang-csharp hljs">public static IntPtr Negate(this IntPtr value)</code></pre>
+  </div>
+  <h5 class="parameters">Parameters</h5>
+  <table class="table table-bordered table-striped table-condensed">
+    <thead>
+      <tr>
+        <th>Type</th>
+        <th>Name</th>
+        <th>Description</th>
+      </tr>
+    </thead>
+    <tbody>
+      <tr>
+        <td><a class="xref" href="https://docs.microsoft.com/dotnet/api/system.intptr">IntPtr</a></td>
+        <td><span class="parametername">value</span></td>
         <td><p>The value to negate.</p>
-</td>
-      </tr>
-    </tbody>
-  </table>
-  <h5 class="returns">Returns</h5>
-  <table class="table table-bordered table-striped table-condensed">
-    <thead>
-      <tr>
-        <th>Type</th>
-        <th>Description</th>
-      </tr>
-    </thead>
-    <tbody>
-      <tr>
-        <td><a class="xref" href="https://docs.microsoft.com/dotnet/api/system.intptr">IntPtr</a></td>
+</td>
+      </tr>
+    </tbody>
+  </table>
+  <h5 class="returns">Returns</h5>
+  <table class="table table-bordered table-striped table-condensed">
+    <thead>
+      <tr>
+        <th>Type</th>
+        <th>Description</th>
+      </tr>
+    </thead>
+    <tbody>
+      <tr>
+        <td><a class="xref" href="https://docs.microsoft.com/dotnet/api/system.intptr">IntPtr</a></td>
         <td><p>The negated value.</p>
-</td>
-      </tr>
-    </tbody>
-  </table>
-  <span class="small pull-right mobile-hide">
-    <span class="divider">|</span>
-    <a href="https://github.com/sakno/dotNext/new/gh-pages/apiSpec/new?filename=DotNext_ValueTypeExtensions_OnesComplement_System_IntPtr_.md&amp;value=---%0Auid%3A%20DotNext.ValueTypeExtensions.OnesComplement(System.IntPtr)%0Asummary%3A%20'*You%20can%20override%20summary%20for%20the%20API%20here%20using%20*MARKDOWN*%20syntax'%0A---%0A%0A*Please%20type%20below%20more%20information%20about%20this%20API%3A*%0A%0A">Improve this Doc</a>
-  </span>
-  <span class="small pull-right mobile-hide">
-    <a href="https://github.com/sakno/dotNext/blob/gh-pages/src/DotNext/ValueTypeExtensions.cs/#L640">View Source</a>
-  </span>
-  <a id="DotNext_ValueTypeExtensions_OnesComplement_" data-uid="DotNext.ValueTypeExtensions.OnesComplement*"></a>
-  <h4 id="DotNext_ValueTypeExtensions_OnesComplement_System_IntPtr_" data-uid="DotNext.ValueTypeExtensions.OnesComplement(System.IntPtr)">OnesComplement(IntPtr)</h4>
+</td>
+      </tr>
+    </tbody>
+  </table>
+  <span class="small pull-right mobile-hide">
+    <span class="divider">|</span>
+    <a href="https://github.com/sakno/DotNext/new/gh-pages/apiSpec/new?filename=DotNext_ValueTypeExtensions_OnesComplement_System_IntPtr_.md&amp;value=---%0Auid%3A%20DotNext.ValueTypeExtensions.OnesComplement(System.IntPtr)%0Asummary%3A%20'*You%20can%20override%20summary%20for%20the%20API%20here%20using%20*MARKDOWN*%20syntax'%0A---%0A%0A*Please%20type%20below%20more%20information%20about%20this%20API%3A*%0A%0A">Improve this Doc</a>
+  </span>
+  <span class="small pull-right mobile-hide">
+    <a href="https://github.com/sakno/DotNext/blob/gh-pages/src/DotNext/ValueTypeExtensions.cs/#L640">View Source</a>
+  </span>
+  <a id="DotNext_ValueTypeExtensions_OnesComplement_" data-uid="DotNext.ValueTypeExtensions.OnesComplement*"></a>
+  <h4 id="DotNext_ValueTypeExtensions_OnesComplement_System_IntPtr_" data-uid="DotNext.ValueTypeExtensions.OnesComplement(System.IntPtr)">OnesComplement(IntPtr)</h4>
   <div class="markdown level1 summary"><p>Computes the bitwise complement of native integer value.</p>
-</div>
-  <div class="markdown level1 conceptual"></div>
-  <h5 class="decalaration">Declaration</h5>
-  <div class="codewrapper">
-    <pre><code class="lang-csharp hljs">public static IntPtr OnesComplement(this IntPtr value)</code></pre>
-  </div>
-  <h5 class="parameters">Parameters</h5>
-  <table class="table table-bordered table-striped table-condensed">
-    <thead>
-      <tr>
-        <th>Type</th>
-        <th>Name</th>
-        <th>Description</th>
-      </tr>
-    </thead>
-    <tbody>
-      <tr>
-        <td><a class="xref" href="https://docs.microsoft.com/dotnet/api/system.intptr">IntPtr</a></td>
-        <td><span class="parametername">value</span></td>
+</div>
+  <div class="markdown level1 conceptual"></div>
+  <h5 class="decalaration">Declaration</h5>
+  <div class="codewrapper">
+    <pre><code class="lang-csharp hljs">public static IntPtr OnesComplement(this IntPtr value)</code></pre>
+  </div>
+  <h5 class="parameters">Parameters</h5>
+  <table class="table table-bordered table-striped table-condensed">
+    <thead>
+      <tr>
+        <th>Type</th>
+        <th>Name</th>
+        <th>Description</th>
+      </tr>
+    </thead>
+    <tbody>
+      <tr>
+        <td><a class="xref" href="https://docs.microsoft.com/dotnet/api/system.intptr">IntPtr</a></td>
+        <td><span class="parametername">value</span></td>
         <td><p>The operand.</p>
-</td>
-      </tr>
-    </tbody>
-  </table>
-  <h5 class="returns">Returns</h5>
-  <table class="table table-bordered table-striped table-condensed">
-    <thead>
-      <tr>
-        <th>Type</th>
-        <th>Description</th>
-      </tr>
-    </thead>
-    <tbody>
-      <tr>
-        <td><a class="xref" href="https://docs.microsoft.com/dotnet/api/system.intptr">IntPtr</a></td>
+</td>
+      </tr>
+    </tbody>
+  </table>
+  <h5 class="returns">Returns</h5>
+  <table class="table table-bordered table-striped table-condensed">
+    <thead>
+      <tr>
+        <th>Type</th>
+        <th>Description</th>
+      </tr>
+    </thead>
+    <tbody>
+      <tr>
+        <td><a class="xref" href="https://docs.microsoft.com/dotnet/api/system.intptr">IntPtr</a></td>
         <td><p>The result of bitwise complement.</p>
-</td>
-      </tr>
-    </tbody>
-  </table>
-  <span class="small pull-right mobile-hide">
-    <span class="divider">|</span>
-    <a href="https://github.com/sakno/dotNext/new/gh-pages/apiSpec/new?filename=DotNext_ValueTypeExtensions_OnesComplement_System_UIntPtr_.md&amp;value=---%0Auid%3A%20DotNext.ValueTypeExtensions.OnesComplement(System.UIntPtr)%0Asummary%3A%20'*You%20can%20override%20summary%20for%20the%20API%20here%20using%20*MARKDOWN*%20syntax'%0A---%0A%0A*Please%20type%20below%20more%20information%20about%20this%20API%3A*%0A%0A">Improve this Doc</a>
-  </span>
-  <span class="small pull-right mobile-hide">
-    <a href="https://github.com/sakno/dotNext/blob/gh-pages/src/DotNext/ValueTypeExtensions.cs/#L653">View Source</a>
-  </span>
-  <a id="DotNext_ValueTypeExtensions_OnesComplement_" data-uid="DotNext.ValueTypeExtensions.OnesComplement*"></a>
-  <h4 id="DotNext_ValueTypeExtensions_OnesComplement_System_UIntPtr_" data-uid="DotNext.ValueTypeExtensions.OnesComplement(System.UIntPtr)">OnesComplement(UIntPtr)</h4>
+</td>
+      </tr>
+    </tbody>
+  </table>
+  <span class="small pull-right mobile-hide">
+    <span class="divider">|</span>
+    <a href="https://github.com/sakno/DotNext/new/gh-pages/apiSpec/new?filename=DotNext_ValueTypeExtensions_OnesComplement_System_UIntPtr_.md&amp;value=---%0Auid%3A%20DotNext.ValueTypeExtensions.OnesComplement(System.UIntPtr)%0Asummary%3A%20'*You%20can%20override%20summary%20for%20the%20API%20here%20using%20*MARKDOWN*%20syntax'%0A---%0A%0A*Please%20type%20below%20more%20information%20about%20this%20API%3A*%0A%0A">Improve this Doc</a>
+  </span>
+  <span class="small pull-right mobile-hide">
+    <a href="https://github.com/sakno/DotNext/blob/gh-pages/src/DotNext/ValueTypeExtensions.cs/#L653">View Source</a>
+  </span>
+  <a id="DotNext_ValueTypeExtensions_OnesComplement_" data-uid="DotNext.ValueTypeExtensions.OnesComplement*"></a>
+  <h4 id="DotNext_ValueTypeExtensions_OnesComplement_System_UIntPtr_" data-uid="DotNext.ValueTypeExtensions.OnesComplement(System.UIntPtr)">OnesComplement(UIntPtr)</h4>
   <div class="markdown level1 summary"><p>Computes the bitwise complement of native integer value.</p>
-</div>
-  <div class="markdown level1 conceptual"></div>
-  <h5 class="decalaration">Declaration</h5>
-  <div class="codewrapper">
+</div>
+  <div class="markdown level1 conceptual"></div>
+  <h5 class="decalaration">Declaration</h5>
+  <div class="codewrapper">
     <pre><code class="lang-csharp hljs">[CLSCompliant(false)]
-public static UIntPtr OnesComplement(this UIntPtr value)</code></pre>
-  </div>
-  <h5 class="parameters">Parameters</h5>
-  <table class="table table-bordered table-striped table-condensed">
-    <thead>
-      <tr>
-        <th>Type</th>
-        <th>Name</th>
-        <th>Description</th>
-      </tr>
-    </thead>
-    <tbody>
-      <tr>
-        <td><a class="xref" href="https://docs.microsoft.com/dotnet/api/system.uintptr">UIntPtr</a></td>
-        <td><span class="parametername">value</span></td>
+public static UIntPtr OnesComplement(this UIntPtr value)</code></pre>
+  </div>
+  <h5 class="parameters">Parameters</h5>
+  <table class="table table-bordered table-striped table-condensed">
+    <thead>
+      <tr>
+        <th>Type</th>
+        <th>Name</th>
+        <th>Description</th>
+      </tr>
+    </thead>
+    <tbody>
+      <tr>
+        <td><a class="xref" href="https://docs.microsoft.com/dotnet/api/system.uintptr">UIntPtr</a></td>
+        <td><span class="parametername">value</span></td>
         <td><p>The operand.</p>
-</td>
-      </tr>
-    </tbody>
-  </table>
-  <h5 class="returns">Returns</h5>
-  <table class="table table-bordered table-striped table-condensed">
-    <thead>
-      <tr>
-        <th>Type</th>
-        <th>Description</th>
-      </tr>
-    </thead>
-    <tbody>
-      <tr>
-        <td><a class="xref" href="https://docs.microsoft.com/dotnet/api/system.uintptr">UIntPtr</a></td>
+</td>
+      </tr>
+    </tbody>
+  </table>
+  <h5 class="returns">Returns</h5>
+  <table class="table table-bordered table-striped table-condensed">
+    <thead>
+      <tr>
+        <th>Type</th>
+        <th>Description</th>
+      </tr>
+    </thead>
+    <tbody>
+      <tr>
+        <td><a class="xref" href="https://docs.microsoft.com/dotnet/api/system.uintptr">UIntPtr</a></td>
         <td><p>The result of bitwise complement.</p>
-</td>
-      </tr>
-    </tbody>
-  </table>
-  <span class="small pull-right mobile-hide">
-    <span class="divider">|</span>
-    <a href="https://github.com/sakno/dotNext/new/gh-pages/apiSpec/new?filename=DotNext_ValueTypeExtensions_Or_System_IntPtr_System_IntPtr_.md&amp;value=---%0Auid%3A%20DotNext.ValueTypeExtensions.Or(System.IntPtr%2CSystem.IntPtr)%0Asummary%3A%20'*You%20can%20override%20summary%20for%20the%20API%20here%20using%20*MARKDOWN*%20syntax'%0A---%0A%0A*Please%20type%20below%20more%20information%20about%20this%20API%3A*%0A%0A">Improve this Doc</a>
-  </span>
-  <span class="small pull-right mobile-hide">
-    <a href="https://github.com/sakno/dotNext/blob/gh-pages/src/DotNext/ValueTypeExtensions.cs/#L610">View Source</a>
-  </span>
-  <a id="DotNext_ValueTypeExtensions_Or_" data-uid="DotNext.ValueTypeExtensions.Or*"></a>
-  <h4 id="DotNext_ValueTypeExtensions_Or_System_IntPtr_System_IntPtr_" data-uid="DotNext.ValueTypeExtensions.Or(System.IntPtr,System.IntPtr)">Or(IntPtr, IntPtr)</h4>
+</td>
+      </tr>
+    </tbody>
+  </table>
+  <span class="small pull-right mobile-hide">
+    <span class="divider">|</span>
+    <a href="https://github.com/sakno/DotNext/new/gh-pages/apiSpec/new?filename=DotNext_ValueTypeExtensions_Or_System_IntPtr_System_IntPtr_.md&amp;value=---%0Auid%3A%20DotNext.ValueTypeExtensions.Or(System.IntPtr%2CSystem.IntPtr)%0Asummary%3A%20'*You%20can%20override%20summary%20for%20the%20API%20here%20using%20*MARKDOWN*%20syntax'%0A---%0A%0A*Please%20type%20below%20more%20information%20about%20this%20API%3A*%0A%0A">Improve this Doc</a>
+  </span>
+  <span class="small pull-right mobile-hide">
+    <a href="https://github.com/sakno/DotNext/blob/gh-pages/src/DotNext/ValueTypeExtensions.cs/#L610">View Source</a>
+  </span>
+  <a id="DotNext_ValueTypeExtensions_Or_" data-uid="DotNext.ValueTypeExtensions.Or*"></a>
+  <h4 id="DotNext_ValueTypeExtensions_Or_System_IntPtr_System_IntPtr_" data-uid="DotNext.ValueTypeExtensions.Or(System.IntPtr,System.IntPtr)">Or(IntPtr, IntPtr)</h4>
   <div class="markdown level1 summary"><p>Computes the bitwise OR of two native integer values.</p>
-</div>
-  <div class="markdown level1 conceptual"></div>
-  <h5 class="decalaration">Declaration</h5>
-  <div class="codewrapper">
-    <pre><code class="lang-csharp hljs">public static IntPtr Or(this IntPtr x, IntPtr y)</code></pre>
-  </div>
-  <h5 class="parameters">Parameters</h5>
-  <table class="table table-bordered table-striped table-condensed">
-    <thead>
-      <tr>
-        <th>Type</th>
-        <th>Name</th>
-        <th>Description</th>
-      </tr>
-    </thead>
-    <tbody>
-      <tr>
-        <td><a class="xref" href="https://docs.microsoft.com/dotnet/api/system.intptr">IntPtr</a></td>
-        <td><span class="parametername">x</span></td>
+</div>
+  <div class="markdown level1 conceptual"></div>
+  <h5 class="decalaration">Declaration</h5>
+  <div class="codewrapper">
+    <pre><code class="lang-csharp hljs">public static IntPtr Or(this IntPtr x, IntPtr y)</code></pre>
+  </div>
+  <h5 class="parameters">Parameters</h5>
+  <table class="table table-bordered table-striped table-condensed">
+    <thead>
+      <tr>
+        <th>Type</th>
+        <th>Name</th>
+        <th>Description</th>
+      </tr>
+    </thead>
+    <tbody>
+      <tr>
+        <td><a class="xref" href="https://docs.microsoft.com/dotnet/api/system.intptr">IntPtr</a></td>
+        <td><span class="parametername">x</span></td>
         <td><p>The first operand.</p>
-</td>
-      </tr>
-      <tr>
-        <td><a class="xref" href="https://docs.microsoft.com/dotnet/api/system.intptr">IntPtr</a></td>
-        <td><span class="parametername">y</span></td>
+</td>
+      </tr>
+      <tr>
+        <td><a class="xref" href="https://docs.microsoft.com/dotnet/api/system.intptr">IntPtr</a></td>
+        <td><span class="parametername">y</span></td>
         <td><p>The second operand.</p>
-</td>
-      </tr>
-    </tbody>
-  </table>
-  <h5 class="returns">Returns</h5>
-  <table class="table table-bordered table-striped table-condensed">
-    <thead>
-      <tr>
-        <th>Type</th>
-        <th>Description</th>
-      </tr>
-    </thead>
-    <tbody>
-      <tr>
-        <td><a class="xref" href="https://docs.microsoft.com/dotnet/api/system.intptr">IntPtr</a></td>
+</td>
+      </tr>
+    </tbody>
+  </table>
+  <h5 class="returns">Returns</h5>
+  <table class="table table-bordered table-striped table-condensed">
+    <thead>
+      <tr>
+        <th>Type</th>
+        <th>Description</th>
+      </tr>
+    </thead>
+    <tbody>
+      <tr>
+        <td><a class="xref" href="https://docs.microsoft.com/dotnet/api/system.intptr">IntPtr</a></td>
         <td><p>The bitwise OR.</p>
-</td>
-      </tr>
-    </tbody>
-  </table>
-  <span class="small pull-right mobile-hide">
-    <span class="divider">|</span>
-    <a href="https://github.com/sakno/dotNext/new/gh-pages/apiSpec/new?filename=DotNext_ValueTypeExtensions_Or_System_UIntPtr_System_UIntPtr_.md&amp;value=---%0Auid%3A%20DotNext.ValueTypeExtensions.Or(System.UIntPtr%2CSystem.UIntPtr)%0Asummary%3A%20'*You%20can%20override%20summary%20for%20the%20API%20here%20using%20*MARKDOWN*%20syntax'%0A---%0A%0A*Please%20type%20below%20more%20information%20about%20this%20API%3A*%0A%0A">Improve this Doc</a>
-  </span>
-  <span class="small pull-right mobile-hide">
-    <a href="https://github.com/sakno/dotNext/blob/gh-pages/src/DotNext/ValueTypeExtensions.cs/#L625">View Source</a>
-  </span>
-  <a id="DotNext_ValueTypeExtensions_Or_" data-uid="DotNext.ValueTypeExtensions.Or*"></a>
-  <h4 id="DotNext_ValueTypeExtensions_Or_System_UIntPtr_System_UIntPtr_" data-uid="DotNext.ValueTypeExtensions.Or(System.UIntPtr,System.UIntPtr)">Or(UIntPtr, UIntPtr)</h4>
+</td>
+      </tr>
+    </tbody>
+  </table>
+  <span class="small pull-right mobile-hide">
+    <span class="divider">|</span>
+    <a href="https://github.com/sakno/DotNext/new/gh-pages/apiSpec/new?filename=DotNext_ValueTypeExtensions_Or_System_UIntPtr_System_UIntPtr_.md&amp;value=---%0Auid%3A%20DotNext.ValueTypeExtensions.Or(System.UIntPtr%2CSystem.UIntPtr)%0Asummary%3A%20'*You%20can%20override%20summary%20for%20the%20API%20here%20using%20*MARKDOWN*%20syntax'%0A---%0A%0A*Please%20type%20below%20more%20information%20about%20this%20API%3A*%0A%0A">Improve this Doc</a>
+  </span>
+  <span class="small pull-right mobile-hide">
+    <a href="https://github.com/sakno/DotNext/blob/gh-pages/src/DotNext/ValueTypeExtensions.cs/#L625">View Source</a>
+  </span>
+  <a id="DotNext_ValueTypeExtensions_Or_" data-uid="DotNext.ValueTypeExtensions.Or*"></a>
+  <h4 id="DotNext_ValueTypeExtensions_Or_System_UIntPtr_System_UIntPtr_" data-uid="DotNext.ValueTypeExtensions.Or(System.UIntPtr,System.UIntPtr)">Or(UIntPtr, UIntPtr)</h4>
   <div class="markdown level1 summary"><p>Computes the bitwise OR of two native integer values.</p>
-</div>
-  <div class="markdown level1 conceptual"></div>
-  <h5 class="decalaration">Declaration</h5>
-  <div class="codewrapper">
+</div>
+  <div class="markdown level1 conceptual"></div>
+  <h5 class="decalaration">Declaration</h5>
+  <div class="codewrapper">
     <pre><code class="lang-csharp hljs">[CLSCompliant(false)]
-public static UIntPtr Or(this UIntPtr x, UIntPtr y)</code></pre>
-  </div>
-  <h5 class="parameters">Parameters</h5>
-  <table class="table table-bordered table-striped table-condensed">
-    <thead>
-      <tr>
-        <th>Type</th>
-        <th>Name</th>
-        <th>Description</th>
-      </tr>
-    </thead>
-    <tbody>
-      <tr>
-        <td><a class="xref" href="https://docs.microsoft.com/dotnet/api/system.uintptr">UIntPtr</a></td>
-        <td><span class="parametername">x</span></td>
+public static UIntPtr Or(this UIntPtr x, UIntPtr y)</code></pre>
+  </div>
+  <h5 class="parameters">Parameters</h5>
+  <table class="table table-bordered table-striped table-condensed">
+    <thead>
+      <tr>
+        <th>Type</th>
+        <th>Name</th>
+        <th>Description</th>
+      </tr>
+    </thead>
+    <tbody>
+      <tr>
+        <td><a class="xref" href="https://docs.microsoft.com/dotnet/api/system.uintptr">UIntPtr</a></td>
+        <td><span class="parametername">x</span></td>
         <td><p>The first operand.</p>
-</td>
-      </tr>
-      <tr>
-        <td><a class="xref" href="https://docs.microsoft.com/dotnet/api/system.uintptr">UIntPtr</a></td>
-        <td><span class="parametername">y</span></td>
+</td>
+      </tr>
+      <tr>
+        <td><a class="xref" href="https://docs.microsoft.com/dotnet/api/system.uintptr">UIntPtr</a></td>
+        <td><span class="parametername">y</span></td>
         <td><p>The second operand.</p>
-</td>
-      </tr>
-    </tbody>
-  </table>
-  <h5 class="returns">Returns</h5>
-  <table class="table table-bordered table-striped table-condensed">
-    <thead>
-      <tr>
-        <th>Type</th>
-        <th>Description</th>
-      </tr>
-    </thead>
-    <tbody>
-      <tr>
-        <td><a class="xref" href="https://docs.microsoft.com/dotnet/api/system.uintptr">UIntPtr</a></td>
+</td>
+      </tr>
+    </tbody>
+  </table>
+  <h5 class="returns">Returns</h5>
+  <table class="table table-bordered table-striped table-condensed">
+    <thead>
+      <tr>
+        <th>Type</th>
+        <th>Description</th>
+      </tr>
+    </thead>
+    <tbody>
+      <tr>
+        <td><a class="xref" href="https://docs.microsoft.com/dotnet/api/system.uintptr">UIntPtr</a></td>
         <td><p>The bitwise OR.</p>
-</td>
-      </tr>
-    </tbody>
-  </table>
-  <span class="small pull-right mobile-hide">
-    <span class="divider">|</span>
-    <a href="https://github.com/sakno/dotNext/new/gh-pages/apiSpec/new?filename=DotNext_ValueTypeExtensions_Remainder_System_IntPtr_System_IntPtr_.md&amp;value=---%0Auid%3A%20DotNext.ValueTypeExtensions.Remainder(System.IntPtr%2CSystem.IntPtr)%0Asummary%3A%20'*You%20can%20override%20summary%20for%20the%20API%20here%20using%20*MARKDOWN*%20syntax'%0A---%0A%0A*Please%20type%20below%20more%20information%20about%20this%20API%3A*%0A%0A">Improve this Doc</a>
-  </span>
-  <span class="small pull-right mobile-hide">
-    <a href="https://github.com/sakno/dotNext/blob/gh-pages/src/DotNext/ValueTypeExtensions.cs/#L500">View Source</a>
-  </span>
-  <a id="DotNext_ValueTypeExtensions_Remainder_" data-uid="DotNext.ValueTypeExtensions.Remainder*"></a>
-  <h4 id="DotNext_ValueTypeExtensions_Remainder_System_IntPtr_System_IntPtr_" data-uid="DotNext.ValueTypeExtensions.Remainder(System.IntPtr,System.IntPtr)">Remainder(IntPtr, IntPtr)</h4>
+</td>
+      </tr>
+    </tbody>
+  </table>
+  <span class="small pull-right mobile-hide">
+    <span class="divider">|</span>
+    <a href="https://github.com/sakno/DotNext/new/gh-pages/apiSpec/new?filename=DotNext_ValueTypeExtensions_Remainder_System_IntPtr_System_IntPtr_.md&amp;value=---%0Auid%3A%20DotNext.ValueTypeExtensions.Remainder(System.IntPtr%2CSystem.IntPtr)%0Asummary%3A%20'*You%20can%20override%20summary%20for%20the%20API%20here%20using%20*MARKDOWN*%20syntax'%0A---%0A%0A*Please%20type%20below%20more%20information%20about%20this%20API%3A*%0A%0A">Improve this Doc</a>
+  </span>
+  <span class="small pull-right mobile-hide">
+    <a href="https://github.com/sakno/DotNext/blob/gh-pages/src/DotNext/ValueTypeExtensions.cs/#L500">View Source</a>
+  </span>
+  <a id="DotNext_ValueTypeExtensions_Remainder_" data-uid="DotNext.ValueTypeExtensions.Remainder*"></a>
+  <h4 id="DotNext_ValueTypeExtensions_Remainder_System_IntPtr_System_IntPtr_" data-uid="DotNext.ValueTypeExtensions.Remainder(System.IntPtr,System.IntPtr)">Remainder(IntPtr, IntPtr)</h4>
   <div class="markdown level1 summary"><p>Divides two values and returns the remainder.</p>
-</div>
-  <div class="markdown level1 conceptual"></div>
-  <h5 class="decalaration">Declaration</h5>
-  <div class="codewrapper">
-    <pre><code class="lang-csharp hljs">public static IntPtr Remainder(this IntPtr x, IntPtr y)</code></pre>
-  </div>
-  <h5 class="parameters">Parameters</h5>
-  <table class="table table-bordered table-striped table-condensed">
-    <thead>
-      <tr>
-        <th>Type</th>
-        <th>Name</th>
-        <th>Description</th>
-      </tr>
-    </thead>
-    <tbody>
-      <tr>
-        <td><a class="xref" href="https://docs.microsoft.com/dotnet/api/system.intptr">IntPtr</a></td>
-        <td><span class="parametername">x</span></td>
+</div>
+  <div class="markdown level1 conceptual"></div>
+  <h5 class="decalaration">Declaration</h5>
+  <div class="codewrapper">
+    <pre><code class="lang-csharp hljs">public static IntPtr Remainder(this IntPtr x, IntPtr y)</code></pre>
+  </div>
+  <h5 class="parameters">Parameters</h5>
+  <table class="table table-bordered table-striped table-condensed">
+    <thead>
+      <tr>
+        <th>Type</th>
+        <th>Name</th>
+        <th>Description</th>
+      </tr>
+    </thead>
+    <tbody>
+      <tr>
+        <td><a class="xref" href="https://docs.microsoft.com/dotnet/api/system.intptr">IntPtr</a></td>
+        <td><span class="parametername">x</span></td>
         <td><p>The dividend.</p>
-</td>
-      </tr>
-      <tr>
-        <td><a class="xref" href="https://docs.microsoft.com/dotnet/api/system.intptr">IntPtr</a></td>
-        <td><span class="parametername">y</span></td>
+</td>
+      </tr>
+      <tr>
+        <td><a class="xref" href="https://docs.microsoft.com/dotnet/api/system.intptr">IntPtr</a></td>
+        <td><span class="parametername">y</span></td>
         <td><p>The divisor.</p>
-</td>
-      </tr>
-    </tbody>
-  </table>
-  <h5 class="returns">Returns</h5>
-  <table class="table table-bordered table-striped table-condensed">
-    <thead>
-      <tr>
-        <th>Type</th>
-        <th>Description</th>
-      </tr>
-    </thead>
-    <tbody>
-      <tr>
-        <td><a class="xref" href="https://docs.microsoft.com/dotnet/api/system.intptr">IntPtr</a></td>
+</td>
+      </tr>
+    </tbody>
+  </table>
+  <h5 class="returns">Returns</h5>
+  <table class="table table-bordered table-striped table-condensed">
+    <thead>
+      <tr>
+        <th>Type</th>
+        <th>Description</th>
+      </tr>
+    </thead>
+    <tbody>
+      <tr>
+        <td><a class="xref" href="https://docs.microsoft.com/dotnet/api/system.intptr">IntPtr</a></td>
         <td><p>The remainder.</p>
-</td>
-      </tr>
-    </tbody>
-  </table>
-  <h5 class="exceptions">Exceptions</h5>
-  <table class="table table-bordered table-striped table-condensed">
-    <thead>
-      <tr>
-        <th>Type</th>
-        <th>Condition</th>
-      </tr>
-    </thead>
-    <tbody>
-      <tr>
-        <td><a class="xref" href="https://docs.microsoft.com/dotnet/api/system.dividebyzeroexception">DivideByZeroException</a></td>
+</td>
+      </tr>
+    </tbody>
+  </table>
+  <h5 class="exceptions">Exceptions</h5>
+  <table class="table table-bordered table-striped table-condensed">
+    <thead>
+      <tr>
+        <th>Type</th>
+        <th>Condition</th>
+      </tr>
+    </thead>
+    <tbody>
+      <tr>
+        <td><a class="xref" href="https://docs.microsoft.com/dotnet/api/system.dividebyzeroexception">DivideByZeroException</a></td>
         <td><p><code data-dev-comment-type="paramref" class="paramref">y</code> is equal to <a class="xref" href="https://docs.microsoft.com/dotnet/api/system.intptr.zero">Zero</a>.</p>
-</td>
-      </tr>
-    </tbody>
-  </table>
-  <span class="small pull-right mobile-hide">
-    <span class="divider">|</span>
-    <a href="https://github.com/sakno/dotNext/new/gh-pages/apiSpec/new?filename=DotNext_ValueTypeExtensions_Remainder_System_UIntPtr_System_UIntPtr_.md&amp;value=---%0Auid%3A%20DotNext.ValueTypeExtensions.Remainder(System.UIntPtr%2CSystem.UIntPtr)%0Asummary%3A%20'*You%20can%20override%20summary%20for%20the%20API%20here%20using%20*MARKDOWN*%20syntax'%0A---%0A%0A*Please%20type%20below%20more%20information%20about%20this%20API%3A*%0A%0A">Improve this Doc</a>
-  </span>
-  <span class="small pull-right mobile-hide">
-    <a href="https://github.com/sakno/dotNext/blob/gh-pages/src/DotNext/ValueTypeExtensions.cs/#L532">View Source</a>
-  </span>
-  <a id="DotNext_ValueTypeExtensions_Remainder_" data-uid="DotNext.ValueTypeExtensions.Remainder*"></a>
-  <h4 id="DotNext_ValueTypeExtensions_Remainder_System_UIntPtr_System_UIntPtr_" data-uid="DotNext.ValueTypeExtensions.Remainder(System.UIntPtr,System.UIntPtr)">Remainder(UIntPtr, UIntPtr)</h4>
+</td>
+      </tr>
+    </tbody>
+  </table>
+  <span class="small pull-right mobile-hide">
+    <span class="divider">|</span>
+    <a href="https://github.com/sakno/DotNext/new/gh-pages/apiSpec/new?filename=DotNext_ValueTypeExtensions_Remainder_System_UIntPtr_System_UIntPtr_.md&amp;value=---%0Auid%3A%20DotNext.ValueTypeExtensions.Remainder(System.UIntPtr%2CSystem.UIntPtr)%0Asummary%3A%20'*You%20can%20override%20summary%20for%20the%20API%20here%20using%20*MARKDOWN*%20syntax'%0A---%0A%0A*Please%20type%20below%20more%20information%20about%20this%20API%3A*%0A%0A">Improve this Doc</a>
+  </span>
+  <span class="small pull-right mobile-hide">
+    <a href="https://github.com/sakno/DotNext/blob/gh-pages/src/DotNext/ValueTypeExtensions.cs/#L532">View Source</a>
+  </span>
+  <a id="DotNext_ValueTypeExtensions_Remainder_" data-uid="DotNext.ValueTypeExtensions.Remainder*"></a>
+  <h4 id="DotNext_ValueTypeExtensions_Remainder_System_UIntPtr_System_UIntPtr_" data-uid="DotNext.ValueTypeExtensions.Remainder(System.UIntPtr,System.UIntPtr)">Remainder(UIntPtr, UIntPtr)</h4>
   <div class="markdown level1 summary"><p>Divides two values and returns the remainder.</p>
-</div>
-  <div class="markdown level1 conceptual"></div>
-  <h5 class="decalaration">Declaration</h5>
-  <div class="codewrapper">
+</div>
+  <div class="markdown level1 conceptual"></div>
+  <h5 class="decalaration">Declaration</h5>
+  <div class="codewrapper">
     <pre><code class="lang-csharp hljs">[CLSCompliant(false)]
-public static UIntPtr Remainder(this UIntPtr x, UIntPtr y)</code></pre>
-  </div>
-  <h5 class="parameters">Parameters</h5>
-  <table class="table table-bordered table-striped table-condensed">
-    <thead>
-      <tr>
-        <th>Type</th>
-        <th>Name</th>
-        <th>Description</th>
-      </tr>
-    </thead>
-    <tbody>
-      <tr>
-        <td><a class="xref" href="https://docs.microsoft.com/dotnet/api/system.uintptr">UIntPtr</a></td>
-        <td><span class="parametername">x</span></td>
+public static UIntPtr Remainder(this UIntPtr x, UIntPtr y)</code></pre>
+  </div>
+  <h5 class="parameters">Parameters</h5>
+  <table class="table table-bordered table-striped table-condensed">
+    <thead>
+      <tr>
+        <th>Type</th>
+        <th>Name</th>
+        <th>Description</th>
+      </tr>
+    </thead>
+    <tbody>
+      <tr>
+        <td><a class="xref" href="https://docs.microsoft.com/dotnet/api/system.uintptr">UIntPtr</a></td>
+        <td><span class="parametername">x</span></td>
         <td><p>The dividend.</p>
-</td>
-      </tr>
-      <tr>
-        <td><a class="xref" href="https://docs.microsoft.com/dotnet/api/system.uintptr">UIntPtr</a></td>
-        <td><span class="parametername">y</span></td>
+</td>
+      </tr>
+      <tr>
+        <td><a class="xref" href="https://docs.microsoft.com/dotnet/api/system.uintptr">UIntPtr</a></td>
+        <td><span class="parametername">y</span></td>
         <td><p>The divisor.</p>
-</td>
-      </tr>
-    </tbody>
-  </table>
-  <h5 class="returns">Returns</h5>
-  <table class="table table-bordered table-striped table-condensed">
-    <thead>
-      <tr>
-        <th>Type</th>
-        <th>Description</th>
-      </tr>
-    </thead>
-    <tbody>
-      <tr>
-        <td><a class="xref" href="https://docs.microsoft.com/dotnet/api/system.uintptr">UIntPtr</a></td>
+</td>
+      </tr>
+    </tbody>
+  </table>
+  <h5 class="returns">Returns</h5>
+  <table class="table table-bordered table-striped table-condensed">
+    <thead>
+      <tr>
+        <th>Type</th>
+        <th>Description</th>
+      </tr>
+    </thead>
+    <tbody>
+      <tr>
+        <td><a class="xref" href="https://docs.microsoft.com/dotnet/api/system.uintptr">UIntPtr</a></td>
         <td><p>The remainder.</p>
-</td>
-      </tr>
-    </tbody>
-  </table>
-  <h5 class="exceptions">Exceptions</h5>
-  <table class="table table-bordered table-striped table-condensed">
-    <thead>
-      <tr>
-        <th>Type</th>
-        <th>Condition</th>
-      </tr>
-    </thead>
-    <tbody>
-      <tr>
-        <td><a class="xref" href="https://docs.microsoft.com/dotnet/api/system.dividebyzeroexception">DivideByZeroException</a></td>
+</td>
+      </tr>
+    </tbody>
+  </table>
+  <h5 class="exceptions">Exceptions</h5>
+  <table class="table table-bordered table-striped table-condensed">
+    <thead>
+      <tr>
+        <th>Type</th>
+        <th>Condition</th>
+      </tr>
+    </thead>
+    <tbody>
+      <tr>
+        <td><a class="xref" href="https://docs.microsoft.com/dotnet/api/system.dividebyzeroexception">DivideByZeroException</a></td>
         <td><p><code data-dev-comment-type="paramref" class="paramref">y</code> is equal to <a class="xref" href="https://docs.microsoft.com/dotnet/api/system.uintptr.zero">Zero</a>.</p>
-</td>
-      </tr>
-    </tbody>
-  </table>
-  <span class="small pull-right mobile-hide">
-    <span class="divider">|</span>
-    <a href="https://github.com/sakno/dotNext/new/gh-pages/apiSpec/new?filename=DotNext_ValueTypeExtensions_Subtract_System_IntPtr_System_IntPtr_.md&amp;value=---%0Auid%3A%20DotNext.ValueTypeExtensions.Subtract(System.IntPtr%2CSystem.IntPtr)%0Asummary%3A%20'*You%20can%20override%20summary%20for%20the%20API%20here%20using%20*MARKDOWN*%20syntax'%0A---%0A%0A*Please%20type%20below%20more%20information%20about%20this%20API%3A*%0A%0A">Improve this Doc</a>
-  </span>
-  <span class="small pull-right mobile-hide">
-    <a href="https://github.com/sakno/dotNext/blob/gh-pages/src/DotNext/ValueTypeExtensions.cs/#L355">View Source</a>
-  </span>
-  <a id="DotNext_ValueTypeExtensions_Subtract_" data-uid="DotNext.ValueTypeExtensions.Subtract*"></a>
-  <h4 id="DotNext_ValueTypeExtensions_Subtract_System_IntPtr_System_IntPtr_" data-uid="DotNext.ValueTypeExtensions.Subtract(System.IntPtr,System.IntPtr)">Subtract(IntPtr, IntPtr)</h4>
+</td>
+      </tr>
+    </tbody>
+  </table>
+  <span class="small pull-right mobile-hide">
+    <span class="divider">|</span>
+    <a href="https://github.com/sakno/DotNext/new/gh-pages/apiSpec/new?filename=DotNext_ValueTypeExtensions_Subtract_System_IntPtr_System_IntPtr_.md&amp;value=---%0Auid%3A%20DotNext.ValueTypeExtensions.Subtract(System.IntPtr%2CSystem.IntPtr)%0Asummary%3A%20'*You%20can%20override%20summary%20for%20the%20API%20here%20using%20*MARKDOWN*%20syntax'%0A---%0A%0A*Please%20type%20below%20more%20information%20about%20this%20API%3A*%0A%0A">Improve this Doc</a>
+  </span>
+  <span class="small pull-right mobile-hide">
+    <a href="https://github.com/sakno/DotNext/blob/gh-pages/src/DotNext/ValueTypeExtensions.cs/#L355">View Source</a>
+  </span>
+  <a id="DotNext_ValueTypeExtensions_Subtract_" data-uid="DotNext.ValueTypeExtensions.Subtract*"></a>
+  <h4 id="DotNext_ValueTypeExtensions_Subtract_System_IntPtr_System_IntPtr_" data-uid="DotNext.ValueTypeExtensions.Subtract(System.IntPtr,System.IntPtr)">Subtract(IntPtr, IntPtr)</h4>
   <div class="markdown level1 summary"><p>Subtracts two native integers.</p>
-</div>
-  <div class="markdown level1 conceptual"></div>
-  <h5 class="decalaration">Declaration</h5>
-  <div class="codewrapper">
-    <pre><code class="lang-csharp hljs">public static IntPtr Subtract(this IntPtr x, IntPtr y)</code></pre>
-  </div>
-  <h5 class="parameters">Parameters</h5>
-  <table class="table table-bordered table-striped table-condensed">
-    <thead>
-      <tr>
-        <th>Type</th>
-        <th>Name</th>
-        <th>Description</th>
-      </tr>
-    </thead>
-    <tbody>
-      <tr>
-        <td><a class="xref" href="https://docs.microsoft.com/dotnet/api/system.intptr">IntPtr</a></td>
-        <td><span class="parametername">x</span></td>
+</div>
+  <div class="markdown level1 conceptual"></div>
+  <h5 class="decalaration">Declaration</h5>
+  <div class="codewrapper">
+    <pre><code class="lang-csharp hljs">public static IntPtr Subtract(this IntPtr x, IntPtr y)</code></pre>
+  </div>
+  <h5 class="parameters">Parameters</h5>
+  <table class="table table-bordered table-striped table-condensed">
+    <thead>
+      <tr>
+        <th>Type</th>
+        <th>Name</th>
+        <th>Description</th>
+      </tr>
+    </thead>
+    <tbody>
+      <tr>
+        <td><a class="xref" href="https://docs.microsoft.com/dotnet/api/system.intptr">IntPtr</a></td>
+        <td><span class="parametername">x</span></td>
         <td><p>The minuend.</p>
-</td>
-      </tr>
-      <tr>
-        <td><a class="xref" href="https://docs.microsoft.com/dotnet/api/system.intptr">IntPtr</a></td>
-        <td><span class="parametername">y</span></td>
+</td>
+      </tr>
+      <tr>
+        <td><a class="xref" href="https://docs.microsoft.com/dotnet/api/system.intptr">IntPtr</a></td>
+        <td><span class="parametername">y</span></td>
         <td><p>The subtrahend.</p>
-</td>
-      </tr>
-    </tbody>
-  </table>
-  <h5 class="returns">Returns</h5>
-  <table class="table table-bordered table-striped table-condensed">
-    <thead>
-      <tr>
-        <th>Type</th>
-        <th>Description</th>
-      </tr>
-    </thead>
-    <tbody>
-      <tr>
-        <td><a class="xref" href="https://docs.microsoft.com/dotnet/api/system.intptr">IntPtr</a></td>
+</td>
+      </tr>
+    </tbody>
+  </table>
+  <h5 class="returns">Returns</h5>
+  <table class="table table-bordered table-striped table-condensed">
+    <thead>
+      <tr>
+        <th>Type</th>
+        <th>Description</th>
+      </tr>
+    </thead>
+    <tbody>
+      <tr>
+        <td><a class="xref" href="https://docs.microsoft.com/dotnet/api/system.intptr">IntPtr</a></td>
         <td><p>The result of subtracting <code data-dev-comment-type="paramref" class="paramref">y</code> from <code data-dev-comment-type="paramref" class="paramref">x</code>.</p>
-</td>
-      </tr>
-    </tbody>
-  </table>
-  <span class="small pull-right mobile-hide">
-    <span class="divider">|</span>
-    <a href="https://github.com/sakno/dotNext/new/gh-pages/apiSpec/new?filename=DotNext_ValueTypeExtensions_Subtract_System_UIntPtr_System_UIntPtr_.md&amp;value=---%0Auid%3A%20DotNext.ValueTypeExtensions.Subtract(System.UIntPtr%2CSystem.UIntPtr)%0Asummary%3A%20'*You%20can%20override%20summary%20for%20the%20API%20here%20using%20*MARKDOWN*%20syntax'%0A---%0A%0A*Please%20type%20below%20more%20information%20about%20this%20API%3A*%0A%0A">Improve this Doc</a>
-  </span>
-  <span class="small pull-right mobile-hide">
-    <a href="https://github.com/sakno/dotNext/blob/gh-pages/src/DotNext/ValueTypeExtensions.cs/#L370">View Source</a>
-  </span>
-  <a id="DotNext_ValueTypeExtensions_Subtract_" data-uid="DotNext.ValueTypeExtensions.Subtract*"></a>
-  <h4 id="DotNext_ValueTypeExtensions_Subtract_System_UIntPtr_System_UIntPtr_" data-uid="DotNext.ValueTypeExtensions.Subtract(System.UIntPtr,System.UIntPtr)">Subtract(UIntPtr, UIntPtr)</h4>
+</td>
+      </tr>
+    </tbody>
+  </table>
+  <span class="small pull-right mobile-hide">
+    <span class="divider">|</span>
+    <a href="https://github.com/sakno/DotNext/new/gh-pages/apiSpec/new?filename=DotNext_ValueTypeExtensions_Subtract_System_UIntPtr_System_UIntPtr_.md&amp;value=---%0Auid%3A%20DotNext.ValueTypeExtensions.Subtract(System.UIntPtr%2CSystem.UIntPtr)%0Asummary%3A%20'*You%20can%20override%20summary%20for%20the%20API%20here%20using%20*MARKDOWN*%20syntax'%0A---%0A%0A*Please%20type%20below%20more%20information%20about%20this%20API%3A*%0A%0A">Improve this Doc</a>
+  </span>
+  <span class="small pull-right mobile-hide">
+    <a href="https://github.com/sakno/DotNext/blob/gh-pages/src/DotNext/ValueTypeExtensions.cs/#L370">View Source</a>
+  </span>
+  <a id="DotNext_ValueTypeExtensions_Subtract_" data-uid="DotNext.ValueTypeExtensions.Subtract*"></a>
+  <h4 id="DotNext_ValueTypeExtensions_Subtract_System_UIntPtr_System_UIntPtr_" data-uid="DotNext.ValueTypeExtensions.Subtract(System.UIntPtr,System.UIntPtr)">Subtract(UIntPtr, UIntPtr)</h4>
   <div class="markdown level1 summary"><p>Subtracts two native integers.</p>
-</div>
-  <div class="markdown level1 conceptual"></div>
-  <h5 class="decalaration">Declaration</h5>
-  <div class="codewrapper">
+</div>
+  <div class="markdown level1 conceptual"></div>
+  <h5 class="decalaration">Declaration</h5>
+  <div class="codewrapper">
     <pre><code class="lang-csharp hljs">[CLSCompliant(false)]
-public static UIntPtr Subtract(this UIntPtr x, UIntPtr y)</code></pre>
-  </div>
-  <h5 class="parameters">Parameters</h5>
-  <table class="table table-bordered table-striped table-condensed">
-    <thead>
-      <tr>
-        <th>Type</th>
-        <th>Name</th>
-        <th>Description</th>
-      </tr>
-    </thead>
-    <tbody>
-      <tr>
-        <td><a class="xref" href="https://docs.microsoft.com/dotnet/api/system.uintptr">UIntPtr</a></td>
-        <td><span class="parametername">x</span></td>
+public static UIntPtr Subtract(this UIntPtr x, UIntPtr y)</code></pre>
+  </div>
+  <h5 class="parameters">Parameters</h5>
+  <table class="table table-bordered table-striped table-condensed">
+    <thead>
+      <tr>
+        <th>Type</th>
+        <th>Name</th>
+        <th>Description</th>
+      </tr>
+    </thead>
+    <tbody>
+      <tr>
+        <td><a class="xref" href="https://docs.microsoft.com/dotnet/api/system.uintptr">UIntPtr</a></td>
+        <td><span class="parametername">x</span></td>
         <td><p>The minuend.</p>
-</td>
-      </tr>
-      <tr>
-        <td><a class="xref" href="https://docs.microsoft.com/dotnet/api/system.uintptr">UIntPtr</a></td>
-        <td><span class="parametername">y</span></td>
+</td>
+      </tr>
+      <tr>
+        <td><a class="xref" href="https://docs.microsoft.com/dotnet/api/system.uintptr">UIntPtr</a></td>
+        <td><span class="parametername">y</span></td>
         <td><p>The subtrahend.</p>
-</td>
-      </tr>
-    </tbody>
-  </table>
-  <h5 class="returns">Returns</h5>
-  <table class="table table-bordered table-striped table-condensed">
-    <thead>
-      <tr>
-        <th>Type</th>
-        <th>Description</th>
-      </tr>
-    </thead>
-    <tbody>
-      <tr>
-        <td><a class="xref" href="https://docs.microsoft.com/dotnet/api/system.uintptr">UIntPtr</a></td>
+</td>
+      </tr>
+    </tbody>
+  </table>
+  <h5 class="returns">Returns</h5>
+  <table class="table table-bordered table-striped table-condensed">
+    <thead>
+      <tr>
+        <th>Type</th>
+        <th>Description</th>
+      </tr>
+    </thead>
+    <tbody>
+      <tr>
+        <td><a class="xref" href="https://docs.microsoft.com/dotnet/api/system.uintptr">UIntPtr</a></td>
         <td><p>The result of subtracting <code data-dev-comment-type="paramref" class="paramref">y</code> from <code data-dev-comment-type="paramref" class="paramref">x</code>.</p>
-</td>
-      </tr>
-    </tbody>
-  </table>
-  <span class="small pull-right mobile-hide">
-    <span class="divider">|</span>
-    <a href="https://github.com/sakno/dotNext/new/gh-pages/apiSpec/new?filename=DotNext_ValueTypeExtensions_SubtractChecked_System_IntPtr_System_IntPtr_.md&amp;value=---%0Auid%3A%20DotNext.ValueTypeExtensions.SubtractChecked(System.IntPtr%2CSystem.IntPtr)%0Asummary%3A%20'*You%20can%20override%20summary%20for%20the%20API%20here%20using%20*MARKDOWN*%20syntax'%0A---%0A%0A*Please%20type%20below%20more%20information%20about%20this%20API%3A*%0A%0A">Improve this Doc</a>
-  </span>
-  <span class="small pull-right mobile-hide">
-    <a href="https://github.com/sakno/dotNext/blob/gh-pages/src/DotNext/ValueTypeExtensions.cs/#L387">View Source</a>
-  </span>
-  <a id="DotNext_ValueTypeExtensions_SubtractChecked_" data-uid="DotNext.ValueTypeExtensions.SubtractChecked*"></a>
-  <h4 id="DotNext_ValueTypeExtensions_SubtractChecked_System_IntPtr_System_IntPtr_" data-uid="DotNext.ValueTypeExtensions.SubtractChecked(System.IntPtr,System.IntPtr)">SubtractChecked(IntPtr, IntPtr)</h4>
+</td>
+      </tr>
+    </tbody>
+  </table>
+  <span class="small pull-right mobile-hide">
+    <span class="divider">|</span>
+    <a href="https://github.com/sakno/DotNext/new/gh-pages/apiSpec/new?filename=DotNext_ValueTypeExtensions_SubtractChecked_System_IntPtr_System_IntPtr_.md&amp;value=---%0Auid%3A%20DotNext.ValueTypeExtensions.SubtractChecked(System.IntPtr%2CSystem.IntPtr)%0Asummary%3A%20'*You%20can%20override%20summary%20for%20the%20API%20here%20using%20*MARKDOWN*%20syntax'%0A---%0A%0A*Please%20type%20below%20more%20information%20about%20this%20API%3A*%0A%0A">Improve this Doc</a>
+  </span>
+  <span class="small pull-right mobile-hide">
+    <a href="https://github.com/sakno/DotNext/blob/gh-pages/src/DotNext/ValueTypeExtensions.cs/#L387">View Source</a>
+  </span>
+  <a id="DotNext_ValueTypeExtensions_SubtractChecked_" data-uid="DotNext.ValueTypeExtensions.SubtractChecked*"></a>
+  <h4 id="DotNext_ValueTypeExtensions_SubtractChecked_System_IntPtr_System_IntPtr_" data-uid="DotNext.ValueTypeExtensions.SubtractChecked(System.IntPtr,System.IntPtr)">SubtractChecked(IntPtr, IntPtr)</h4>
   <div class="markdown level1 summary"><p>Subtracts two native integers.</p>
-</div>
-  <div class="markdown level1 conceptual"></div>
-  <h5 class="decalaration">Declaration</h5>
-  <div class="codewrapper">
-    <pre><code class="lang-csharp hljs">public static IntPtr SubtractChecked(this IntPtr x, IntPtr y)</code></pre>
-  </div>
-  <h5 class="parameters">Parameters</h5>
-  <table class="table table-bordered table-striped table-condensed">
-    <thead>
-      <tr>
-        <th>Type</th>
-        <th>Name</th>
-        <th>Description</th>
-      </tr>
-    </thead>
-    <tbody>
-      <tr>
-        <td><a class="xref" href="https://docs.microsoft.com/dotnet/api/system.intptr">IntPtr</a></td>
-        <td><span class="parametername">x</span></td>
+</div>
+  <div class="markdown level1 conceptual"></div>
+  <h5 class="decalaration">Declaration</h5>
+  <div class="codewrapper">
+    <pre><code class="lang-csharp hljs">public static IntPtr SubtractChecked(this IntPtr x, IntPtr y)</code></pre>
+  </div>
+  <h5 class="parameters">Parameters</h5>
+  <table class="table table-bordered table-striped table-condensed">
+    <thead>
+      <tr>
+        <th>Type</th>
+        <th>Name</th>
+        <th>Description</th>
+      </tr>
+    </thead>
+    <tbody>
+      <tr>
+        <td><a class="xref" href="https://docs.microsoft.com/dotnet/api/system.intptr">IntPtr</a></td>
+        <td><span class="parametername">x</span></td>
         <td><p>The minuend.</p>
-</td>
-      </tr>
-      <tr>
-        <td><a class="xref" href="https://docs.microsoft.com/dotnet/api/system.intptr">IntPtr</a></td>
-        <td><span class="parametername">y</span></td>
+</td>
+      </tr>
+      <tr>
+        <td><a class="xref" href="https://docs.microsoft.com/dotnet/api/system.intptr">IntPtr</a></td>
+        <td><span class="parametername">y</span></td>
         <td><p>The subtrahend.</p>
-</td>
-      </tr>
-    </tbody>
-  </table>
-  <h5 class="returns">Returns</h5>
-  <table class="table table-bordered table-striped table-condensed">
-    <thead>
-      <tr>
-        <th>Type</th>
-        <th>Description</th>
-      </tr>
-    </thead>
-    <tbody>
-      <tr>
-        <td><a class="xref" href="https://docs.microsoft.com/dotnet/api/system.intptr">IntPtr</a></td>
+</td>
+      </tr>
+    </tbody>
+  </table>
+  <h5 class="returns">Returns</h5>
+  <table class="table table-bordered table-striped table-condensed">
+    <thead>
+      <tr>
+        <th>Type</th>
+        <th>Description</th>
+      </tr>
+    </thead>
+    <tbody>
+      <tr>
+        <td><a class="xref" href="https://docs.microsoft.com/dotnet/api/system.intptr">IntPtr</a></td>
         <td><p>The result of subtracting <code data-dev-comment-type="paramref" class="paramref">y</code> from <code data-dev-comment-type="paramref" class="paramref">x</code>.</p>
-</td>
-      </tr>
-    </tbody>
-  </table>
-  <h5 class="exceptions">Exceptions</h5>
-  <table class="table table-bordered table-striped table-condensed">
-    <thead>
-      <tr>
-        <th>Type</th>
-        <th>Condition</th>
-      </tr>
-    </thead>
-    <tbody>
-      <tr>
-        <td><a class="xref" href="https://docs.microsoft.com/dotnet/api/system.overflowexception">OverflowException</a></td>
+</td>
+      </tr>
+    </tbody>
+  </table>
+  <h5 class="exceptions">Exceptions</h5>
+  <table class="table table-bordered table-striped table-condensed">
+    <thead>
+      <tr>
+        <th>Type</th>
+        <th>Condition</th>
+      </tr>
+    </thead>
+    <tbody>
+      <tr>
+        <td><a class="xref" href="https://docs.microsoft.com/dotnet/api/system.overflowexception">OverflowException</a></td>
         <td><p>The result of an operation is outside the bounds of the <a class="xref" href="https://docs.microsoft.com/dotnet/api/system.intptr">IntPtr</a> data type.</p>
-</td>
-      </tr>
-    </tbody>
-  </table>
-  <span class="small pull-right mobile-hide">
-    <span class="divider">|</span>
-    <a href="https://github.com/sakno/dotNext/new/gh-pages/apiSpec/new?filename=DotNext_ValueTypeExtensions_SubtractChecked_System_UIntPtr_System_UIntPtr_.md&amp;value=---%0Auid%3A%20DotNext.ValueTypeExtensions.SubtractChecked(System.UIntPtr%2CSystem.UIntPtr)%0Asummary%3A%20'*You%20can%20override%20summary%20for%20the%20API%20here%20using%20*MARKDOWN*%20syntax'%0A---%0A%0A*Please%20type%20below%20more%20information%20about%20this%20API%3A*%0A%0A">Improve this Doc</a>
-  </span>
-  <span class="small pull-right mobile-hide">
-    <a href="https://github.com/sakno/dotNext/blob/gh-pages/src/DotNext/ValueTypeExtensions.cs/#L403">View Source</a>
-  </span>
-  <a id="DotNext_ValueTypeExtensions_SubtractChecked_" data-uid="DotNext.ValueTypeExtensions.SubtractChecked*"></a>
-  <h4 id="DotNext_ValueTypeExtensions_SubtractChecked_System_UIntPtr_System_UIntPtr_" data-uid="DotNext.ValueTypeExtensions.SubtractChecked(System.UIntPtr,System.UIntPtr)">SubtractChecked(UIntPtr, UIntPtr)</h4>
+</td>
+      </tr>
+    </tbody>
+  </table>
+  <span class="small pull-right mobile-hide">
+    <span class="divider">|</span>
+    <a href="https://github.com/sakno/DotNext/new/gh-pages/apiSpec/new?filename=DotNext_ValueTypeExtensions_SubtractChecked_System_UIntPtr_System_UIntPtr_.md&amp;value=---%0Auid%3A%20DotNext.ValueTypeExtensions.SubtractChecked(System.UIntPtr%2CSystem.UIntPtr)%0Asummary%3A%20'*You%20can%20override%20summary%20for%20the%20API%20here%20using%20*MARKDOWN*%20syntax'%0A---%0A%0A*Please%20type%20below%20more%20information%20about%20this%20API%3A*%0A%0A">Improve this Doc</a>
+  </span>
+  <span class="small pull-right mobile-hide">
+    <a href="https://github.com/sakno/DotNext/blob/gh-pages/src/DotNext/ValueTypeExtensions.cs/#L403">View Source</a>
+  </span>
+  <a id="DotNext_ValueTypeExtensions_SubtractChecked_" data-uid="DotNext.ValueTypeExtensions.SubtractChecked*"></a>
+  <h4 id="DotNext_ValueTypeExtensions_SubtractChecked_System_UIntPtr_System_UIntPtr_" data-uid="DotNext.ValueTypeExtensions.SubtractChecked(System.UIntPtr,System.UIntPtr)">SubtractChecked(UIntPtr, UIntPtr)</h4>
   <div class="markdown level1 summary"><p>Subtracts two native integers.</p>
-</div>
-  <div class="markdown level1 conceptual"></div>
-  <h5 class="decalaration">Declaration</h5>
-  <div class="codewrapper">
+</div>
+  <div class="markdown level1 conceptual"></div>
+  <h5 class="decalaration">Declaration</h5>
+  <div class="codewrapper">
     <pre><code class="lang-csharp hljs">[CLSCompliant(false)]
-public static UIntPtr SubtractChecked(this UIntPtr x, UIntPtr y)</code></pre>
-  </div>
-  <h5 class="parameters">Parameters</h5>
-  <table class="table table-bordered table-striped table-condensed">
-    <thead>
-      <tr>
-        <th>Type</th>
-        <th>Name</th>
-        <th>Description</th>
-      </tr>
-    </thead>
-    <tbody>
-      <tr>
-        <td><a class="xref" href="https://docs.microsoft.com/dotnet/api/system.uintptr">UIntPtr</a></td>
-        <td><span class="parametername">x</span></td>
+public static UIntPtr SubtractChecked(this UIntPtr x, UIntPtr y)</code></pre>
+  </div>
+  <h5 class="parameters">Parameters</h5>
+  <table class="table table-bordered table-striped table-condensed">
+    <thead>
+      <tr>
+        <th>Type</th>
+        <th>Name</th>
+        <th>Description</th>
+      </tr>
+    </thead>
+    <tbody>
+      <tr>
+        <td><a class="xref" href="https://docs.microsoft.com/dotnet/api/system.uintptr">UIntPtr</a></td>
+        <td><span class="parametername">x</span></td>
         <td><p>The minuend.</p>
-</td>
-      </tr>
-      <tr>
-        <td><a class="xref" href="https://docs.microsoft.com/dotnet/api/system.uintptr">UIntPtr</a></td>
-        <td><span class="parametername">y</span></td>
+</td>
+      </tr>
+      <tr>
+        <td><a class="xref" href="https://docs.microsoft.com/dotnet/api/system.uintptr">UIntPtr</a></td>
+        <td><span class="parametername">y</span></td>
         <td><p>The subtrahend.</p>
-</td>
-      </tr>
-    </tbody>
-  </table>
-  <h5 class="returns">Returns</h5>
-  <table class="table table-bordered table-striped table-condensed">
-    <thead>
-      <tr>
-        <th>Type</th>
-        <th>Description</th>
-      </tr>
-    </thead>
-    <tbody>
-      <tr>
-        <td><a class="xref" href="https://docs.microsoft.com/dotnet/api/system.uintptr">UIntPtr</a></td>
+</td>
+      </tr>
+    </tbody>
+  </table>
+  <h5 class="returns">Returns</h5>
+  <table class="table table-bordered table-striped table-condensed">
+    <thead>
+      <tr>
+        <th>Type</th>
+        <th>Description</th>
+      </tr>
+    </thead>
+    <tbody>
+      <tr>
+        <td><a class="xref" href="https://docs.microsoft.com/dotnet/api/system.uintptr">UIntPtr</a></td>
         <td><p>The result of subtracting <code data-dev-comment-type="paramref" class="paramref">y</code> from <code data-dev-comment-type="paramref" class="paramref">x</code>.</p>
-</td>
-      </tr>
-    </tbody>
-  </table>
-  <h5 class="exceptions">Exceptions</h5>
-  <table class="table table-bordered table-striped table-condensed">
-    <thead>
-      <tr>
-        <th>Type</th>
-        <th>Condition</th>
-      </tr>
-    </thead>
-    <tbody>
-      <tr>
-        <td><a class="xref" href="https://docs.microsoft.com/dotnet/api/system.overflowexception">OverflowException</a></td>
+</td>
+      </tr>
+    </tbody>
+  </table>
+  <h5 class="exceptions">Exceptions</h5>
+  <table class="table table-bordered table-striped table-condensed">
+    <thead>
+      <tr>
+        <th>Type</th>
+        <th>Condition</th>
+      </tr>
+    </thead>
+    <tbody>
+      <tr>
+        <td><a class="xref" href="https://docs.microsoft.com/dotnet/api/system.overflowexception">OverflowException</a></td>
         <td><p>The result of an operation is outside the bounds of the <a class="xref" href="https://docs.microsoft.com/dotnet/api/system.uintptr">UIntPtr</a> data type.</p>
-</td>
-      </tr>
-    </tbody>
-  </table>
-  <span class="small pull-right mobile-hide">
-    <span class="divider">|</span>
-    <a href="https://github.com/sakno/dotNext/new/gh-pages/apiSpec/new?filename=DotNext_ValueTypeExtensions_ToBoolean_System_Int32_.md&amp;value=---%0Auid%3A%20DotNext.ValueTypeExtensions.ToBoolean(System.Int32)%0Asummary%3A%20'*You%20can%20override%20summary%20for%20the%20API%20here%20using%20*MARKDOWN*%20syntax'%0A---%0A%0A*Please%20type%20below%20more%20information%20about%20this%20API%3A*%0A%0A">Improve this Doc</a>
-  </span>
-  <span class="small pull-right mobile-hide">
-    <a href="https://github.com/sakno/dotNext/blob/gh-pages/src/DotNext/ValueTypeExtensions.cs/#L123">View Source</a>
-  </span>
-  <a id="DotNext_ValueTypeExtensions_ToBoolean_" data-uid="DotNext.ValueTypeExtensions.ToBoolean*"></a>
-  <h4 id="DotNext_ValueTypeExtensions_ToBoolean_System_Int32_" data-uid="DotNext.ValueTypeExtensions.ToBoolean(System.Int32)">ToBoolean(Int32)</h4>
+</td>
+      </tr>
+    </tbody>
+  </table>
+  <span class="small pull-right mobile-hide">
+    <span class="divider">|</span>
+    <a href="https://github.com/sakno/DotNext/new/gh-pages/apiSpec/new?filename=DotNext_ValueTypeExtensions_ToBoolean_System_Int32_.md&amp;value=---%0Auid%3A%20DotNext.ValueTypeExtensions.ToBoolean(System.Int32)%0Asummary%3A%20'*You%20can%20override%20summary%20for%20the%20API%20here%20using%20*MARKDOWN*%20syntax'%0A---%0A%0A*Please%20type%20below%20more%20information%20about%20this%20API%3A*%0A%0A">Improve this Doc</a>
+  </span>
+  <span class="small pull-right mobile-hide">
+    <a href="https://github.com/sakno/DotNext/blob/gh-pages/src/DotNext/ValueTypeExtensions.cs/#L123">View Source</a>
+  </span>
+  <a id="DotNext_ValueTypeExtensions_ToBoolean_" data-uid="DotNext.ValueTypeExtensions.ToBoolean*"></a>
+  <h4 id="DotNext_ValueTypeExtensions_ToBoolean_System_Int32_" data-uid="DotNext.ValueTypeExtensions.ToBoolean(System.Int32)">ToBoolean(Int32)</h4>
   <div class="markdown level1 summary"><p>Converts <a class="xref" href="https://docs.microsoft.com/dotnet/api/system.int32">Int32</a> into <a class="xref" href="https://docs.microsoft.com/dotnet/api/system.boolean">Boolean</a>.</p>
-</div>
-  <div class="markdown level1 conceptual"></div>
-  <h5 class="decalaration">Declaration</h5>
-  <div class="codewrapper">
-    <pre><code class="lang-csharp hljs">public static bool ToBoolean(this int value)</code></pre>
-  </div>
-  <h5 class="parameters">Parameters</h5>
-  <table class="table table-bordered table-striped table-condensed">
-    <thead>
-      <tr>
-        <th>Type</th>
-        <th>Name</th>
-        <th>Description</th>
-      </tr>
-    </thead>
-    <tbody>
-      <tr>
-        <td><a class="xref" href="https://docs.microsoft.com/dotnet/api/system.int32">Int32</a></td>
-        <td><span class="parametername">value</span></td>
+</div>
+  <div class="markdown level1 conceptual"></div>
+  <h5 class="decalaration">Declaration</h5>
+  <div class="codewrapper">
+    <pre><code class="lang-csharp hljs">public static bool ToBoolean(this int value)</code></pre>
+  </div>
+  <h5 class="parameters">Parameters</h5>
+  <table class="table table-bordered table-striped table-condensed">
+    <thead>
+      <tr>
+        <th>Type</th>
+        <th>Name</th>
+        <th>Description</th>
+      </tr>
+    </thead>
+    <tbody>
+      <tr>
+        <td><a class="xref" href="https://docs.microsoft.com/dotnet/api/system.int32">Int32</a></td>
+        <td><span class="parametername">value</span></td>
         <td><p>The value to convert.</p>
-</td>
-      </tr>
-    </tbody>
-  </table>
-  <h5 class="returns">Returns</h5>
-  <table class="table table-bordered table-striped table-condensed">
-    <thead>
-      <tr>
-        <th>Type</th>
-        <th>Description</th>
-      </tr>
-    </thead>
-    <tbody>
-      <tr>
-        <td><a class="xref" href="https://docs.microsoft.com/dotnet/api/system.boolean">Boolean</a></td>
+</td>
+      </tr>
+    </tbody>
+  </table>
+  <h5 class="returns">Returns</h5>
+  <table class="table table-bordered table-striped table-condensed">
+    <thead>
+      <tr>
+        <th>Type</th>
+        <th>Description</th>
+      </tr>
+    </thead>
+    <tbody>
+      <tr>
+        <td><a class="xref" href="https://docs.microsoft.com/dotnet/api/system.boolean">Boolean</a></td>
         <td><p><span class="xref">true</span> if <code>value != 0</code>; otherwise, <span class="xref">false</span>.</p>
-</td>
-      </tr>
-    </tbody>
-  </table>
-  <span class="small pull-right mobile-hide">
-    <span class="divider">|</span>
-    <a href="https://github.com/sakno/dotNext/new/gh-pages/apiSpec/new?filename=DotNext_ValueTypeExtensions_ToInt32_System_Boolean_.md&amp;value=---%0Auid%3A%20DotNext.ValueTypeExtensions.ToInt32(System.Boolean)%0Asummary%3A%20'*You%20can%20override%20summary%20for%20the%20API%20here%20using%20*MARKDOWN*%20syntax'%0A---%0A%0A*Please%20type%20below%20more%20information%20about%20this%20API%3A*%0A%0A">Improve this Doc</a>
-  </span>
-  <span class="small pull-right mobile-hide">
-    <a href="https://github.com/sakno/dotNext/blob/gh-pages/src/DotNext/ValueTypeExtensions.cs/#L111">View Source</a>
-  </span>
-  <a id="DotNext_ValueTypeExtensions_ToInt32_" data-uid="DotNext.ValueTypeExtensions.ToInt32*"></a>
-  <h4 id="DotNext_ValueTypeExtensions_ToInt32_System_Boolean_" data-uid="DotNext.ValueTypeExtensions.ToInt32(System.Boolean)">ToInt32(Boolean)</h4>
+</td>
+      </tr>
+    </tbody>
+  </table>
+  <span class="small pull-right mobile-hide">
+    <span class="divider">|</span>
+    <a href="https://github.com/sakno/DotNext/new/gh-pages/apiSpec/new?filename=DotNext_ValueTypeExtensions_ToInt32_System_Boolean_.md&amp;value=---%0Auid%3A%20DotNext.ValueTypeExtensions.ToInt32(System.Boolean)%0Asummary%3A%20'*You%20can%20override%20summary%20for%20the%20API%20here%20using%20*MARKDOWN*%20syntax'%0A---%0A%0A*Please%20type%20below%20more%20information%20about%20this%20API%3A*%0A%0A">Improve this Doc</a>
+  </span>
+  <span class="small pull-right mobile-hide">
+    <a href="https://github.com/sakno/DotNext/blob/gh-pages/src/DotNext/ValueTypeExtensions.cs/#L111">View Source</a>
+  </span>
+  <a id="DotNext_ValueTypeExtensions_ToInt32_" data-uid="DotNext.ValueTypeExtensions.ToInt32*"></a>
+  <h4 id="DotNext_ValueTypeExtensions_ToInt32_System_Boolean_" data-uid="DotNext.ValueTypeExtensions.ToInt32(System.Boolean)">ToInt32(Boolean)</h4>
   <div class="markdown level1 summary"><p>Converts <a class="xref" href="https://docs.microsoft.com/dotnet/api/system.boolean">Boolean</a> into <a class="xref" href="https://docs.microsoft.com/dotnet/api/system.int32">Int32</a>.</p>
-</div>
-  <div class="markdown level1 conceptual"></div>
-  <h5 class="decalaration">Declaration</h5>
-  <div class="codewrapper">
-    <pre><code class="lang-csharp hljs">public static int ToInt32(this bool value)</code></pre>
-  </div>
-  <h5 class="parameters">Parameters</h5>
-  <table class="table table-bordered table-striped table-condensed">
-    <thead>
-      <tr>
-        <th>Type</th>
-        <th>Name</th>
-        <th>Description</th>
-      </tr>
-    </thead>
-    <tbody>
-      <tr>
-        <td><a class="xref" href="https://docs.microsoft.com/dotnet/api/system.boolean">Boolean</a></td>
-        <td><span class="parametername">value</span></td>
+</div>
+  <div class="markdown level1 conceptual"></div>
+  <h5 class="decalaration">Declaration</h5>
+  <div class="codewrapper">
+    <pre><code class="lang-csharp hljs">public static int ToInt32(this bool value)</code></pre>
+  </div>
+  <h5 class="parameters">Parameters</h5>
+  <table class="table table-bordered table-striped table-condensed">
+    <thead>
+      <tr>
+        <th>Type</th>
+        <th>Name</th>
+        <th>Description</th>
+      </tr>
+    </thead>
+    <tbody>
+      <tr>
+        <td><a class="xref" href="https://docs.microsoft.com/dotnet/api/system.boolean">Boolean</a></td>
+        <td><span class="parametername">value</span></td>
         <td><p>The value to convert.</p>
-</td>
-      </tr>
-    </tbody>
-  </table>
-  <h5 class="returns">Returns</h5>
-  <table class="table table-bordered table-striped table-condensed">
-    <thead>
-      <tr>
-        <th>Type</th>
-        <th>Description</th>
-      </tr>
-    </thead>
-    <tbody>
-      <tr>
-        <td><a class="xref" href="https://docs.microsoft.com/dotnet/api/system.int32">Int32</a></td>
+</td>
+      </tr>
+    </tbody>
+  </table>
+  <h5 class="returns">Returns</h5>
+  <table class="table table-bordered table-striped table-condensed">
+    <thead>
+      <tr>
+        <th>Type</th>
+        <th>Description</th>
+      </tr>
+    </thead>
+    <tbody>
+      <tr>
+        <td><a class="xref" href="https://docs.microsoft.com/dotnet/api/system.int32">Int32</a></td>
         <td><p><a class="xref" href="https://docs.microsoft.com/dotnet/api/system.int32">Int32</a> representation of <code data-dev-comment-type="paramref" class="paramref">value</code>.</p>
-</td>
-      </tr>
-    </tbody>
-  </table>
-  <span class="small pull-right mobile-hide">
-    <span class="divider">|</span>
-    <a href="https://github.com/sakno/dotNext/new/gh-pages/apiSpec/new?filename=DotNext_ValueTypeExtensions_ToIntPtr_System_UIntPtr_.md&amp;value=---%0Auid%3A%20DotNext.ValueTypeExtensions.ToIntPtr(System.UIntPtr)%0Asummary%3A%20'*You%20can%20override%20summary%20for%20the%20API%20here%20using%20*MARKDOWN*%20syntax'%0A---%0A%0A*Please%20type%20below%20more%20information%20about%20this%20API%3A*%0A%0A">Improve this Doc</a>
-  </span>
-  <span class="small pull-right mobile-hide">
-    <a href="https://github.com/sakno/dotNext/blob/gh-pages/src/DotNext/ValueTypeExtensions.cs/#L131">View Source</a>
-  </span>
-  <a id="DotNext_ValueTypeExtensions_ToIntPtr_" data-uid="DotNext.ValueTypeExtensions.ToIntPtr*"></a>
-  <h4 id="DotNext_ValueTypeExtensions_ToIntPtr_System_UIntPtr_" data-uid="DotNext.ValueTypeExtensions.ToIntPtr(System.UIntPtr)">ToIntPtr(UIntPtr)</h4>
+</td>
+      </tr>
+    </tbody>
+  </table>
+  <span class="small pull-right mobile-hide">
+    <span class="divider">|</span>
+    <a href="https://github.com/sakno/DotNext/new/gh-pages/apiSpec/new?filename=DotNext_ValueTypeExtensions_ToIntPtr_System_UIntPtr_.md&amp;value=---%0Auid%3A%20DotNext.ValueTypeExtensions.ToIntPtr(System.UIntPtr)%0Asummary%3A%20'*You%20can%20override%20summary%20for%20the%20API%20here%20using%20*MARKDOWN*%20syntax'%0A---%0A%0A*Please%20type%20below%20more%20information%20about%20this%20API%3A*%0A%0A">Improve this Doc</a>
+  </span>
+  <span class="small pull-right mobile-hide">
+    <a href="https://github.com/sakno/DotNext/blob/gh-pages/src/DotNext/ValueTypeExtensions.cs/#L131">View Source</a>
+  </span>
+  <a id="DotNext_ValueTypeExtensions_ToIntPtr_" data-uid="DotNext.ValueTypeExtensions.ToIntPtr*"></a>
+  <h4 id="DotNext_ValueTypeExtensions_ToIntPtr_System_UIntPtr_" data-uid="DotNext.ValueTypeExtensions.ToIntPtr(System.UIntPtr)">ToIntPtr(UIntPtr)</h4>
   <div class="markdown level1 summary"><p>Converts <a class="xref" href="https://docs.microsoft.com/dotnet/api/system.uintptr">UIntPtr</a> into <a class="xref" href="https://docs.microsoft.com/dotnet/api/system.intptr">IntPtr</a>.</p>
-</div>
-  <div class="markdown level1 conceptual"></div>
-  <h5 class="decalaration">Declaration</h5>
-  <div class="codewrapper">
+</div>
+  <div class="markdown level1 conceptual"></div>
+  <h5 class="decalaration">Declaration</h5>
+  <div class="codewrapper">
     <pre><code class="lang-csharp hljs">[CLSCompliant(false)]
-public static IntPtr ToIntPtr(this UIntPtr value)</code></pre>
-  </div>
-  <h5 class="parameters">Parameters</h5>
-  <table class="table table-bordered table-striped table-condensed">
-    <thead>
-      <tr>
-        <th>Type</th>
-        <th>Name</th>
-        <th>Description</th>
-      </tr>
-    </thead>
-    <tbody>
-      <tr>
-        <td><a class="xref" href="https://docs.microsoft.com/dotnet/api/system.uintptr">UIntPtr</a></td>
-        <td><span class="parametername">value</span></td>
+public static IntPtr ToIntPtr(this UIntPtr value)</code></pre>
+  </div>
+  <h5 class="parameters">Parameters</h5>
+  <table class="table table-bordered table-striped table-condensed">
+    <thead>
+      <tr>
+        <th>Type</th>
+        <th>Name</th>
+        <th>Description</th>
+      </tr>
+    </thead>
+    <tbody>
+      <tr>
+        <td><a class="xref" href="https://docs.microsoft.com/dotnet/api/system.uintptr">UIntPtr</a></td>
+        <td><span class="parametername">value</span></td>
         <td><p>The value to convert.</p>
-</td>
-      </tr>
-    </tbody>
-  </table>
-  <h5 class="returns">Returns</h5>
-  <table class="table table-bordered table-striped table-condensed">
-    <thead>
-      <tr>
-        <th>Type</th>
-        <th>Description</th>
-      </tr>
-    </thead>
-    <tbody>
-      <tr>
-        <td><a class="xref" href="https://docs.microsoft.com/dotnet/api/system.intptr">IntPtr</a></td>
+</td>
+      </tr>
+    </tbody>
+  </table>
+  <h5 class="returns">Returns</h5>
+  <table class="table table-bordered table-striped table-condensed">
+    <thead>
+      <tr>
+        <th>Type</th>
+        <th>Description</th>
+      </tr>
+    </thead>
+    <tbody>
+      <tr>
+        <td><a class="xref" href="https://docs.microsoft.com/dotnet/api/system.intptr">IntPtr</a></td>
         <td><p>The converted <code data-dev-comment-type="paramref" class="paramref">value</code>.</p>
-</td>
-      </tr>
-    </tbody>
-  </table>
-  <span class="small pull-right mobile-hide">
-    <span class="divider">|</span>
-    <a href="https://github.com/sakno/dotNext/new/gh-pages/apiSpec/new?filename=DotNext_ValueTypeExtensions_ToUIntPtr_System_IntPtr_.md&amp;value=---%0Auid%3A%20DotNext.ValueTypeExtensions.ToUIntPtr(System.IntPtr)%0Asummary%3A%20'*You%20can%20override%20summary%20for%20the%20API%20here%20using%20*MARKDOWN*%20syntax'%0A---%0A%0A*Please%20type%20below%20more%20information%20about%20this%20API%3A*%0A%0A">Improve this Doc</a>
-  </span>
-  <span class="small pull-right mobile-hide">
-    <a href="https://github.com/sakno/dotNext/blob/gh-pages/src/DotNext/ValueTypeExtensions.cs/#L97">View Source</a>
-  </span>
-  <a id="DotNext_ValueTypeExtensions_ToUIntPtr_" data-uid="DotNext.ValueTypeExtensions.ToUIntPtr*"></a>
-  <h4 id="DotNext_ValueTypeExtensions_ToUIntPtr_System_IntPtr_" data-uid="DotNext.ValueTypeExtensions.ToUIntPtr(System.IntPtr)">ToUIntPtr(IntPtr)</h4>
+</td>
+      </tr>
+    </tbody>
+  </table>
+  <span class="small pull-right mobile-hide">
+    <span class="divider">|</span>
+    <a href="https://github.com/sakno/DotNext/new/gh-pages/apiSpec/new?filename=DotNext_ValueTypeExtensions_ToUIntPtr_System_IntPtr_.md&amp;value=---%0Auid%3A%20DotNext.ValueTypeExtensions.ToUIntPtr(System.IntPtr)%0Asummary%3A%20'*You%20can%20override%20summary%20for%20the%20API%20here%20using%20*MARKDOWN*%20syntax'%0A---%0A%0A*Please%20type%20below%20more%20information%20about%20this%20API%3A*%0A%0A">Improve this Doc</a>
+  </span>
+  <span class="small pull-right mobile-hide">
+    <a href="https://github.com/sakno/DotNext/blob/gh-pages/src/DotNext/ValueTypeExtensions.cs/#L97">View Source</a>
+  </span>
+  <a id="DotNext_ValueTypeExtensions_ToUIntPtr_" data-uid="DotNext.ValueTypeExtensions.ToUIntPtr*"></a>
+  <h4 id="DotNext_ValueTypeExtensions_ToUIntPtr_System_IntPtr_" data-uid="DotNext.ValueTypeExtensions.ToUIntPtr(System.IntPtr)">ToUIntPtr(IntPtr)</h4>
   <div class="markdown level1 summary"><p>Converts <a class="xref" href="https://docs.microsoft.com/dotnet/api/system.intptr">IntPtr</a> into <a class="xref" href="https://docs.microsoft.com/dotnet/api/system.uintptr">UIntPtr</a>.</p>
-</div>
-  <div class="markdown level1 conceptual"></div>
-  <h5 class="decalaration">Declaration</h5>
-  <div class="codewrapper">
+</div>
+  <div class="markdown level1 conceptual"></div>
+  <h5 class="decalaration">Declaration</h5>
+  <div class="codewrapper">
     <pre><code class="lang-csharp hljs">[CLSCompliant(false)]
-public static UIntPtr ToUIntPtr(this IntPtr value)</code></pre>
-  </div>
-  <h5 class="parameters">Parameters</h5>
-  <table class="table table-bordered table-striped table-condensed">
-    <thead>
-      <tr>
-        <th>Type</th>
-        <th>Name</th>
-        <th>Description</th>
-      </tr>
-    </thead>
-    <tbody>
-      <tr>
-        <td><a class="xref" href="https://docs.microsoft.com/dotnet/api/system.intptr">IntPtr</a></td>
-        <td><span class="parametername">value</span></td>
+public static UIntPtr ToUIntPtr(this IntPtr value)</code></pre>
+  </div>
+  <h5 class="parameters">Parameters</h5>
+  <table class="table table-bordered table-striped table-condensed">
+    <thead>
+      <tr>
+        <th>Type</th>
+        <th>Name</th>
+        <th>Description</th>
+      </tr>
+    </thead>
+    <tbody>
+      <tr>
+        <td><a class="xref" href="https://docs.microsoft.com/dotnet/api/system.intptr">IntPtr</a></td>
+        <td><span class="parametername">value</span></td>
         <td><p>The value to convert.</p>
-</td>
-      </tr>
-    </tbody>
-  </table>
-  <h5 class="returns">Returns</h5>
-  <table class="table table-bordered table-striped table-condensed">
-    <thead>
-      <tr>
-        <th>Type</th>
-        <th>Description</th>
-      </tr>
-    </thead>
-    <tbody>
-      <tr>
-        <td><a class="xref" href="https://docs.microsoft.com/dotnet/api/system.uintptr">UIntPtr</a></td>
+</td>
+      </tr>
+    </tbody>
+  </table>
+  <h5 class="returns">Returns</h5>
+  <table class="table table-bordered table-striped table-condensed">
+    <thead>
+      <tr>
+        <th>Type</th>
+        <th>Description</th>
+      </tr>
+    </thead>
+    <tbody>
+      <tr>
+        <td><a class="xref" href="https://docs.microsoft.com/dotnet/api/system.uintptr">UIntPtr</a></td>
         <td><p>The converted <code data-dev-comment-type="paramref" class="paramref">value</code>.</p>
-</td>
-      </tr>
-    </tbody>
-  </table>
-  <span class="small pull-right mobile-hide">
-    <span class="divider">|</span>
-    <a href="https://github.com/sakno/dotNext/new/gh-pages/apiSpec/new?filename=DotNext_ValueTypeExtensions_Truncate_System_Int64_.md&amp;value=---%0Auid%3A%20DotNext.ValueTypeExtensions.Truncate(System.Int64)%0Asummary%3A%20'*You%20can%20override%20summary%20for%20the%20API%20here%20using%20*MARKDOWN*%20syntax'%0A---%0A%0A*Please%20type%20below%20more%20information%20about%20this%20API%3A*%0A%0A">Improve this Doc</a>
-  </span>
-  <span class="small pull-right mobile-hide">
-    <a href="https://github.com/sakno/dotNext/blob/gh-pages/src/DotNext/ValueTypeExtensions.cs/#L731">View Source</a>
-  </span>
-  <a id="DotNext_ValueTypeExtensions_Truncate_" data-uid="DotNext.ValueTypeExtensions.Truncate*"></a>
-  <h4 id="DotNext_ValueTypeExtensions_Truncate_System_Int64_" data-uid="DotNext.ValueTypeExtensions.Truncate(System.Int64)">Truncate(Int64)</h4>
+</td>
+      </tr>
+    </tbody>
+  </table>
+  <span class="small pull-right mobile-hide">
+    <span class="divider">|</span>
+    <a href="https://github.com/sakno/DotNext/new/gh-pages/apiSpec/new?filename=DotNext_ValueTypeExtensions_Truncate_System_Int64_.md&amp;value=---%0Auid%3A%20DotNext.ValueTypeExtensions.Truncate(System.Int64)%0Asummary%3A%20'*You%20can%20override%20summary%20for%20the%20API%20here%20using%20*MARKDOWN*%20syntax'%0A---%0A%0A*Please%20type%20below%20more%20information%20about%20this%20API%3A*%0A%0A">Improve this Doc</a>
+  </span>
+  <span class="small pull-right mobile-hide">
+    <a href="https://github.com/sakno/DotNext/blob/gh-pages/src/DotNext/ValueTypeExtensions.cs/#L731">View Source</a>
+  </span>
+  <a id="DotNext_ValueTypeExtensions_Truncate_" data-uid="DotNext.ValueTypeExtensions.Truncate*"></a>
+  <h4 id="DotNext_ValueTypeExtensions_Truncate_System_Int64_" data-uid="DotNext.ValueTypeExtensions.Truncate(System.Int64)">Truncate(Int64)</h4>
   <div class="markdown level1 summary"><p>Truncates 64-bit signed integer.</p>
-</div>
-  <div class="markdown level1 conceptual"></div>
-  <h5 class="decalaration">Declaration</h5>
-  <div class="codewrapper">
-    <pre><code class="lang-csharp hljs">public static int Truncate(this long value)</code></pre>
-  </div>
-  <h5 class="parameters">Parameters</h5>
-  <table class="table table-bordered table-striped table-condensed">
-    <thead>
-      <tr>
-        <th>Type</th>
-        <th>Name</th>
-        <th>Description</th>
-      </tr>
-    </thead>
-    <tbody>
-      <tr>
-        <td><a class="xref" href="https://docs.microsoft.com/dotnet/api/system.int64">Int64</a></td>
-        <td><span class="parametername">value</span></td>
+</div>
+  <div class="markdown level1 conceptual"></div>
+  <h5 class="decalaration">Declaration</h5>
+  <div class="codewrapper">
+    <pre><code class="lang-csharp hljs">public static int Truncate(this long value)</code></pre>
+  </div>
+  <h5 class="parameters">Parameters</h5>
+  <table class="table table-bordered table-striped table-condensed">
+    <thead>
+      <tr>
+        <th>Type</th>
+        <th>Name</th>
+        <th>Description</th>
+      </tr>
+    </thead>
+    <tbody>
+      <tr>
+        <td><a class="xref" href="https://docs.microsoft.com/dotnet/api/system.int64">Int64</a></td>
+        <td><span class="parametername">value</span></td>
         <td><p>The value to truncate.</p>
-</td>
-      </tr>
-    </tbody>
-  </table>
-  <h5 class="returns">Returns</h5>
-  <table class="table table-bordered table-striped table-condensed">
-    <thead>
-      <tr>
-        <th>Type</th>
-        <th>Description</th>
-      </tr>
-    </thead>
-    <tbody>
-      <tr>
-        <td><a class="xref" href="https://docs.microsoft.com/dotnet/api/system.int32">Int32</a></td>
+</td>
+      </tr>
+    </tbody>
+  </table>
+  <h5 class="returns">Returns</h5>
+  <table class="table table-bordered table-striped table-condensed">
+    <thead>
+      <tr>
+        <th>Type</th>
+        <th>Description</th>
+      </tr>
+    </thead>
+    <tbody>
+      <tr>
+        <td><a class="xref" href="https://docs.microsoft.com/dotnet/api/system.int32">Int32</a></td>
         <td><p><a class="xref" href="https://docs.microsoft.com/dotnet/api/system.int32.maxvalue">MaxValue</a> if <code data-dev-comment-type="paramref" class="paramref">value</code> is greater than <a class="xref" href="https://docs.microsoft.com/dotnet/api/system.int32.maxvalue">MaxValue</a>; otherwise, cast <code data-dev-comment-type="paramref" class="paramref">value</code> to <a class="xref" href="https://docs.microsoft.com/dotnet/api/system.int32">Int32</a>.</p>
-</td>
-      </tr>
-    </tbody>
-  </table>
-  <span class="small pull-right mobile-hide">
-    <span class="divider">|</span>
-    <a href="https://github.com/sakno/dotNext/new/gh-pages/apiSpec/new?filename=DotNext_ValueTypeExtensions_TryGetValue__1_System_Nullable___0____0__.md&amp;value=---%0Auid%3A%20DotNext.ValueTypeExtensions.TryGetValue%60%601(System.Nullable%7B%60%600%7D%2C%60%600%40)%0Asummary%3A%20'*You%20can%20override%20summary%20for%20the%20API%20here%20using%20*MARKDOWN*%20syntax'%0A---%0A%0A*Please%20type%20below%20more%20information%20about%20this%20API%3A*%0A%0A">Improve this Doc</a>
-  </span>
-  <span class="small pull-right mobile-hide">
-    <a href="https://github.com/sakno/dotNext/blob/gh-pages/src/DotNext/ValueTypeExtensions.cs/#L64">View Source</a>
-  </span>
-  <a id="DotNext_ValueTypeExtensions_TryGetValue_" data-uid="DotNext.ValueTypeExtensions.TryGetValue*"></a>
-  <h4 id="DotNext_ValueTypeExtensions_TryGetValue__1_System_Nullable___0____0__" data-uid="DotNext.ValueTypeExtensions.TryGetValue``1(System.Nullable{``0},``0@)">TryGetValue&lt;T&gt;(Nullable&lt;T&gt;, out T)</h4>
+</td>
+      </tr>
+    </tbody>
+  </table>
+  <span class="small pull-right mobile-hide">
+    <span class="divider">|</span>
+    <a href="https://github.com/sakno/DotNext/new/gh-pages/apiSpec/new?filename=DotNext_ValueTypeExtensions_TryGetValue__1_System_Nullable___0____0__.md&amp;value=---%0Auid%3A%20DotNext.ValueTypeExtensions.TryGetValue%60%601(System.Nullable%7B%60%600%7D%2C%60%600%40)%0Asummary%3A%20'*You%20can%20override%20summary%20for%20the%20API%20here%20using%20*MARKDOWN*%20syntax'%0A---%0A%0A*Please%20type%20below%20more%20information%20about%20this%20API%3A*%0A%0A">Improve this Doc</a>
+  </span>
+  <span class="small pull-right mobile-hide">
+    <a href="https://github.com/sakno/DotNext/blob/gh-pages/src/DotNext/ValueTypeExtensions.cs/#L64">View Source</a>
+  </span>
+  <a id="DotNext_ValueTypeExtensions_TryGetValue_" data-uid="DotNext.ValueTypeExtensions.TryGetValue*"></a>
+  <h4 id="DotNext_ValueTypeExtensions_TryGetValue__1_System_Nullable___0____0__" data-uid="DotNext.ValueTypeExtensions.TryGetValue``1(System.Nullable{``0},``0@)">TryGetValue&lt;T&gt;(Nullable&lt;T&gt;, out T)</h4>
   <div class="markdown level1 summary"><p>Attempts to get value from nullable container.</p>
-</div>
-  <div class="markdown level1 conceptual"></div>
-  <h5 class="decalaration">Declaration</h5>
-  <div class="codewrapper">
+</div>
+  <div class="markdown level1 conceptual"></div>
+  <h5 class="decalaration">Declaration</h5>
+  <div class="codewrapper">
     <pre><code class="lang-csharp hljs">public static bool TryGetValue&lt;T&gt;(this T? nullable, out T value)
-    where T : struct</code></pre>
-  </div>
-  <h5 class="parameters">Parameters</h5>
-  <table class="table table-bordered table-striped table-condensed">
-    <thead>
-      <tr>
-        <th>Type</th>
-        <th>Name</th>
-        <th>Description</th>
-      </tr>
-    </thead>
-    <tbody>
-      <tr>
-        <td><a class="xref" href="https://docs.microsoft.com/dotnet/api/system.nullable-1">Nullable</a>&lt;T&gt;</td>
-        <td><span class="parametername">nullable</span></td>
+
+    where T : struct</code></pre>
+  </div>
+  <h5 class="parameters">Parameters</h5>
+  <table class="table table-bordered table-striped table-condensed">
+    <thead>
+      <tr>
+        <th>Type</th>
+        <th>Name</th>
+        <th>Description</th>
+      </tr>
+    </thead>
+    <tbody>
+      <tr>
+        <td><a class="xref" href="https://docs.microsoft.com/dotnet/api/system.nullable-1">Nullable</a>&lt;T&gt;</td>
+        <td><span class="parametername">nullable</span></td>
         <td><p>Nullable value.</p>
-</td>
-      </tr>
-      <tr>
-        <td><span class="xref">T</span></td>
-        <td><span class="parametername">value</span></td>
+</td>
+      </tr>
+      <tr>
+        <td><span class="xref">T</span></td>
+        <td><span class="parametername">value</span></td>
         <td><p>Underlying value.</p>
-</td>
-      </tr>
-    </tbody>
-  </table>
-  <h5 class="returns">Returns</h5>
-  <table class="table table-bordered table-striped table-condensed">
-    <thead>
-      <tr>
-        <th>Type</th>
-        <th>Description</th>
-      </tr>
-    </thead>
-    <tbody>
-      <tr>
-        <td><a class="xref" href="https://docs.microsoft.com/dotnet/api/system.boolean">Boolean</a></td>
+</td>
+      </tr>
+    </tbody>
+  </table>
+  <h5 class="returns">Returns</h5>
+  <table class="table table-bordered table-striped table-condensed">
+    <thead>
+      <tr>
+        <th>Type</th>
+        <th>Description</th>
+      </tr>
+    </thead>
+    <tbody>
+      <tr>
+        <td><a class="xref" href="https://docs.microsoft.com/dotnet/api/system.boolean">Boolean</a></td>
         <td><p><span class="xref">true</span> if <code data-dev-comment-type="paramref" class="paramref">nullable</code> is not <span class="xref">null</span>; otherwise, <span class="xref">false</span>.</p>
-</td>
-      </tr>
-    </tbody>
-  </table>
-  <h5 class="typeParameters">Type Parameters</h5>
-  <table class="table table-bordered table-striped table-condensed">
-    <thead>
-      <tr>
-        <th>Name</th>
-        <th>Description</th>
-      </tr>
-    </thead>
-    <tbody>
-      <tr>
-        <td><span class="parametername">T</span></td>
+</td>
+      </tr>
+    </tbody>
+  </table>
+  <h5 class="typeParameters">Type Parameters</h5>
+  <table class="table table-bordered table-striped table-condensed">
+    <thead>
+      <tr>
+        <th>Name</th>
+        <th>Description</th>
+      </tr>
+    </thead>
+    <tbody>
+      <tr>
+        <td><span class="parametername">T</span></td>
         <td><p>The underlying value type of the nullable type.</p>
-</td>
-      </tr>
-    </tbody>
-  </table>
-  <span class="small pull-right mobile-hide">
-    <span class="divider">|</span>
-    <a href="https://github.com/sakno/dotNext/new/gh-pages/apiSpec/new?filename=DotNext_ValueTypeExtensions_Xor_System_IntPtr_System_IntPtr_.md&amp;value=---%0Auid%3A%20DotNext.ValueTypeExtensions.Xor(System.IntPtr%2CSystem.IntPtr)%0Asummary%3A%20'*You%20can%20override%20summary%20for%20the%20API%20here%20using%20*MARKDOWN*%20syntax'%0A---%0A%0A*Please%20type%20below%20more%20information%20about%20this%20API%3A*%0A%0A">Improve this Doc</a>
-  </span>
-  <span class="small pull-right mobile-hide">
-    <a href="https://github.com/sakno/dotNext/blob/gh-pages/src/DotNext/ValueTypeExtensions.cs/#L548">View Source</a>
-  </span>
-  <a id="DotNext_ValueTypeExtensions_Xor_" data-uid="DotNext.ValueTypeExtensions.Xor*"></a>
-  <h4 id="DotNext_ValueTypeExtensions_Xor_System_IntPtr_System_IntPtr_" data-uid="DotNext.ValueTypeExtensions.Xor(System.IntPtr,System.IntPtr)">Xor(IntPtr, IntPtr)</h4>
+</td>
+      </tr>
+    </tbody>
+  </table>
+  <span class="small pull-right mobile-hide">
+    <span class="divider">|</span>
+    <a href="https://github.com/sakno/DotNext/new/gh-pages/apiSpec/new?filename=DotNext_ValueTypeExtensions_Xor_System_IntPtr_System_IntPtr_.md&amp;value=---%0Auid%3A%20DotNext.ValueTypeExtensions.Xor(System.IntPtr%2CSystem.IntPtr)%0Asummary%3A%20'*You%20can%20override%20summary%20for%20the%20API%20here%20using%20*MARKDOWN*%20syntax'%0A---%0A%0A*Please%20type%20below%20more%20information%20about%20this%20API%3A*%0A%0A">Improve this Doc</a>
+  </span>
+  <span class="small pull-right mobile-hide">
+    <a href="https://github.com/sakno/DotNext/blob/gh-pages/src/DotNext/ValueTypeExtensions.cs/#L548">View Source</a>
+  </span>
+  <a id="DotNext_ValueTypeExtensions_Xor_" data-uid="DotNext.ValueTypeExtensions.Xor*"></a>
+  <h4 id="DotNext_ValueTypeExtensions_Xor_System_IntPtr_System_IntPtr_" data-uid="DotNext.ValueTypeExtensions.Xor(System.IntPtr,System.IntPtr)">Xor(IntPtr, IntPtr)</h4>
   <div class="markdown level1 summary"><p>Computes the bitwise XOR of two native integer values.</p>
-</div>
-  <div class="markdown level1 conceptual"></div>
-  <h5 class="decalaration">Declaration</h5>
-  <div class="codewrapper">
-    <pre><code class="lang-csharp hljs">public static IntPtr Xor(this IntPtr x, IntPtr y)</code></pre>
-  </div>
-  <h5 class="parameters">Parameters</h5>
-  <table class="table table-bordered table-striped table-condensed">
-    <thead>
-      <tr>
-        <th>Type</th>
-        <th>Name</th>
-        <th>Description</th>
-      </tr>
-    </thead>
-    <tbody>
-      <tr>
-        <td><a class="xref" href="https://docs.microsoft.com/dotnet/api/system.intptr">IntPtr</a></td>
-        <td><span class="parametername">x</span></td>
+</div>
+  <div class="markdown level1 conceptual"></div>
+  <h5 class="decalaration">Declaration</h5>
+  <div class="codewrapper">
+    <pre><code class="lang-csharp hljs">public static IntPtr Xor(this IntPtr x, IntPtr y)</code></pre>
+  </div>
+  <h5 class="parameters">Parameters</h5>
+  <table class="table table-bordered table-striped table-condensed">
+    <thead>
+      <tr>
+        <th>Type</th>
+        <th>Name</th>
+        <th>Description</th>
+      </tr>
+    </thead>
+    <tbody>
+      <tr>
+        <td><a class="xref" href="https://docs.microsoft.com/dotnet/api/system.intptr">IntPtr</a></td>
+        <td><span class="parametername">x</span></td>
         <td><p>The first operand.</p>
-</td>
-      </tr>
-      <tr>
-        <td><a class="xref" href="https://docs.microsoft.com/dotnet/api/system.intptr">IntPtr</a></td>
-        <td><span class="parametername">y</span></td>
+</td>
+      </tr>
+      <tr>
+        <td><a class="xref" href="https://docs.microsoft.com/dotnet/api/system.intptr">IntPtr</a></td>
+        <td><span class="parametername">y</span></td>
         <td><p>The second operand.</p>
-</td>
-      </tr>
-    </tbody>
-  </table>
-  <h5 class="returns">Returns</h5>
-  <table class="table table-bordered table-striped table-condensed">
-    <thead>
-      <tr>
-        <th>Type</th>
-        <th>Description</th>
-      </tr>
-    </thead>
-    <tbody>
-      <tr>
-        <td><a class="xref" href="https://docs.microsoft.com/dotnet/api/system.intptr">IntPtr</a></td>
+</td>
+      </tr>
+    </tbody>
+  </table>
+  <h5 class="returns">Returns</h5>
+  <table class="table table-bordered table-striped table-condensed">
+    <thead>
+      <tr>
+        <th>Type</th>
+        <th>Description</th>
+      </tr>
+    </thead>
+    <tbody>
+      <tr>
+        <td><a class="xref" href="https://docs.microsoft.com/dotnet/api/system.intptr">IntPtr</a></td>
         <td><p>The bitwise XOR.</p>
-</td>
-      </tr>
-    </tbody>
-  </table>
-  <span class="small pull-right mobile-hide">
-    <span class="divider">|</span>
-    <a href="https://github.com/sakno/dotNext/new/gh-pages/apiSpec/new?filename=DotNext_ValueTypeExtensions_Xor_System_UIntPtr_System_UIntPtr_.md&amp;value=---%0Auid%3A%20DotNext.ValueTypeExtensions.Xor(System.UIntPtr%2CSystem.UIntPtr)%0Asummary%3A%20'*You%20can%20override%20summary%20for%20the%20API%20here%20using%20*MARKDOWN*%20syntax'%0A---%0A%0A*Please%20type%20below%20more%20information%20about%20this%20API%3A*%0A%0A">Improve this Doc</a>
-  </span>
-  <span class="small pull-right mobile-hide">
-    <a href="https://github.com/sakno/dotNext/blob/gh-pages/src/DotNext/ValueTypeExtensions.cs/#L563">View Source</a>
-  </span>
-  <a id="DotNext_ValueTypeExtensions_Xor_" data-uid="DotNext.ValueTypeExtensions.Xor*"></a>
-  <h4 id="DotNext_ValueTypeExtensions_Xor_System_UIntPtr_System_UIntPtr_" data-uid="DotNext.ValueTypeExtensions.Xor(System.UIntPtr,System.UIntPtr)">Xor(UIntPtr, UIntPtr)</h4>
+</td>
+      </tr>
+    </tbody>
+  </table>
+  <span class="small pull-right mobile-hide">
+    <span class="divider">|</span>
+    <a href="https://github.com/sakno/DotNext/new/gh-pages/apiSpec/new?filename=DotNext_ValueTypeExtensions_Xor_System_UIntPtr_System_UIntPtr_.md&amp;value=---%0Auid%3A%20DotNext.ValueTypeExtensions.Xor(System.UIntPtr%2CSystem.UIntPtr)%0Asummary%3A%20'*You%20can%20override%20summary%20for%20the%20API%20here%20using%20*MARKDOWN*%20syntax'%0A---%0A%0A*Please%20type%20below%20more%20information%20about%20this%20API%3A*%0A%0A">Improve this Doc</a>
+  </span>
+  <span class="small pull-right mobile-hide">
+    <a href="https://github.com/sakno/DotNext/blob/gh-pages/src/DotNext/ValueTypeExtensions.cs/#L563">View Source</a>
+  </span>
+  <a id="DotNext_ValueTypeExtensions_Xor_" data-uid="DotNext.ValueTypeExtensions.Xor*"></a>
+  <h4 id="DotNext_ValueTypeExtensions_Xor_System_UIntPtr_System_UIntPtr_" data-uid="DotNext.ValueTypeExtensions.Xor(System.UIntPtr,System.UIntPtr)">Xor(UIntPtr, UIntPtr)</h4>
   <div class="markdown level1 summary"><p>Computes the bitwise XOR of two native integer values.</p>
-</div>
-  <div class="markdown level1 conceptual"></div>
-  <h5 class="decalaration">Declaration</h5>
-  <div class="codewrapper">
+</div>
+  <div class="markdown level1 conceptual"></div>
+  <h5 class="decalaration">Declaration</h5>
+  <div class="codewrapper">
     <pre><code class="lang-csharp hljs">[CLSCompliant(false)]
-public static UIntPtr Xor(this UIntPtr x, UIntPtr y)</code></pre>
-  </div>
-  <h5 class="parameters">Parameters</h5>
-  <table class="table table-bordered table-striped table-condensed">
-    <thead>
-      <tr>
-        <th>Type</th>
-        <th>Name</th>
-        <th>Description</th>
-      </tr>
-    </thead>
-    <tbody>
-      <tr>
-        <td><a class="xref" href="https://docs.microsoft.com/dotnet/api/system.uintptr">UIntPtr</a></td>
-        <td><span class="parametername">x</span></td>
+public static UIntPtr Xor(this UIntPtr x, UIntPtr y)</code></pre>
+  </div>
+  <h5 class="parameters">Parameters</h5>
+  <table class="table table-bordered table-striped table-condensed">
+    <thead>
+      <tr>
+        <th>Type</th>
+        <th>Name</th>
+        <th>Description</th>
+      </tr>
+    </thead>
+    <tbody>
+      <tr>
+        <td><a class="xref" href="https://docs.microsoft.com/dotnet/api/system.uintptr">UIntPtr</a></td>
+        <td><span class="parametername">x</span></td>
         <td><p>The first operand.</p>
-</td>
-      </tr>
-      <tr>
-        <td><a class="xref" href="https://docs.microsoft.com/dotnet/api/system.uintptr">UIntPtr</a></td>
-        <td><span class="parametername">y</span></td>
+</td>
+      </tr>
+      <tr>
+        <td><a class="xref" href="https://docs.microsoft.com/dotnet/api/system.uintptr">UIntPtr</a></td>
+        <td><span class="parametername">y</span></td>
         <td><p>The second operand.</p>
-</td>
-      </tr>
-    </tbody>
-  </table>
-  <h5 class="returns">Returns</h5>
-  <table class="table table-bordered table-striped table-condensed">
-    <thead>
-      <tr>
-        <th>Type</th>
-        <th>Description</th>
-      </tr>
-    </thead>
-    <tbody>
-      <tr>
-        <td><a class="xref" href="https://docs.microsoft.com/dotnet/api/system.uintptr">UIntPtr</a></td>
+</td>
+      </tr>
+    </tbody>
+  </table>
+  <h5 class="returns">Returns</h5>
+  <table class="table table-bordered table-striped table-condensed">
+    <thead>
+      <tr>
+        <th>Type</th>
+        <th>Description</th>
+      </tr>
+    </thead>
+    <tbody>
+      <tr>
+        <td><a class="xref" href="https://docs.microsoft.com/dotnet/api/system.uintptr">UIntPtr</a></td>
         <td><p>The bitwise XOR.</p>
-</td>
-      </tr>
-    </tbody>
-  </table>
-</article>
-          </div>
-          
-          <div class="hidden-sm col-md-2" role="complementary">
-            <div class="sideaffix">
-              <div class="contribution">
-                <ul class="nav">
-                  <li>
-                    <a href="https://github.com/sakno/dotNext/new/gh-pages/apiSpec/new?filename=DotNext_ValueTypeExtensions.md&amp;value=---%0Auid%3A%20DotNext.ValueTypeExtensions%0Asummary%3A%20'*You%20can%20override%20summary%20for%20the%20API%20here%20using%20*MARKDOWN*%20syntax'%0A---%0A%0A*Please%20type%20below%20more%20information%20about%20this%20API%3A*%0A%0A" class="contribution-link">Improve this Doc</a>
-                  </li>
-                  <li>
-                    <a href="https://github.com/sakno/dotNext/blob/gh-pages/src/DotNext/ValueTypeExtensions.cs/#L12" class="contribution-link">View Source</a>
-                  </li>
-                </ul>
-              </div>
-              <nav class="bs-docs-sidebar hidden-print hidden-xs hidden-sm affix" id="affix">
-              <!-- <p><a class="back-to-top" href="#top">Back to top</a><p> -->
-              </nav>
-            </div>
-          </div>
-        </div>
-      </div>
-      
-      <footer>
-        <div class="grad-bottom"></div>
-        <div class="footer">
-          <div class="container">
-            <span class="pull-right">
-              <a href="#top">Back to top</a>
-            </span>
-            
-            <span>Generated by <strong>DocFX</strong></span>
-          </div>
-        </div>
-      </footer>
-    </div>
-    
-    <script type="text/javascript" src="../styles/docfx.vendor.js"></script>
-    <script type="text/javascript" src="../styles/docfx.js"></script>
-    <script type="text/javascript" src="../styles/main.js"></script>
-  </body>
-</html>
+</td>
+      </tr>
+    </tbody>
+  </table>
+</article>
+          </div>
+          
+          <div class="hidden-sm col-md-2" role="complementary">
+            <div class="sideaffix">
+              <div class="contribution">
+                <ul class="nav">
+                  <li>
+                    <a href="https://github.com/sakno/DotNext/new/gh-pages/apiSpec/new?filename=DotNext_ValueTypeExtensions.md&amp;value=---%0Auid%3A%20DotNext.ValueTypeExtensions%0Asummary%3A%20'*You%20can%20override%20summary%20for%20the%20API%20here%20using%20*MARKDOWN*%20syntax'%0A---%0A%0A*Please%20type%20below%20more%20information%20about%20this%20API%3A*%0A%0A" class="contribution-link">Improve this Doc</a>
+                  </li>
+                  <li>
+                    <a href="https://github.com/sakno/DotNext/blob/gh-pages/src/DotNext/ValueTypeExtensions.cs/#L12" class="contribution-link">View Source</a>
+                  </li>
+                </ul>
+              </div>
+              <nav class="bs-docs-sidebar hidden-print hidden-xs hidden-sm affix" id="affix">
+              <!-- <p><a class="back-to-top" href="#top">Back to top</a><p> -->
+              </nav>
+            </div>
+          </div>
+        </div>
+      </div>
+      
+      <footer>
+        <div class="grad-bottom"></div>
+        <div class="footer">
+          <div class="container">
+            <span class="pull-right">
+              <a href="#top">Back to top</a>
+            </span>
+            
+            <span>Generated by <strong>DocFX</strong></span>
+          </div>
+        </div>
+      </footer>
+    </div>
+    
+    <script type="text/javascript" src="../styles/docfx.vendor.js"></script>
+    <script type="text/javascript" src="../styles/docfx.js"></script>
+    <script type="text/javascript" src="../styles/main.js"></script>
+  </body>
+</html>