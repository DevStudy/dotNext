--- conflicted
+++ resolved
@@ -1,15 +1,14 @@
-﻿<!DOCTYPE html>
-<!--[if IE]><![endif]-->
-<html>
+﻿<!DOCTYPE html>
+<!--[if IE]><![endif]-->
+<html>
   
   <head>
     <meta charset="utf-8">
     <meta http-equiv="X-UA-Compatible" content="IE=edge,chrome=1">
-    <title>Struct Timeout
+    <title>Struct Timeout
    | .NEXT </title>
     <meta name="viewport" content="width=device-width">
-    <meta name="title" content="Struct Timeout
-<<<<<<< HEAD
+    <meta name="title" content="Struct Timeout
    | .NEXT ">
     <meta name="generator" content="docfx 2.50.0.0">
     
@@ -23,497 +22,485 @@
     
     
     
-=======
-   | .NEXT ">
-    <meta name="generator" content="docfx 2.49.0.0">
-    
-    <link rel="shortcut icon" href="../fav.ico">
-    <link rel="stylesheet" href="../styles/docfx.vendor.css">
-    <link rel="stylesheet" href="../styles/docfx.css">
-    <link rel="stylesheet" href="../styles/main.css">
-    <link href="https://fonts.googleapis.com/css?family=Open+Sans" rel="stylesheet">
-    <meta property="docfx:navrel" content="../toc.html">
-    <meta property="docfx:tocrel" content="toc.html">
-    
-    
-    
->>>>>>> ceac8404
-  </head>  <body data-spy="scroll" data-target="#affix" data-offset="120">
-    <div id="wrapper">
-      <header>
-        
-        <nav id="autocollapse" class="navbar navbar-inverse ng-scope" role="navigation">
-          <div class="container">
-            <div class="navbar-header">
-              <button type="button" class="navbar-toggle" data-toggle="collapse" data-target="#navbar">
-                <span class="sr-only">Toggle navigation</span>
-                <span class="icon-bar"></span>
-                <span class="icon-bar"></span>
-                <span class="icon-bar"></span>
-              </button>
-              
-              <a class="navbar-brand" href="../index.html">
-                <img id="logo" class="svg" src="../doc_logo.png" alt="">
-              </a>
-            </div>
-            <div class="collapse navbar-collapse" id="navbar">
-              <form class="navbar-form navbar-right" role="search" id="search">
-                <div class="form-group">
-                  <input type="text" class="form-control" id="search-query" placeholder="Search" autocomplete="off">
-                </div>
-              </form>
-            </div>
-          </div>
-        </nav>
-        
-        <div class="subnav navbar navbar-default">
-          <div class="container hide-when-search" id="breadcrumb">
-            <ul class="breadcrumb">
-              <li></li>
-            </ul>
-          </div>
-        </div>
-      </header>
-      <div role="main" class="container body-content hide-when-search">
-        
-        <div class="sidenav hide-when-search">
-          <a class="btn toc-toggle collapse" data-toggle="collapse" href="#sidetoggle" aria-expanded="false" aria-controls="sidetoggle">Show / Hide Table of Contents</a>
-          <div class="sidetoggle collapse" id="sidetoggle">
-            <div id="sidetoc"></div>
-          </div>
-        </div>
-        <div class="article row grid-right">
-          <div class="col-md-10">
-            <article class="content wrap" id="_content" data-uid="DotNext.Threading.Timeout">
-  
-  
-  <h1 id="DotNext_Threading_Timeout" data-uid="DotNext.Threading.Timeout" class="text-break">Struct Timeout
-  </h1>
+  </head>  <body data-spy="scroll" data-target="#affix" data-offset="120">
+    <div id="wrapper">
+      <header>
+        
+        <nav id="autocollapse" class="navbar navbar-inverse ng-scope" role="navigation">
+          <div class="container">
+            <div class="navbar-header">
+              <button type="button" class="navbar-toggle" data-toggle="collapse" data-target="#navbar">
+                <span class="sr-only">Toggle navigation</span>
+                <span class="icon-bar"></span>
+                <span class="icon-bar"></span>
+                <span class="icon-bar"></span>
+              </button>
+              
+              <a class="navbar-brand" href="../index.html">
+                <img id="logo" class="svg" src="../doc_logo.png" alt="">
+              </a>
+            </div>
+            <div class="collapse navbar-collapse" id="navbar">
+              <form class="navbar-form navbar-right" role="search" id="search">
+                <div class="form-group">
+                  <input type="text" class="form-control" id="search-query" placeholder="Search" autocomplete="off">
+                </div>
+              </form>
+            </div>
+          </div>
+        </nav>
+        
+        <div class="subnav navbar navbar-default">
+          <div class="container hide-when-search" id="breadcrumb">
+            <ul class="breadcrumb">
+              <li></li>
+            </ul>
+          </div>
+        </div>
+      </header>
+      <div role="main" class="container body-content hide-when-search">
+        
+        <div class="sidenav hide-when-search">
+          <a class="btn toc-toggle collapse" data-toggle="collapse" href="#sidetoggle" aria-expanded="false" aria-controls="sidetoggle">Show / Hide Table of Contents</a>
+          <div class="sidetoggle collapse" id="sidetoggle">
+            <div id="sidetoc"></div>
+          </div>
+        </div>
+        <div class="article row grid-right">
+          <div class="col-md-10">
+            <article class="content wrap" id="_content" data-uid="DotNext.Threading.Timeout">
+  
+  
+  <h1 id="DotNext_Threading_Timeout" data-uid="DotNext.Threading.Timeout" class="text-break">Struct Timeout
+  </h1>
   <div class="markdown level0 summary"><p>Helps to compute timeout for asynchronous operations.</p>
-</div>
-  <div class="markdown level0 conceptual"></div>
-  <div class="inheritedMembers">
-    <h5>Inherited Members</h5>
-    <div>
-      <a class="xref" href="https://docs.microsoft.com/dotnet/api/system.valuetype.equals#System_ValueType_Equals_System_Object_">ValueType.Equals(Object)</a>
-    </div>
-    <div>
-      <a class="xref" href="https://docs.microsoft.com/dotnet/api/system.valuetype.gethashcode#System_ValueType_GetHashCode">ValueType.GetHashCode()</a>
-    </div>
-    <div>
-      <a class="xref" href="https://docs.microsoft.com/dotnet/api/system.valuetype.tostring#System_ValueType_ToString">ValueType.ToString()</a>
-    </div>
-    <div>
-      <a class="xref" href="https://docs.microsoft.com/dotnet/api/system.object.equals#System_Object_Equals_System_Object_System_Object_">Object.Equals(Object, Object)</a>
-    </div>
-    <div>
-      <a class="xref" href="https://docs.microsoft.com/dotnet/api/system.object.gettype#System_Object_GetType">Object.GetType()</a>
-    </div>
-    <div>
-      <a class="xref" href="https://docs.microsoft.com/dotnet/api/system.object.referenceequals#System_Object_ReferenceEquals_System_Object_System_Object_">Object.ReferenceEquals(Object, Object)</a>
-    </div>
-  </div>
-  <h6><strong>Namespace</strong>: <a class="xref" href="DotNext.Threading.html">DotNext.Threading</a></h6>
-  <h6><strong>Assembly</strong>: DotNext.dll</h6>
-  <h5 id="DotNext_Threading_Timeout_syntax">Syntax</h5>
-  <div class="codewrapper">
-    <pre><code class="lang-csharp hljs">public struct Timeout</code></pre>
-  </div>
-  <h3 id="constructors">Constructors
-  </h3>
-  <span class="small pull-right mobile-hide">
-    <span class="divider">|</span>
-    <a href="https://github.com/sakno/dotNext/new/gh-pages/apiSpec/new?filename=DotNext_Threading_Timeout__ctor_System_TimeSpan_.md&amp;value=---%0Auid%3A%20DotNext.Threading.Timeout.%23ctor(System.TimeSpan)%0Asummary%3A%20'*You%20can%20override%20summary%20for%20the%20API%20here%20using%20*MARKDOWN*%20syntax'%0A---%0A%0A*Please%20type%20below%20more%20information%20about%20this%20API%3A*%0A%0A">Improve this Doc</a>
-  </span>
-  <span class="small pull-right mobile-hide">
-    <a href="https://github.com/sakno/dotNext/blob/gh-pages/src/DotNext/Threading/Timeout.cs/#L24">View Source</a>
-  </span>
-  <a id="DotNext_Threading_Timeout__ctor_" data-uid="DotNext.Threading.Timeout.#ctor*"></a>
-  <h4 id="DotNext_Threading_Timeout__ctor_System_TimeSpan_" data-uid="DotNext.Threading.Timeout.#ctor(System.TimeSpan)">Timeout(TimeSpan)</h4>
+</div>
+  <div class="markdown level0 conceptual"></div>
+  <div class="inheritedMembers">
+    <h5>Inherited Members</h5>
+    <div>
+      <a class="xref" href="https://docs.microsoft.com/dotnet/api/system.valuetype.equals#System_ValueType_Equals_System_Object_">ValueType.Equals(Object)</a>
+    </div>
+    <div>
+      <a class="xref" href="https://docs.microsoft.com/dotnet/api/system.valuetype.gethashcode#System_ValueType_GetHashCode">ValueType.GetHashCode()</a>
+    </div>
+    <div>
+      <a class="xref" href="https://docs.microsoft.com/dotnet/api/system.valuetype.tostring#System_ValueType_ToString">ValueType.ToString()</a>
+    </div>
+    <div>
+      <a class="xref" href="https://docs.microsoft.com/dotnet/api/system.object.equals#System_Object_Equals_System_Object_System_Object_">Object.Equals(Object, Object)</a>
+    </div>
+    <div>
+      <a class="xref" href="https://docs.microsoft.com/dotnet/api/system.object.gettype#System_Object_GetType">Object.GetType()</a>
+    </div>
+    <div>
+      <a class="xref" href="https://docs.microsoft.com/dotnet/api/system.object.referenceequals#System_Object_ReferenceEquals_System_Object_System_Object_">Object.ReferenceEquals(Object, Object)</a>
+    </div>
+  </div>
+  <h6><strong>Namespace</strong>: <a class="xref" href="DotNext.Threading.html">DotNext.Threading</a></h6>
+  <h6><strong>Assembly</strong>: DotNext.dll</h6>
+  <h5 id="DotNext_Threading_Timeout_syntax">Syntax</h5>
+  <div class="codewrapper">
+    <pre><code class="lang-csharp hljs">public struct Timeout</code></pre>
+  </div>
+  <h3 id="constructors">Constructors
+  </h3>
+  <span class="small pull-right mobile-hide">
+    <span class="divider">|</span>
+    <a href="https://github.com/sakno/DotNext/new/gh-pages/apiSpec/new?filename=DotNext_Threading_Timeout__ctor_System_TimeSpan_.md&amp;value=---%0Auid%3A%20DotNext.Threading.Timeout.%23ctor(System.TimeSpan)%0Asummary%3A%20'*You%20can%20override%20summary%20for%20the%20API%20here%20using%20*MARKDOWN*%20syntax'%0A---%0A%0A*Please%20type%20below%20more%20information%20about%20this%20API%3A*%0A%0A">Improve this Doc</a>
+  </span>
+  <span class="small pull-right mobile-hide">
+    <a href="https://github.com/sakno/DotNext/blob/gh-pages/src/DotNext/Threading/Timeout.cs/#L24">View Source</a>
+  </span>
+  <a id="DotNext_Threading_Timeout__ctor_" data-uid="DotNext.Threading.Timeout.#ctor*"></a>
+  <h4 id="DotNext_Threading_Timeout__ctor_System_TimeSpan_" data-uid="DotNext.Threading.Timeout.#ctor(System.TimeSpan)">Timeout(TimeSpan)</h4>
   <div class="markdown level1 summary"><p>Constructs a new timeout control object.</p>
-</div>
-  <div class="markdown level1 conceptual"></div>
-  <h5 class="decalaration">Declaration</h5>
-  <div class="codewrapper">
-    <pre><code class="lang-csharp hljs">public Timeout(TimeSpan timeout)</code></pre>
-  </div>
-  <h5 class="parameters">Parameters</h5>
-  <table class="table table-bordered table-striped table-condensed">
-    <thead>
-      <tr>
-        <th>Type</th>
-        <th>Name</th>
-        <th>Description</th>
-      </tr>
-    </thead>
-    <tbody>
-      <tr>
-        <td><a class="xref" href="https://docs.microsoft.com/dotnet/api/system.timespan">TimeSpan</a></td>
-        <td><span class="parametername">timeout</span></td>
+</div>
+  <div class="markdown level1 conceptual"></div>
+  <h5 class="decalaration">Declaration</h5>
+  <div class="codewrapper">
+    <pre><code class="lang-csharp hljs">public Timeout(TimeSpan timeout)</code></pre>
+  </div>
+  <h5 class="parameters">Parameters</h5>
+  <table class="table table-bordered table-striped table-condensed">
+    <thead>
+      <tr>
+        <th>Type</th>
+        <th>Name</th>
+        <th>Description</th>
+      </tr>
+    </thead>
+    <tbody>
+      <tr>
+        <td><a class="xref" href="https://docs.microsoft.com/dotnet/api/system.timespan">TimeSpan</a></td>
+        <td><span class="parametername">timeout</span></td>
         <td><p>Max duration of operation.</p>
-</td>
-      </tr>
-    </tbody>
-  </table>
-  <h5 class="exceptions">Exceptions</h5>
-  <table class="table table-bordered table-striped table-condensed">
-    <thead>
-      <tr>
-        <th>Type</th>
-        <th>Condition</th>
-      </tr>
-    </thead>
-    <tbody>
-      <tr>
-        <td><a class="xref" href="https://docs.microsoft.com/dotnet/api/system.argumentoutofrangeexception">ArgumentOutOfRangeException</a></td>
+</td>
+      </tr>
+    </tbody>
+  </table>
+  <h5 class="exceptions">Exceptions</h5>
+  <table class="table table-bordered table-striped table-condensed">
+    <thead>
+      <tr>
+        <th>Type</th>
+        <th>Condition</th>
+      </tr>
+    </thead>
+    <tbody>
+      <tr>
+        <td><a class="xref" href="https://docs.microsoft.com/dotnet/api/system.argumentoutofrangeexception">ArgumentOutOfRangeException</a></td>
         <td><p><code data-dev-comment-type="paramref" class="paramref">timeout</code> is negative.</p>
-</td>
-      </tr>
-    </tbody>
-  </table>
-  <h3 id="properties">Properties
-  </h3>
-  <span class="small pull-right mobile-hide">
-    <span class="divider">|</span>
-    <a href="https://github.com/sakno/dotNext/new/gh-pages/apiSpec/new?filename=DotNext_Threading_Timeout_IsExpired.md&amp;value=---%0Auid%3A%20DotNext.Threading.Timeout.IsExpired%0Asummary%3A%20'*You%20can%20override%20summary%20for%20the%20API%20here%20using%20*MARKDOWN*%20syntax'%0A---%0A%0A*Please%20type%20below%20more%20information%20about%20this%20API%3A*%0A%0A">Improve this Doc</a>
-  </span>
-  <span class="small pull-right mobile-hide">
-    <a href="https://github.com/sakno/dotNext/blob/gh-pages/src/DotNext/Threading/Timeout.cs/#L43">View Source</a>
-  </span>
-  <a id="DotNext_Threading_Timeout_IsExpired_" data-uid="DotNext.Threading.Timeout.IsExpired*"></a>
-  <h4 id="DotNext_Threading_Timeout_IsExpired" data-uid="DotNext.Threading.Timeout.IsExpired">IsExpired</h4>
+</td>
+      </tr>
+    </tbody>
+  </table>
+  <h3 id="properties">Properties
+  </h3>
+  <span class="small pull-right mobile-hide">
+    <span class="divider">|</span>
+    <a href="https://github.com/sakno/DotNext/new/gh-pages/apiSpec/new?filename=DotNext_Threading_Timeout_IsExpired.md&amp;value=---%0Auid%3A%20DotNext.Threading.Timeout.IsExpired%0Asummary%3A%20'*You%20can%20override%20summary%20for%20the%20API%20here%20using%20*MARKDOWN*%20syntax'%0A---%0A%0A*Please%20type%20below%20more%20information%20about%20this%20API%3A*%0A%0A">Improve this Doc</a>
+  </span>
+  <span class="small pull-right mobile-hide">
+    <a href="https://github.com/sakno/DotNext/blob/gh-pages/src/DotNext/Threading/Timeout.cs/#L43">View Source</a>
+  </span>
+  <a id="DotNext_Threading_Timeout_IsExpired_" data-uid="DotNext.Threading.Timeout.IsExpired*"></a>
+  <h4 id="DotNext_Threading_Timeout_IsExpired" data-uid="DotNext.Threading.Timeout.IsExpired">IsExpired</h4>
   <div class="markdown level1 summary"><p>Indicates that timeout is occurred.</p>
-</div>
-  <div class="markdown level1 conceptual"></div>
-  <h5 class="decalaration">Declaration</h5>
-  <div class="codewrapper">
-    <pre><code class="lang-csharp hljs">public bool IsExpired { get; }</code></pre>
-  </div>
-  <h5 class="propertyValue">Property Value</h5>
-  <table class="table table-bordered table-striped table-condensed">
-    <thead>
-      <tr>
-        <th>Type</th>
-        <th>Description</th>
-      </tr>
-    </thead>
-    <tbody>
-      <tr>
-        <td><a class="xref" href="https://docs.microsoft.com/dotnet/api/system.boolean">Boolean</a></td>
-        <td></td>
-      </tr>
-    </tbody>
-  </table>
-  <span class="small pull-right mobile-hide">
-    <span class="divider">|</span>
-    <a href="https://github.com/sakno/dotNext/new/gh-pages/apiSpec/new?filename=DotNext_Threading_Timeout_IsInfinite.md&amp;value=---%0Auid%3A%20DotNext.Threading.Timeout.IsInfinite%0Asummary%3A%20'*You%20can%20override%20summary%20for%20the%20API%20here%20using%20*MARKDOWN*%20syntax'%0A---%0A%0A*Please%20type%20below%20more%20information%20about%20this%20API%3A*%0A%0A">Improve this Doc</a>
-  </span>
-  <span class="small pull-right mobile-hide">
-    <a href="https://github.com/sakno/dotNext/blob/gh-pages/src/DotNext/Threading/Timeout.cs/#L38">View Source</a>
-  </span>
-  <a id="DotNext_Threading_Timeout_IsInfinite_" data-uid="DotNext.Threading.Timeout.IsInfinite*"></a>
-  <h4 id="DotNext_Threading_Timeout_IsInfinite" data-uid="DotNext.Threading.Timeout.IsInfinite">IsInfinite</h4>
+</div>
+  <div class="markdown level1 conceptual"></div>
+  <h5 class="decalaration">Declaration</h5>
+  <div class="codewrapper">
+    <pre><code class="lang-csharp hljs">public bool IsExpired { get; }</code></pre>
+  </div>
+  <h5 class="propertyValue">Property Value</h5>
+  <table class="table table-bordered table-striped table-condensed">
+    <thead>
+      <tr>
+        <th>Type</th>
+        <th>Description</th>
+      </tr>
+    </thead>
+    <tbody>
+      <tr>
+        <td><a class="xref" href="https://docs.microsoft.com/dotnet/api/system.boolean">Boolean</a></td>
+        <td></td>
+      </tr>
+    </tbody>
+  </table>
+  <span class="small pull-right mobile-hide">
+    <span class="divider">|</span>
+    <a href="https://github.com/sakno/DotNext/new/gh-pages/apiSpec/new?filename=DotNext_Threading_Timeout_IsInfinite.md&amp;value=---%0Auid%3A%20DotNext.Threading.Timeout.IsInfinite%0Asummary%3A%20'*You%20can%20override%20summary%20for%20the%20API%20here%20using%20*MARKDOWN*%20syntax'%0A---%0A%0A*Please%20type%20below%20more%20information%20about%20this%20API%3A*%0A%0A">Improve this Doc</a>
+  </span>
+  <span class="small pull-right mobile-hide">
+    <a href="https://github.com/sakno/DotNext/blob/gh-pages/src/DotNext/Threading/Timeout.cs/#L38">View Source</a>
+  </span>
+  <a id="DotNext_Threading_Timeout_IsInfinite_" data-uid="DotNext.Threading.Timeout.IsInfinite*"></a>
+  <h4 id="DotNext_Threading_Timeout_IsInfinite" data-uid="DotNext.Threading.Timeout.IsInfinite">IsInfinite</h4>
   <div class="markdown level1 summary"><p>Determines whether this timeout is infinite.</p>
-</div>
-  <div class="markdown level1 conceptual"></div>
-  <h5 class="decalaration">Declaration</h5>
-  <div class="codewrapper">
-    <pre><code class="lang-csharp hljs">public bool IsInfinite { get; }</code></pre>
-  </div>
-  <h5 class="propertyValue">Property Value</h5>
-  <table class="table table-bordered table-striped table-condensed">
-    <thead>
-      <tr>
-        <th>Type</th>
-        <th>Description</th>
-      </tr>
-    </thead>
-    <tbody>
-      <tr>
-        <td><a class="xref" href="https://docs.microsoft.com/dotnet/api/system.boolean">Boolean</a></td>
-        <td></td>
-      </tr>
-    </tbody>
-  </table>
-  <span class="small pull-right mobile-hide">
-    <span class="divider">|</span>
-    <a href="https://github.com/sakno/dotNext/new/gh-pages/apiSpec/new?filename=DotNext_Threading_Timeout_RemainingTime.md&amp;value=---%0Auid%3A%20DotNext.Threading.Timeout.RemainingTime%0Asummary%3A%20'*You%20can%20override%20summary%20for%20the%20API%20here%20using%20*MARKDOWN*%20syntax'%0A---%0A%0A*Please%20type%20below%20more%20information%20about%20this%20API%3A*%0A%0A">Improve this Doc</a>
-  </span>
-  <span class="small pull-right mobile-hide">
-    <a href="https://github.com/sakno/dotNext/blob/gh-pages/src/DotNext/Threading/Timeout.cs/#L69">View Source</a>
-  </span>
-  <a id="DotNext_Threading_Timeout_RemainingTime_" data-uid="DotNext.Threading.Timeout.RemainingTime*"></a>
-  <h4 id="DotNext_Threading_Timeout_RemainingTime" data-uid="DotNext.Threading.Timeout.RemainingTime">RemainingTime</h4>
+</div>
+  <div class="markdown level1 conceptual"></div>
+  <h5 class="decalaration">Declaration</h5>
+  <div class="codewrapper">
+    <pre><code class="lang-csharp hljs">public bool IsInfinite { get; }</code></pre>
+  </div>
+  <h5 class="propertyValue">Property Value</h5>
+  <table class="table table-bordered table-striped table-condensed">
+    <thead>
+      <tr>
+        <th>Type</th>
+        <th>Description</th>
+      </tr>
+    </thead>
+    <tbody>
+      <tr>
+        <td><a class="xref" href="https://docs.microsoft.com/dotnet/api/system.boolean">Boolean</a></td>
+        <td></td>
+      </tr>
+    </tbody>
+  </table>
+  <span class="small pull-right mobile-hide">
+    <span class="divider">|</span>
+    <a href="https://github.com/sakno/DotNext/new/gh-pages/apiSpec/new?filename=DotNext_Threading_Timeout_RemainingTime.md&amp;value=---%0Auid%3A%20DotNext.Threading.Timeout.RemainingTime%0Asummary%3A%20'*You%20can%20override%20summary%20for%20the%20API%20here%20using%20*MARKDOWN*%20syntax'%0A---%0A%0A*Please%20type%20below%20more%20information%20about%20this%20API%3A*%0A%0A">Improve this Doc</a>
+  </span>
+  <span class="small pull-right mobile-hide">
+    <a href="https://github.com/sakno/DotNext/blob/gh-pages/src/DotNext/Threading/Timeout.cs/#L69">View Source</a>
+  </span>
+  <a id="DotNext_Threading_Timeout_RemainingTime_" data-uid="DotNext.Threading.Timeout.RemainingTime*"></a>
+  <h4 id="DotNext_Threading_Timeout_RemainingTime" data-uid="DotNext.Threading.Timeout.RemainingTime">RemainingTime</h4>
   <div class="markdown level1 summary"><p>Gets the remaining time.</p>
-</div>
-  <div class="markdown level1 conceptual"></div>
-  <h5 class="decalaration">Declaration</h5>
-  <div class="codewrapper">
-    <pre><code class="lang-csharp hljs">public TimeSpan? RemainingTime { get; }</code></pre>
-  </div>
-  <h5 class="propertyValue">Property Value</h5>
-  <table class="table table-bordered table-striped table-condensed">
-    <thead>
-      <tr>
-        <th>Type</th>
-        <th>Description</th>
-      </tr>
-    </thead>
-    <tbody>
-      <tr>
-        <td><a class="xref" href="https://docs.microsoft.com/dotnet/api/system.nullable-1">Nullable</a>&lt;<a class="xref" href="https://docs.microsoft.com/dotnet/api/system.timespan">TimeSpan</a>&gt;</td>
+</div>
+  <div class="markdown level1 conceptual"></div>
+  <h5 class="decalaration">Declaration</h5>
+  <div class="codewrapper">
+    <pre><code class="lang-csharp hljs">public TimeSpan? RemainingTime { get; }</code></pre>
+  </div>
+  <h5 class="propertyValue">Property Value</h5>
+  <table class="table table-bordered table-striped table-condensed">
+    <thead>
+      <tr>
+        <th>Type</th>
+        <th>Description</th>
+      </tr>
+    </thead>
+    <tbody>
+      <tr>
+        <td><a class="xref" href="https://docs.microsoft.com/dotnet/api/system.nullable-1">Nullable</a>&lt;<a class="xref" href="https://docs.microsoft.com/dotnet/api/system.timespan">TimeSpan</a>&gt;</td>
         <td><p>The remaining time; or <span class="xref">null</span> if timeout occurs.</p>
-</td>
-      </tr>
-    </tbody>
-  </table>
-  <h3 id="methods">Methods
-  </h3>
-  <span class="small pull-right mobile-hide">
-    <span class="divider">|</span>
-    <a href="https://github.com/sakno/dotNext/new/gh-pages/apiSpec/new?filename=DotNext_Threading_Timeout_ThrowIfExpired.md&amp;value=---%0Auid%3A%20DotNext.Threading.Timeout.ThrowIfExpired%0Asummary%3A%20'*You%20can%20override%20summary%20for%20the%20API%20here%20using%20*MARKDOWN*%20syntax'%0A---%0A%0A*Please%20type%20below%20more%20information%20about%20this%20API%3A*%0A%0A">Improve this Doc</a>
-  </span>
-  <span class="small pull-right mobile-hide">
-    <a href="https://github.com/sakno/dotNext/blob/gh-pages/src/DotNext/Threading/Timeout.cs/#L49">View Source</a>
-  </span>
-  <a id="DotNext_Threading_Timeout_ThrowIfExpired_" data-uid="DotNext.Threading.Timeout.ThrowIfExpired*"></a>
-  <h4 id="DotNext_Threading_Timeout_ThrowIfExpired" data-uid="DotNext.Threading.Timeout.ThrowIfExpired">ThrowIfExpired()</h4>
+</td>
+      </tr>
+    </tbody>
+  </table>
+  <h3 id="methods">Methods
+  </h3>
+  <span class="small pull-right mobile-hide">
+    <span class="divider">|</span>
+    <a href="https://github.com/sakno/DotNext/new/gh-pages/apiSpec/new?filename=DotNext_Threading_Timeout_ThrowIfExpired.md&amp;value=---%0Auid%3A%20DotNext.Threading.Timeout.ThrowIfExpired%0Asummary%3A%20'*You%20can%20override%20summary%20for%20the%20API%20here%20using%20*MARKDOWN*%20syntax'%0A---%0A%0A*Please%20type%20below%20more%20information%20about%20this%20API%3A*%0A%0A">Improve this Doc</a>
+  </span>
+  <span class="small pull-right mobile-hide">
+    <a href="https://github.com/sakno/DotNext/blob/gh-pages/src/DotNext/Threading/Timeout.cs/#L49">View Source</a>
+  </span>
+  <a id="DotNext_Threading_Timeout_ThrowIfExpired_" data-uid="DotNext.Threading.Timeout.ThrowIfExpired*"></a>
+  <h4 id="DotNext_Threading_Timeout_ThrowIfExpired" data-uid="DotNext.Threading.Timeout.ThrowIfExpired">ThrowIfExpired()</h4>
   <div class="markdown level1 summary"><p>Throws <a class="xref" href="https://docs.microsoft.com/dotnet/api/system.timeoutexception">TimeoutException</a> if timeout occurs.</p>
-</div>
-  <div class="markdown level1 conceptual"></div>
-  <h5 class="decalaration">Declaration</h5>
-  <div class="codewrapper">
-    <pre><code class="lang-csharp hljs">public void ThrowIfExpired()</code></pre>
-  </div>
-  <span class="small pull-right mobile-hide">
-    <span class="divider">|</span>
-    <a href="https://github.com/sakno/dotNext/new/gh-pages/apiSpec/new?filename=DotNext_Threading_Timeout_ThrowIfExpired_System_TimeSpan__.md&amp;value=---%0Auid%3A%20DotNext.Threading.Timeout.ThrowIfExpired(System.TimeSpan%40)%0Asummary%3A%20'*You%20can%20override%20summary%20for%20the%20API%20here%20using%20*MARKDOWN*%20syntax'%0A---%0A%0A*Please%20type%20below%20more%20information%20about%20this%20API%3A*%0A%0A">Improve this Doc</a>
-  </span>
-  <span class="small pull-right mobile-hide">
-    <a href="https://github.com/sakno/dotNext/blob/gh-pages/src/DotNext/Threading/Timeout.cs/#L59">View Source</a>
-  </span>
-  <a id="DotNext_Threading_Timeout_ThrowIfExpired_" data-uid="DotNext.Threading.Timeout.ThrowIfExpired*"></a>
-  <h4 id="DotNext_Threading_Timeout_ThrowIfExpired_System_TimeSpan__" data-uid="DotNext.Threading.Timeout.ThrowIfExpired(System.TimeSpan@)">ThrowIfExpired(out TimeSpan)</h4>
+</div>
+  <div class="markdown level1 conceptual"></div>
+  <h5 class="decalaration">Declaration</h5>
+  <div class="codewrapper">
+    <pre><code class="lang-csharp hljs">public void ThrowIfExpired()</code></pre>
+  </div>
+  <span class="small pull-right mobile-hide">
+    <span class="divider">|</span>
+    <a href="https://github.com/sakno/DotNext/new/gh-pages/apiSpec/new?filename=DotNext_Threading_Timeout_ThrowIfExpired_System_TimeSpan__.md&amp;value=---%0Auid%3A%20DotNext.Threading.Timeout.ThrowIfExpired(System.TimeSpan%40)%0Asummary%3A%20'*You%20can%20override%20summary%20for%20the%20API%20here%20using%20*MARKDOWN*%20syntax'%0A---%0A%0A*Please%20type%20below%20more%20information%20about%20this%20API%3A*%0A%0A">Improve this Doc</a>
+  </span>
+  <span class="small pull-right mobile-hide">
+    <a href="https://github.com/sakno/DotNext/blob/gh-pages/src/DotNext/Threading/Timeout.cs/#L59">View Source</a>
+  </span>
+  <a id="DotNext_Threading_Timeout_ThrowIfExpired_" data-uid="DotNext.Threading.Timeout.ThrowIfExpired*"></a>
+  <h4 id="DotNext_Threading_Timeout_ThrowIfExpired_System_TimeSpan__" data-uid="DotNext.Threading.Timeout.ThrowIfExpired(System.TimeSpan@)">ThrowIfExpired(out TimeSpan)</h4>
   <div class="markdown level1 summary"><p>Throws <a class="xref" href="https://docs.microsoft.com/dotnet/api/system.timeoutexception">TimeoutException</a> if timeout occurs.</p>
-</div>
-  <div class="markdown level1 conceptual"></div>
-  <h5 class="decalaration">Declaration</h5>
-  <div class="codewrapper">
-    <pre><code class="lang-csharp hljs">public void ThrowIfExpired(out TimeSpan remaining)</code></pre>
-  </div>
-  <h5 class="parameters">Parameters</h5>
-  <table class="table table-bordered table-striped table-condensed">
-    <thead>
-      <tr>
-        <th>Type</th>
-        <th>Name</th>
-        <th>Description</th>
-      </tr>
-    </thead>
-    <tbody>
-      <tr>
-        <td><a class="xref" href="https://docs.microsoft.com/dotnet/api/system.timespan">TimeSpan</a></td>
-        <td><span class="parametername">remaining</span></td>
+</div>
+  <div class="markdown level1 conceptual"></div>
+  <h5 class="decalaration">Declaration</h5>
+  <div class="codewrapper">
+    <pre><code class="lang-csharp hljs">public void ThrowIfExpired(out TimeSpan remaining)</code></pre>
+  </div>
+  <h5 class="parameters">Parameters</h5>
+  <table class="table table-bordered table-striped table-condensed">
+    <thead>
+      <tr>
+        <th>Type</th>
+        <th>Name</th>
+        <th>Description</th>
+      </tr>
+    </thead>
+    <tbody>
+      <tr>
+        <td><a class="xref" href="https://docs.microsoft.com/dotnet/api/system.timespan">TimeSpan</a></td>
+        <td><span class="parametername">remaining</span></td>
         <td><p>The remaining time before timeout.</p>
-</td>
-      </tr>
-    </tbody>
-  </table>
-  <h3 id="operators">Operators
-  </h3>
-  <span class="small pull-right mobile-hide">
-    <span class="divider">|</span>
-    <a href="https://github.com/sakno/dotNext/new/gh-pages/apiSpec/new?filename=DotNext_Threading_Timeout_op_False_DotNext_Threading_Timeout__.md&amp;value=---%0Auid%3A%20DotNext.Threading.Timeout.op_False(DotNext.Threading.Timeout%40)%0Asummary%3A%20'*You%20can%20override%20summary%20for%20the%20API%20here%20using%20*MARKDOWN*%20syntax'%0A---%0A%0A*Please%20type%20below%20more%20information%20about%20this%20API%3A*%0A%0A">Improve this Doc</a>
-  </span>
-  <span class="small pull-right mobile-hide">
-    <a href="https://github.com/sakno/dotNext/blob/gh-pages/src/DotNext/Threading/Timeout.cs/#L94">View Source</a>
-  </span>
-  <a id="DotNext_Threading_Timeout_op_False_" data-uid="DotNext.Threading.Timeout.op_False*"></a>
-  <h4 id="DotNext_Threading_Timeout_op_False_DotNext_Threading_Timeout__" data-uid="DotNext.Threading.Timeout.op_False(DotNext.Threading.Timeout@)">False(Timeout)</h4>
+</td>
+      </tr>
+    </tbody>
+  </table>
+  <h3 id="operators">Operators
+  </h3>
+  <span class="small pull-right mobile-hide">
+    <span class="divider">|</span>
+    <a href="https://github.com/sakno/DotNext/new/gh-pages/apiSpec/new?filename=DotNext_Threading_Timeout_op_False_DotNext_Threading_Timeout__.md&amp;value=---%0Auid%3A%20DotNext.Threading.Timeout.op_False(DotNext.Threading.Timeout%40)%0Asummary%3A%20'*You%20can%20override%20summary%20for%20the%20API%20here%20using%20*MARKDOWN*%20syntax'%0A---%0A%0A*Please%20type%20below%20more%20information%20about%20this%20API%3A*%0A%0A">Improve this Doc</a>
+  </span>
+  <span class="small pull-right mobile-hide">
+    <a href="https://github.com/sakno/DotNext/blob/gh-pages/src/DotNext/Threading/Timeout.cs/#L94">View Source</a>
+  </span>
+  <a id="DotNext_Threading_Timeout_op_False_" data-uid="DotNext.Threading.Timeout.op_False*"></a>
+  <h4 id="DotNext_Threading_Timeout_op_False_DotNext_Threading_Timeout__" data-uid="DotNext.Threading.Timeout.op_False(DotNext.Threading.Timeout@)">False(Timeout)</h4>
   <div class="markdown level1 summary"><p>Indicates that timeout is not reached.</p>
-</div>
-  <div class="markdown level1 conceptual"></div>
-  <h5 class="decalaration">Declaration</h5>
-  <div class="codewrapper">
-    <pre><code class="lang-csharp hljs">public static bool operator false (in Timeout timeout)</code></pre>
-  </div>
-  <h5 class="parameters">Parameters</h5>
-  <table class="table table-bordered table-striped table-condensed">
-    <thead>
-      <tr>
-        <th>Type</th>
-        <th>Name</th>
-        <th>Description</th>
-      </tr>
-    </thead>
-    <tbody>
-      <tr>
-        <td><a class="xref" href="DotNext.Threading.Timeout.html">Timeout</a></td>
-        <td><span class="parametername">timeout</span></td>
+</div>
+  <div class="markdown level1 conceptual"></div>
+  <h5 class="decalaration">Declaration</h5>
+  <div class="codewrapper">
+    <pre><code class="lang-csharp hljs">public static bool operator false (in Timeout timeout)</code></pre>
+  </div>
+  <h5 class="parameters">Parameters</h5>
+  <table class="table table-bordered table-striped table-condensed">
+    <thead>
+      <tr>
+        <th>Type</th>
+        <th>Name</th>
+        <th>Description</th>
+      </tr>
+    </thead>
+    <tbody>
+      <tr>
+        <td><a class="xref" href="DotNext.Threading.Timeout.html">Timeout</a></td>
+        <td><span class="parametername">timeout</span></td>
         <td><p>Timeout control object.</p>
-</td>
-      </tr>
-    </tbody>
-  </table>
-  <h5 class="returns">Returns</h5>
-  <table class="table table-bordered table-striped table-condensed">
-    <thead>
-      <tr>
-        <th>Type</th>
-        <th>Description</th>
-      </tr>
-    </thead>
-    <tbody>
-      <tr>
-        <td><a class="xref" href="https://docs.microsoft.com/dotnet/api/system.boolean">Boolean</a></td>
+</td>
+      </tr>
+    </tbody>
+  </table>
+  <h5 class="returns">Returns</h5>
+  <table class="table table-bordered table-striped table-condensed">
+    <thead>
+      <tr>
+        <th>Type</th>
+        <th>Description</th>
+      </tr>
+    </thead>
+    <tbody>
+      <tr>
+        <td><a class="xref" href="https://docs.microsoft.com/dotnet/api/system.boolean">Boolean</a></td>
         <td><p><span class="xref">false</span>, if timeout is not reached; otherwise, <span class="xref">false</span>.</p>
-</td>
-      </tr>
-    </tbody>
-  </table>
-  <span class="small pull-right mobile-hide">
-    <span class="divider">|</span>
-    <a href="https://github.com/sakno/dotNext/new/gh-pages/apiSpec/new?filename=DotNext_Threading_Timeout_op_Implicit_DotNext_Threading_Timeout___System_TimeSpan.md&amp;value=---%0Auid%3A%20DotNext.Threading.Timeout.op_Implicit(DotNext.Threading.Timeout%40)~System.TimeSpan%0Asummary%3A%20'*You%20can%20override%20summary%20for%20the%20API%20here%20using%20*MARKDOWN*%20syntax'%0A---%0A%0A*Please%20type%20below%20more%20information%20about%20this%20API%3A*%0A%0A">Improve this Doc</a>
-  </span>
-  <span class="small pull-right mobile-hide">
-    <a href="https://github.com/sakno/dotNext/blob/gh-pages/src/DotNext/Threading/Timeout.cs/#L101">View Source</a>
-  </span>
-  <a id="DotNext_Threading_Timeout_op_Implicit_" data-uid="DotNext.Threading.Timeout.op_Implicit*"></a>
-  <h4 id="DotNext_Threading_Timeout_op_Implicit_DotNext_Threading_Timeout___System_TimeSpan" data-uid="DotNext.Threading.Timeout.op_Implicit(DotNext.Threading.Timeout@)~System.TimeSpan">Implicit(Timeout to TimeSpan)</h4>
+</td>
+      </tr>
+    </tbody>
+  </table>
+  <span class="small pull-right mobile-hide">
+    <span class="divider">|</span>
+    <a href="https://github.com/sakno/DotNext/new/gh-pages/apiSpec/new?filename=DotNext_Threading_Timeout_op_Implicit_DotNext_Threading_Timeout___System_TimeSpan.md&amp;value=---%0Auid%3A%20DotNext.Threading.Timeout.op_Implicit(DotNext.Threading.Timeout%40)~System.TimeSpan%0Asummary%3A%20'*You%20can%20override%20summary%20for%20the%20API%20here%20using%20*MARKDOWN*%20syntax'%0A---%0A%0A*Please%20type%20below%20more%20information%20about%20this%20API%3A*%0A%0A">Improve this Doc</a>
+  </span>
+  <span class="small pull-right mobile-hide">
+    <a href="https://github.com/sakno/DotNext/blob/gh-pages/src/DotNext/Threading/Timeout.cs/#L101">View Source</a>
+  </span>
+  <a id="DotNext_Threading_Timeout_op_Implicit_" data-uid="DotNext.Threading.Timeout.op_Implicit*"></a>
+  <h4 id="DotNext_Threading_Timeout_op_Implicit_DotNext_Threading_Timeout___System_TimeSpan" data-uid="DotNext.Threading.Timeout.op_Implicit(DotNext.Threading.Timeout@)~System.TimeSpan">Implicit(Timeout to TimeSpan)</h4>
   <div class="markdown level1 summary"><p>Extracts original timeout value from this object.</p>
-</div>
-  <div class="markdown level1 conceptual"></div>
-  <h5 class="decalaration">Declaration</h5>
-  <div class="codewrapper">
-    <pre><code class="lang-csharp hljs">public static implicit operator TimeSpan(in Timeout timeout)</code></pre>
-  </div>
-  <h5 class="parameters">Parameters</h5>
-  <table class="table table-bordered table-striped table-condensed">
-    <thead>
-      <tr>
-        <th>Type</th>
-        <th>Name</th>
-        <th>Description</th>
-      </tr>
-    </thead>
-    <tbody>
-      <tr>
-        <td><a class="xref" href="DotNext.Threading.Timeout.html">Timeout</a></td>
-        <td><span class="parametername">timeout</span></td>
+</div>
+  <div class="markdown level1 conceptual"></div>
+  <h5 class="decalaration">Declaration</h5>
+  <div class="codewrapper">
+    <pre><code class="lang-csharp hljs">public static implicit operator TimeSpan(in Timeout timeout)</code></pre>
+  </div>
+  <h5 class="parameters">Parameters</h5>
+  <table class="table table-bordered table-striped table-condensed">
+    <thead>
+      <tr>
+        <th>Type</th>
+        <th>Name</th>
+        <th>Description</th>
+      </tr>
+    </thead>
+    <tbody>
+      <tr>
+        <td><a class="xref" href="DotNext.Threading.Timeout.html">Timeout</a></td>
+        <td><span class="parametername">timeout</span></td>
         <td><p>Timeout control object.</p>
-</td>
-      </tr>
-    </tbody>
-  </table>
-  <h5 class="returns">Returns</h5>
-  <table class="table table-bordered table-striped table-condensed">
-    <thead>
-      <tr>
-        <th>Type</th>
-        <th>Description</th>
-      </tr>
-    </thead>
-    <tbody>
-      <tr>
-        <td><a class="xref" href="https://docs.microsoft.com/dotnet/api/system.timespan">TimeSpan</a></td>
+</td>
+      </tr>
+    </tbody>
+  </table>
+  <h5 class="returns">Returns</h5>
+  <table class="table table-bordered table-striped table-condensed">
+    <thead>
+      <tr>
+        <th>Type</th>
+        <th>Description</th>
+      </tr>
+    </thead>
+    <tbody>
+      <tr>
+        <td><a class="xref" href="https://docs.microsoft.com/dotnet/api/system.timespan">TimeSpan</a></td>
         <td><p>The original timeout value.</p>
-</td>
-      </tr>
-    </tbody>
-  </table>
-  <span class="small pull-right mobile-hide">
-    <span class="divider">|</span>
-    <a href="https://github.com/sakno/dotNext/new/gh-pages/apiSpec/new?filename=DotNext_Threading_Timeout_op_True_DotNext_Threading_Timeout__.md&amp;value=---%0Auid%3A%20DotNext.Threading.Timeout.op_True(DotNext.Threading.Timeout%40)%0Asummary%3A%20'*You%20can%20override%20summary%20for%20the%20API%20here%20using%20*MARKDOWN*%20syntax'%0A---%0A%0A*Please%20type%20below%20more%20information%20about%20this%20API%3A*%0A%0A">Improve this Doc</a>
-  </span>
-  <span class="small pull-right mobile-hide">
-    <a href="https://github.com/sakno/dotNext/blob/gh-pages/src/DotNext/Threading/Timeout.cs/#L87">View Source</a>
-  </span>
-  <a id="DotNext_Threading_Timeout_op_True_" data-uid="DotNext.Threading.Timeout.op_True*"></a>
-  <h4 id="DotNext_Threading_Timeout_op_True_DotNext_Threading_Timeout__" data-uid="DotNext.Threading.Timeout.op_True(DotNext.Threading.Timeout@)">True(Timeout)</h4>
+</td>
+      </tr>
+    </tbody>
+  </table>
+  <span class="small pull-right mobile-hide">
+    <span class="divider">|</span>
+    <a href="https://github.com/sakno/DotNext/new/gh-pages/apiSpec/new?filename=DotNext_Threading_Timeout_op_True_DotNext_Threading_Timeout__.md&amp;value=---%0Auid%3A%20DotNext.Threading.Timeout.op_True(DotNext.Threading.Timeout%40)%0Asummary%3A%20'*You%20can%20override%20summary%20for%20the%20API%20here%20using%20*MARKDOWN*%20syntax'%0A---%0A%0A*Please%20type%20below%20more%20information%20about%20this%20API%3A*%0A%0A">Improve this Doc</a>
+  </span>
+  <span class="small pull-right mobile-hide">
+    <a href="https://github.com/sakno/DotNext/blob/gh-pages/src/DotNext/Threading/Timeout.cs/#L87">View Source</a>
+  </span>
+  <a id="DotNext_Threading_Timeout_op_True_" data-uid="DotNext.Threading.Timeout.op_True*"></a>
+  <h4 id="DotNext_Threading_Timeout_op_True_DotNext_Threading_Timeout__" data-uid="DotNext.Threading.Timeout.op_True(DotNext.Threading.Timeout@)">True(Timeout)</h4>
   <div class="markdown level1 summary"><p>Indicates that timeout is reached.</p>
-</div>
-  <div class="markdown level1 conceptual"></div>
-  <h5 class="decalaration">Declaration</h5>
-  <div class="codewrapper">
-    <pre><code class="lang-csharp hljs">public static bool operator true (in Timeout timeout)</code></pre>
-  </div>
-  <h5 class="parameters">Parameters</h5>
-  <table class="table table-bordered table-striped table-condensed">
-    <thead>
-      <tr>
-        <th>Type</th>
-        <th>Name</th>
-        <th>Description</th>
-      </tr>
-    </thead>
-    <tbody>
-      <tr>
-        <td><a class="xref" href="DotNext.Threading.Timeout.html">Timeout</a></td>
-        <td><span class="parametername">timeout</span></td>
+</div>
+  <div class="markdown level1 conceptual"></div>
+  <h5 class="decalaration">Declaration</h5>
+  <div class="codewrapper">
+    <pre><code class="lang-csharp hljs">public static bool operator true (in Timeout timeout)</code></pre>
+  </div>
+  <h5 class="parameters">Parameters</h5>
+  <table class="table table-bordered table-striped table-condensed">
+    <thead>
+      <tr>
+        <th>Type</th>
+        <th>Name</th>
+        <th>Description</th>
+      </tr>
+    </thead>
+    <tbody>
+      <tr>
+        <td><a class="xref" href="DotNext.Threading.Timeout.html">Timeout</a></td>
+        <td><span class="parametername">timeout</span></td>
         <td><p>Timeout control object.</p>
-</td>
-      </tr>
-    </tbody>
-  </table>
-  <h5 class="returns">Returns</h5>
-  <table class="table table-bordered table-striped table-condensed">
-    <thead>
-      <tr>
-        <th>Type</th>
-        <th>Description</th>
-      </tr>
-    </thead>
-    <tbody>
-      <tr>
-        <td><a class="xref" href="https://docs.microsoft.com/dotnet/api/system.boolean">Boolean</a></td>
+</td>
+      </tr>
+    </tbody>
+  </table>
+  <h5 class="returns">Returns</h5>
+  <table class="table table-bordered table-striped table-condensed">
+    <thead>
+      <tr>
+        <th>Type</th>
+        <th>Description</th>
+      </tr>
+    </thead>
+    <tbody>
+      <tr>
+        <td><a class="xref" href="https://docs.microsoft.com/dotnet/api/system.boolean">Boolean</a></td>
         <td><p><span class="xref">true</span>, if timeout is reached; otherwise, <span class="xref">false</span>.</p>
-</td>
-      </tr>
-    </tbody>
-  </table>
-  <h3 id="extensionmethods">Extension Methods</h3>
-  <div>
-      <a class="xref" href="DotNext.Linq.Expressions.ExpressionBuilder.html#DotNext_Linq_Expressions_ExpressionBuilder_Const__1___0_">ExpressionBuilder.Const&lt;T&gt;(T)</a>
-  </div>
-</article>
-          </div>
-          
-          <div class="hidden-sm col-md-2" role="complementary">
-            <div class="sideaffix">
-              <div class="contribution">
-                <ul class="nav">
-                  <li>
-                    <a href="https://github.com/sakno/dotNext/new/gh-pages/apiSpec/new?filename=DotNext_Threading_Timeout.md&amp;value=---%0Auid%3A%20DotNext.Threading.Timeout%0Asummary%3A%20'*You%20can%20override%20summary%20for%20the%20API%20here%20using%20*MARKDOWN*%20syntax'%0A---%0A%0A*Please%20type%20below%20more%20information%20about%20this%20API%3A*%0A%0A" class="contribution-link">Improve this Doc</a>
-                  </li>
-                  <li>
-                    <a href="https://github.com/sakno/dotNext/blob/gh-pages/src/DotNext/Threading/Timeout.cs/#L12" class="contribution-link">View Source</a>
-                  </li>
-                </ul>
-              </div>
-              <nav class="bs-docs-sidebar hidden-print hidden-xs hidden-sm affix" id="affix">
-              <!-- <p><a class="back-to-top" href="#top">Back to top</a><p> -->
-              </nav>
-            </div>
-          </div>
-        </div>
-      </div>
-      
-      <footer>
-        <div class="grad-bottom"></div>
-        <div class="footer">
-          <div class="container">
-            <span class="pull-right">
-              <a href="#top">Back to top</a>
-            </span>
-            
-            <span>Generated by <strong>DocFX</strong></span>
-          </div>
-        </div>
-      </footer>
-    </div>
-    
-    <script type="text/javascript" src="../styles/docfx.vendor.js"></script>
-    <script type="text/javascript" src="../styles/docfx.js"></script>
-    <script type="text/javascript" src="../styles/main.js"></script>
-  </body>
-</html>
+</td>
+      </tr>
+    </tbody>
+  </table>
+  <h3 id="extensionmethods">Extension Methods</h3>
+  <div>
+      <a class="xref" href="DotNext.Linq.Expressions.ExpressionBuilder.html#DotNext_Linq_Expressions_ExpressionBuilder_Const__1___0_">ExpressionBuilder.Const&lt;T&gt;(T)</a>
+  </div>
+  <div>
+      <a class="xref" href="DotNext.Sequence.html#DotNext_Sequence_Skip__2___0__System_Int32_">Sequence.Skip&lt;TEnumerator, T&gt;(ref TEnumerator, Int32)</a>
+  </div>
+</article>
+          </div>
+          
+          <div class="hidden-sm col-md-2" role="complementary">
+            <div class="sideaffix">
+              <div class="contribution">
+                <ul class="nav">
+                  <li>
+                    <a href="https://github.com/sakno/DotNext/new/gh-pages/apiSpec/new?filename=DotNext_Threading_Timeout.md&amp;value=---%0Auid%3A%20DotNext.Threading.Timeout%0Asummary%3A%20'*You%20can%20override%20summary%20for%20the%20API%20here%20using%20*MARKDOWN*%20syntax'%0A---%0A%0A*Please%20type%20below%20more%20information%20about%20this%20API%3A*%0A%0A" class="contribution-link">Improve this Doc</a>
+                  </li>
+                  <li>
+                    <a href="https://github.com/sakno/DotNext/blob/gh-pages/src/DotNext/Threading/Timeout.cs/#L12" class="contribution-link">View Source</a>
+                  </li>
+                </ul>
+              </div>
+              <nav class="bs-docs-sidebar hidden-print hidden-xs hidden-sm affix" id="affix">
+              <!-- <p><a class="back-to-top" href="#top">Back to top</a><p> -->
+              </nav>
+            </div>
+          </div>
+        </div>
+      </div>
+      
+      <footer>
+        <div class="grad-bottom"></div>
+        <div class="footer">
+          <div class="container">
+            <span class="pull-right">
+              <a href="#top">Back to top</a>
+            </span>
+            
+            <span>Generated by <strong>DocFX</strong></span>
+          </div>
+        </div>
+      </footer>
+    </div>
+    
+    <script type="text/javascript" src="../styles/docfx.vendor.js"></script>
+    <script type="text/javascript" src="../styles/docfx.js"></script>
+    <script type="text/javascript" src="../styles/main.js"></script>
+  </body>
+</html>