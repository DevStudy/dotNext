﻿<!DOCTYPE html>
<!--[if IE]><![endif]-->
<html>
  
  <head>
    <meta charset="utf-8">
    <meta http-equiv="X-UA-Compatible" content="IE=edge,chrome=1">
    <title>Interface IAsyncBinaryWriter
   | .NEXT </title>
    <meta name="viewport" content="width=device-width">
    <meta name="title" content="Interface IAsyncBinaryWriter
<<<<<<< HEAD
   | .NEXT ">
    <meta name="generator" content="docfx 2.50.0.0">
    
    <link rel="shortcut icon" href="../fav.ico">
    <link rel="stylesheet" href="../styles/docfx.vendor.css">
    <link rel="stylesheet" href="../styles/docfx.css">
    <link rel="stylesheet" href="../styles/main.css">
    <link href="https://fonts.googleapis.com/css?family=Open+Sans" rel="stylesheet">
    <meta property="docfx:navrel" content="../toc.html">
    <meta property="docfx:tocrel" content="toc.html">
    
    
    
=======
   | .NEXT ">
    <meta name="generator" content="docfx 2.49.0.0">
    
    <link rel="shortcut icon" href="../fav.ico">
    <link rel="stylesheet" href="../styles/docfx.vendor.css">
    <link rel="stylesheet" href="../styles/docfx.css">
    <link rel="stylesheet" href="../styles/main.css">
    <link href="https://fonts.googleapis.com/css?family=Open+Sans" rel="stylesheet">
    <meta property="docfx:navrel" content="../toc.html">
    <meta property="docfx:tocrel" content="toc.html">
    
    
    
>>>>>>> ceac8404
  </head>  <body data-spy="scroll" data-target="#affix" data-offset="120">
    <div id="wrapper">
      <header>
        
        <nav id="autocollapse" class="navbar navbar-inverse ng-scope" role="navigation">
          <div class="container">
            <div class="navbar-header">
              <button type="button" class="navbar-toggle" data-toggle="collapse" data-target="#navbar">
                <span class="sr-only">Toggle navigation</span>
                <span class="icon-bar"></span>
                <span class="icon-bar"></span>
                <span class="icon-bar"></span>
              </button>
              
              <a class="navbar-brand" href="../index.html">
                <img id="logo" class="svg" src="../doc_logo.png" alt="">
              </a>
            </div>
            <div class="collapse navbar-collapse" id="navbar">
              <form class="navbar-form navbar-right" role="search" id="search">
                <div class="form-group">
                  <input type="text" class="form-control" id="search-query" placeholder="Search" autocomplete="off">
                </div>
              </form>
            </div>
          </div>
        </nav>
        
        <div class="subnav navbar navbar-default">
          <div class="container hide-when-search" id="breadcrumb">
            <ul class="breadcrumb">
              <li></li>
            </ul>
          </div>
        </div>
      </header>
      <div role="main" class="container body-content hide-when-search">
        
        <div class="sidenav hide-when-search">
          <a class="btn toc-toggle collapse" data-toggle="collapse" href="#sidetoggle" aria-expanded="false" aria-controls="sidetoggle">Show / Hide Table of Contents</a>
          <div class="sidetoggle collapse" id="sidetoggle">
            <div id="sidetoc"></div>
          </div>
        </div>
        <div class="article row grid-right">
          <div class="col-md-10">
            <article class="content wrap" id="_content" data-uid="DotNext.IO.IAsyncBinaryWriter">
  
  
  <h1 id="DotNext_IO_IAsyncBinaryWriter" data-uid="DotNext.IO.IAsyncBinaryWriter" class="text-break">Interface IAsyncBinaryWriter
  </h1>
  <div class="markdown level0 summary"><p>Providers a uniform way to encode the data.</p>
</div>
  <div class="markdown level0 conceptual"></div>
  <h6><strong>Namespace</strong>: <a class="xref" href="DotNext.IO.html">DotNext.IO</a></h6>
  <h6><strong>Assembly</strong>: DotNext.IO.dll</h6>
  <h5 id="DotNext_IO_IAsyncBinaryWriter_syntax">Syntax</h5>
  <div class="codewrapper">
    <pre><code class="lang-csharp hljs">public interface IAsyncBinaryWriter</code></pre>
  </div>
  <h3 id="methods">Methods
  </h3>
  <span class="small pull-right mobile-hide">
    <span class="divider">|</span>
    <a href="https://github.com/sakno/dotNext/new/gh-pages/apiSpec/new?filename=DotNext_IO_IAsyncBinaryWriter_CopyFromAsync_System_IO_Pipelines_PipeReader_System_Threading_CancellationToken_.md&amp;value=---%0Auid%3A%20DotNext.IO.IAsyncBinaryWriter.CopyFromAsync(System.IO.Pipelines.PipeReader%2CSystem.Threading.CancellationToken)%0Asummary%3A%20'*You%20can%20override%20summary%20for%20the%20API%20here%20using%20*MARKDOWN*%20syntax'%0A---%0A%0A*Please%20type%20below%20more%20information%20about%20this%20API%3A*%0A%0A">Improve this Doc</a>
  </span>
  <span class="small pull-right mobile-hide">
    <a href="https://github.com/sakno/dotNext/blob/gh-pages/src/DotNext.IO/IO/IAsyncBinaryWriter.cs/#L65">View Source</a>
  </span>
  <a id="DotNext_IO_IAsyncBinaryWriter_CopyFromAsync_" data-uid="DotNext.IO.IAsyncBinaryWriter.CopyFromAsync*"></a>
  <h4 id="DotNext_IO_IAsyncBinaryWriter_CopyFromAsync_System_IO_Pipelines_PipeReader_System_Threading_CancellationToken_" data-uid="DotNext.IO.IAsyncBinaryWriter.CopyFromAsync(System.IO.Pipelines.PipeReader,System.Threading.CancellationToken)">CopyFromAsync(PipeReader, CancellationToken)</h4>
  <div class="markdown level1 summary"><p>Writes the content from the specified pipe.</p>
</div>
  <div class="markdown level1 conceptual"></div>
  <h5 class="decalaration">Declaration</h5>
  <div class="codewrapper">
    <pre><code class="lang-csharp hljs">Task CopyFromAsync(PipeReader input, CancellationToken token)</code></pre>
  </div>
  <h5 class="parameters">Parameters</h5>
  <table class="table table-bordered table-striped table-condensed">
    <thead>
      <tr>
        <th>Type</th>
        <th>Name</th>
        <th>Description</th>
      </tr>
    </thead>
    <tbody>
      <tr>
        <td><a class="xref" href="https://docs.microsoft.com/dotnet/api/system.io.pipelines.pipereader">PipeReader</a></td>
        <td><span class="parametername">input</span></td>
        <td><p>The pipe to read from.</p>
</td>
      </tr>
      <tr>
        <td><a class="xref" href="https://docs.microsoft.com/dotnet/api/system.threading.cancellationtoken">CancellationToken</a></td>
        <td><span class="parametername">token</span></td>
        <td><p>The token that can be used to cancel the operation.</p>
</td>
      </tr>
    </tbody>
  </table>
  <h5 class="returns">Returns</h5>
  <table class="table table-bordered table-striped table-condensed">
    <thead>
      <tr>
        <th>Type</th>
        <th>Description</th>
      </tr>
    </thead>
    <tbody>
      <tr>
        <td><a class="xref" href="https://docs.microsoft.com/dotnet/api/system.threading.tasks.task">Task</a></td>
        <td><p>The task representing state of asynchronous execution.</p>
</td>
      </tr>
    </tbody>
  </table>
  <h5 class="exceptions">Exceptions</h5>
  <table class="table table-bordered table-striped table-condensed">
    <thead>
      <tr>
        <th>Type</th>
        <th>Condition</th>
      </tr>
    </thead>
    <tbody>
      <tr>
        <td><a class="xref" href="https://docs.microsoft.com/dotnet/api/system.operationcanceledexception">OperationCanceledException</a></td>
        <td><p>The operation has been canceled.</p>
</td>
      </tr>
    </tbody>
  </table>
  <span class="small pull-right mobile-hide">
    <span class="divider">|</span>
    <a href="https://github.com/sakno/dotNext/new/gh-pages/apiSpec/new?filename=DotNext_IO_IAsyncBinaryWriter_CopyFromAsync_System_IO_Stream_System_Threading_CancellationToken_.md&amp;value=---%0Auid%3A%20DotNext.IO.IAsyncBinaryWriter.CopyFromAsync(System.IO.Stream%2CSystem.Threading.CancellationToken)%0Asummary%3A%20'*You%20can%20override%20summary%20for%20the%20API%20here%20using%20*MARKDOWN*%20syntax'%0A---%0A%0A*Please%20type%20below%20more%20information%20about%20this%20API%3A*%0A%0A">Improve this Doc</a>
  </span>
  <span class="small pull-right mobile-hide">
    <a href="https://github.com/sakno/dotNext/blob/gh-pages/src/DotNext.IO/IO/IAsyncBinaryWriter.cs/#L56">View Source</a>
  </span>
  <a id="DotNext_IO_IAsyncBinaryWriter_CopyFromAsync_" data-uid="DotNext.IO.IAsyncBinaryWriter.CopyFromAsync*"></a>
  <h4 id="DotNext_IO_IAsyncBinaryWriter_CopyFromAsync_System_IO_Stream_System_Threading_CancellationToken_" data-uid="DotNext.IO.IAsyncBinaryWriter.CopyFromAsync(System.IO.Stream,System.Threading.CancellationToken)">CopyFromAsync(Stream, CancellationToken)</h4>
  <div class="markdown level1 summary"><p>Writes the content from the specified stream.</p>
</div>
  <div class="markdown level1 conceptual"></div>
  <h5 class="decalaration">Declaration</h5>
  <div class="codewrapper">
    <pre><code class="lang-csharp hljs">Task CopyFromAsync(Stream input, CancellationToken token)</code></pre>
  </div>
  <h5 class="parameters">Parameters</h5>
  <table class="table table-bordered table-striped table-condensed">
    <thead>
      <tr>
        <th>Type</th>
        <th>Name</th>
        <th>Description</th>
      </tr>
    </thead>
    <tbody>
      <tr>
        <td><a class="xref" href="https://docs.microsoft.com/dotnet/api/system.io.stream">Stream</a></td>
        <td><span class="parametername">input</span></td>
        <td><p>The stream to read from.</p>
</td>
      </tr>
      <tr>
        <td><a class="xref" href="https://docs.microsoft.com/dotnet/api/system.threading.cancellationtoken">CancellationToken</a></td>
        <td><span class="parametername">token</span></td>
        <td><p>The token that can be used to cancel the operation.</p>
</td>
      </tr>
    </tbody>
  </table>
  <h5 class="returns">Returns</h5>
  <table class="table table-bordered table-striped table-condensed">
    <thead>
      <tr>
        <th>Type</th>
        <th>Description</th>
      </tr>
    </thead>
    <tbody>
      <tr>
        <td><a class="xref" href="https://docs.microsoft.com/dotnet/api/system.threading.tasks.task">Task</a></td>
        <td><p>The task representing state of asynchronous execution.</p>
</td>
      </tr>
    </tbody>
  </table>
  <h5 class="exceptions">Exceptions</h5>
  <table class="table table-bordered table-striped table-condensed">
    <thead>
      <tr>
        <th>Type</th>
        <th>Condition</th>
      </tr>
    </thead>
    <tbody>
      <tr>
        <td><a class="xref" href="https://docs.microsoft.com/dotnet/api/system.operationcanceledexception">OperationCanceledException</a></td>
        <td><p>The operation has been canceled.</p>
</td>
      </tr>
    </tbody>
  </table>
  <span class="small pull-right mobile-hide">
    <span class="divider">|</span>
    <a href="https://github.com/sakno/dotNext/new/gh-pages/apiSpec/new?filename=DotNext_IO_IAsyncBinaryWriter_Create_System_IO_Pipelines_PipeWriter_.md&amp;value=---%0Auid%3A%20DotNext.IO.IAsyncBinaryWriter.Create(System.IO.Pipelines.PipeWriter)%0Asummary%3A%20'*You%20can%20override%20summary%20for%20the%20API%20here%20using%20*MARKDOWN*%20syntax'%0A---%0A%0A*Please%20type%20below%20more%20information%20about%20this%20API%3A*%0A%0A">Improve this Doc</a>
  </span>
  <span class="small pull-right mobile-hide">
    <a href="https://github.com/sakno/dotNext/blob/gh-pages/src/DotNext.IO/IO/IAsyncBinaryWriter.cs/#L91">View Source</a>
  </span>
  <a id="DotNext_IO_IAsyncBinaryWriter_Create_" data-uid="DotNext.IO.IAsyncBinaryWriter.Create*"></a>
  <h4 id="DotNext_IO_IAsyncBinaryWriter_Create_System_IO_Pipelines_PipeWriter_" data-uid="DotNext.IO.IAsyncBinaryWriter.Create(System.IO.Pipelines.PipeWriter)">Create(PipeWriter)</h4>
  <div class="markdown level1 summary"><p>Creates default implementation of binary writer for the pipe.</p>
</div>
  <div class="markdown level1 conceptual"></div>
  <h5 class="decalaration">Declaration</h5>
  <div class="codewrapper">
    <pre><code class="lang-csharp hljs">static IAsyncBinaryWriter Create(PipeWriter output)</code></pre>
  </div>
  <h5 class="parameters">Parameters</h5>
  <table class="table table-bordered table-striped table-condensed">
    <thead>
      <tr>
        <th>Type</th>
        <th>Name</th>
        <th>Description</th>
      </tr>
    </thead>
    <tbody>
      <tr>
        <td><a class="xref" href="https://docs.microsoft.com/dotnet/api/system.io.pipelines.pipewriter">PipeWriter</a></td>
        <td><span class="parametername">output</span></td>
        <td><p>The stream instance.</p>
</td>
      </tr>
    </tbody>
  </table>
  <h5 class="returns">Returns</h5>
  <table class="table table-bordered table-striped table-condensed">
    <thead>
      <tr>
        <th>Type</th>
        <th>Description</th>
      </tr>
    </thead>
    <tbody>
      <tr>
        <td><a class="xref" href="DotNext.IO.IAsyncBinaryWriter.html">IAsyncBinaryWriter</a></td>
        <td><p>The stream writer.</p>
</td>
      </tr>
    </tbody>
  </table>
  <h5 id="DotNext_IO_IAsyncBinaryWriter_Create_System_IO_Pipelines_PipeWriter__remarks">Remarks</h5>
  <div class="markdown level1 remarks"><p>It is recommended to use extension methods from <a class="xref" href="DotNext.IO.Pipelines.PipeExtensions.html">PipeExtensions</a> class
for encoding data to the pipe. This method is intended for situation
when you need an object implementing <a class="xref" href="DotNext.IO.IAsyncBinaryWriter.html">IAsyncBinaryWriter</a> interface.</p>
</div>
  <span class="small pull-right mobile-hide">
    <span class="divider">|</span>
    <a href="https://github.com/sakno/dotNext/new/gh-pages/apiSpec/new?filename=DotNext_IO_IAsyncBinaryWriter_Create_System_IO_Stream_System_Memory_System_Byte__.md&amp;value=---%0Auid%3A%20DotNext.IO.IAsyncBinaryWriter.Create(System.IO.Stream%2CSystem.Memory%7BSystem.Byte%7D)%0Asummary%3A%20'*You%20can%20override%20summary%20for%20the%20API%20here%20using%20*MARKDOWN*%20syntax'%0A---%0A%0A*Please%20type%20below%20more%20information%20about%20this%20API%3A*%0A%0A">Improve this Doc</a>
  </span>
  <span class="small pull-right mobile-hide">
    <a href="https://github.com/sakno/dotNext/blob/gh-pages/src/DotNext.IO/IO/IAsyncBinaryWriter.cs/#L78">View Source</a>
  </span>
  <a id="DotNext_IO_IAsyncBinaryWriter_Create_" data-uid="DotNext.IO.IAsyncBinaryWriter.Create*"></a>
  <h4 id="DotNext_IO_IAsyncBinaryWriter_Create_System_IO_Stream_System_Memory_System_Byte__" data-uid="DotNext.IO.IAsyncBinaryWriter.Create(System.IO.Stream,System.Memory{System.Byte})">Create(Stream, Memory&lt;Byte&gt;)</h4>
  <div class="markdown level1 summary"><p>Creates default implementation of binary writer for the stream.</p>
</div>
  <div class="markdown level1 conceptual"></div>
  <h5 class="decalaration">Declaration</h5>
  <div class="codewrapper">
    <pre><code class="lang-csharp hljs">static IAsyncBinaryWriter Create(Stream output, Memory&lt;byte&gt; buffer)</code></pre>
  </div>
  <h5 class="parameters">Parameters</h5>
  <table class="table table-bordered table-striped table-condensed">
    <thead>
      <tr>
        <th>Type</th>
        <th>Name</th>
        <th>Description</th>
      </tr>
    </thead>
    <tbody>
      <tr>
        <td><a class="xref" href="https://docs.microsoft.com/dotnet/api/system.io.stream">Stream</a></td>
        <td><span class="parametername">output</span></td>
        <td><p>The stream instance.</p>
</td>
      </tr>
      <tr>
        <td><a class="xref" href="https://docs.microsoft.com/dotnet/api/system.memory-1">Memory</a>&lt;<a class="xref" href="https://docs.microsoft.com/dotnet/api/system.byte">Byte</a>&gt;</td>
        <td><span class="parametername">buffer</span></td>
        <td><p>The buffer used for encoding binary data.</p>
</td>
      </tr>
    </tbody>
  </table>
  <h5 class="returns">Returns</h5>
  <table class="table table-bordered table-striped table-condensed">
    <thead>
      <tr>
        <th>Type</th>
        <th>Description</th>
      </tr>
    </thead>
    <tbody>
      <tr>
        <td><a class="xref" href="DotNext.IO.IAsyncBinaryWriter.html">IAsyncBinaryWriter</a></td>
        <td><p>The stream writer.</p>
</td>
      </tr>
    </tbody>
  </table>
  <h5 id="DotNext_IO_IAsyncBinaryWriter_Create_System_IO_Stream_System_Memory_System_Byte___remarks">Remarks</h5>
  <div class="markdown level1 remarks"><p>It is recommended to use extension methods from <a class="xref" href="DotNext.IO.StreamExtensions.html">StreamExtensions</a> class
for encoding data to the stream. This method is intended for situation
when you need an object implementing <a class="xref" href="DotNext.IO.IAsyncBinaryWriter.html">IAsyncBinaryWriter</a> interface.</p>
</div>
  <span class="small pull-right mobile-hide">
    <span class="divider">|</span>
    <a href="https://github.com/sakno/dotNext/new/gh-pages/apiSpec/new?filename=DotNext_IO_IAsyncBinaryWriter_WriteAsync_System_ReadOnlyMemory_System_Byte__System_Threading_CancellationToken_.md&amp;value=---%0Auid%3A%20DotNext.IO.IAsyncBinaryWriter.WriteAsync(System.ReadOnlyMemory%7BSystem.Byte%7D%2CSystem.Threading.CancellationToken)%0Asummary%3A%20'*You%20can%20override%20summary%20for%20the%20API%20here%20using%20*MARKDOWN*%20syntax'%0A---%0A%0A*Please%20type%20below%20more%20information%20about%20this%20API%3A*%0A%0A">Improve this Doc</a>
  </span>
  <span class="small pull-right mobile-hide">
    <a href="https://github.com/sakno/dotNext/blob/gh-pages/src/DotNext.IO/IO/IAsyncBinaryWriter.cs/#L35">View Source</a>
  </span>
  <a id="DotNext_IO_IAsyncBinaryWriter_WriteAsync_" data-uid="DotNext.IO.IAsyncBinaryWriter.WriteAsync*"></a>
  <h4 id="DotNext_IO_IAsyncBinaryWriter_WriteAsync_System_ReadOnlyMemory_System_Byte__System_Threading_CancellationToken_" data-uid="DotNext.IO.IAsyncBinaryWriter.WriteAsync(System.ReadOnlyMemory{System.Byte},System.Threading.CancellationToken)">WriteAsync(ReadOnlyMemory&lt;Byte&gt;, CancellationToken)</h4>
  <div class="markdown level1 summary"><p>Encodes a block of memory.</p>
</div>
  <div class="markdown level1 conceptual"></div>
  <h5 class="decalaration">Declaration</h5>
  <div class="codewrapper">
    <pre><code class="lang-csharp hljs">ValueTask WriteAsync(ReadOnlyMemory&lt;byte&gt; input, CancellationToken token)</code></pre>
  </div>
  <h5 class="parameters">Parameters</h5>
  <table class="table table-bordered table-striped table-condensed">
    <thead>
      <tr>
        <th>Type</th>
        <th>Name</th>
        <th>Description</th>
      </tr>
    </thead>
    <tbody>
      <tr>
        <td><a class="xref" href="https://docs.microsoft.com/dotnet/api/system.readonlymemory-1">ReadOnlyMemory</a>&lt;<a class="xref" href="https://docs.microsoft.com/dotnet/api/system.byte">Byte</a>&gt;</td>
        <td><span class="parametername">input</span></td>
        <td><p>A block of memory.</p>
</td>
      </tr>
      <tr>
        <td><a class="xref" href="https://docs.microsoft.com/dotnet/api/system.threading.cancellationtoken">CancellationToken</a></td>
        <td><span class="parametername">token</span></td>
        <td><p>The token that can be used to cancel the operation.</p>
</td>
      </tr>
    </tbody>
  </table>
  <h5 class="returns">Returns</h5>
  <table class="table table-bordered table-striped table-condensed">
    <thead>
      <tr>
        <th>Type</th>
        <th>Description</th>
      </tr>
    </thead>
    <tbody>
      <tr>
        <td><a class="xref" href="https://docs.microsoft.com/dotnet/api/system.threading.tasks.valuetask">ValueTask</a></td>
        <td><p>The task representing state of asynchronous execution.</p>
</td>
      </tr>
    </tbody>
  </table>
  <h5 class="exceptions">Exceptions</h5>
  <table class="table table-bordered table-striped table-condensed">
    <thead>
      <tr>
        <th>Type</th>
        <th>Condition</th>
      </tr>
    </thead>
    <tbody>
      <tr>
        <td><a class="xref" href="https://docs.microsoft.com/dotnet/api/system.operationcanceledexception">OperationCanceledException</a></td>
        <td><p>The operation has been canceled.</p>
</td>
      </tr>
    </tbody>
  </table>
  <span class="small pull-right mobile-hide">
    <span class="divider">|</span>
    <a href="https://github.com/sakno/dotNext/new/gh-pages/apiSpec/new?filename=DotNext_IO_IAsyncBinaryWriter_WriteAsync_System_ReadOnlyMemory_System_Char__DotNext_Text_EncodingContext_System_Nullable_DotNext_IO_StringLengthEncoding__System_Threading_CancellationToken_.md&amp;value=---%0Auid%3A%20DotNext.IO.IAsyncBinaryWriter.WriteAsync(System.ReadOnlyMemory%7BSystem.Char%7D%2CDotNext.Text.EncodingContext%2CSystem.Nullable%7BDotNext.IO.StringLengthEncoding%7D%2CSystem.Threading.CancellationToken)%0Asummary%3A%20'*You%20can%20override%20summary%20for%20the%20API%20here%20using%20*MARKDOWN*%20syntax'%0A---%0A%0A*Please%20type%20below%20more%20information%20about%20this%20API%3A*%0A%0A">Improve this Doc</a>
  </span>
  <span class="small pull-right mobile-hide">
    <a href="https://github.com/sakno/dotNext/blob/gh-pages/src/DotNext.IO/IO/IAsyncBinaryWriter.cs/#L47">View Source</a>
  </span>
  <a id="DotNext_IO_IAsyncBinaryWriter_WriteAsync_" data-uid="DotNext.IO.IAsyncBinaryWriter.WriteAsync*"></a>
  <h4 id="DotNext_IO_IAsyncBinaryWriter_WriteAsync_System_ReadOnlyMemory_System_Char__DotNext_Text_EncodingContext_System_Nullable_DotNext_IO_StringLengthEncoding__System_Threading_CancellationToken_" data-uid="DotNext.IO.IAsyncBinaryWriter.WriteAsync(System.ReadOnlyMemory{System.Char},DotNext.Text.EncodingContext,System.Nullable{DotNext.IO.StringLengthEncoding},System.Threading.CancellationToken)">WriteAsync(ReadOnlyMemory&lt;Char&gt;, EncodingContext, Nullable&lt;StringLengthEncoding&gt;, CancellationToken)</h4>
  <div class="markdown level1 summary"><p>Encodes a block of characters using the specified encoding.</p>
</div>
  <div class="markdown level1 conceptual"></div>
  <h5 class="decalaration">Declaration</h5>
  <div class="codewrapper">
    <pre><code class="lang-csharp hljs">ValueTask WriteAsync(ReadOnlyMemory&lt;char&gt; chars, EncodingContext context, StringLengthEncoding? lengthFormat, CancellationToken token)</code></pre>
  </div>
  <h5 class="parameters">Parameters</h5>
  <table class="table table-bordered table-striped table-condensed">
    <thead>
      <tr>
        <th>Type</th>
        <th>Name</th>
        <th>Description</th>
      </tr>
    </thead>
    <tbody>
      <tr>
        <td><a class="xref" href="https://docs.microsoft.com/dotnet/api/system.readonlymemory-1">ReadOnlyMemory</a>&lt;<a class="xref" href="https://docs.microsoft.com/dotnet/api/system.char">Char</a>&gt;</td>
        <td><span class="parametername">chars</span></td>
        <td><p>The characters to encode.</p>
</td>
      </tr>
      <tr>
        <td><a class="xref" href="DotNext.Text.EncodingContext.html">EncodingContext</a></td>
        <td><span class="parametername">context</span></td>
        <td><p>The context describing encoding of characters.</p>
</td>
      </tr>
      <tr>
        <td><a class="xref" href="https://docs.microsoft.com/dotnet/api/system.nullable-1">Nullable</a>&lt;<a class="xref" href="DotNext.IO.StringLengthEncoding.html">StringLengthEncoding</a>&gt;</td>
        <td><span class="parametername">lengthFormat</span></td>
        <td><p>String length encoding format; or <span class="xref">null</span> to prevent encoding of string length.</p>
</td>
      </tr>
      <tr>
        <td><a class="xref" href="https://docs.microsoft.com/dotnet/api/system.threading.cancellationtoken">CancellationToken</a></td>
        <td><span class="parametername">token</span></td>
        <td><p>The token that can be used to cancel the operation.</p>
</td>
      </tr>
    </tbody>
  </table>
  <h5 class="returns">Returns</h5>
  <table class="table table-bordered table-striped table-condensed">
    <thead>
      <tr>
        <th>Type</th>
        <th>Description</th>
      </tr>
    </thead>
    <tbody>
      <tr>
        <td><a class="xref" href="https://docs.microsoft.com/dotnet/api/system.threading.tasks.valuetask">ValueTask</a></td>
        <td><p>The task representing state of asynchronous execution.</p>
</td>
      </tr>
    </tbody>
  </table>
  <h5 class="exceptions">Exceptions</h5>
  <table class="table table-bordered table-striped table-condensed">
    <thead>
      <tr>
        <th>Type</th>
        <th>Condition</th>
      </tr>
    </thead>
    <tbody>
      <tr>
        <td><a class="xref" href="https://docs.microsoft.com/dotnet/api/system.operationcanceledexception">OperationCanceledException</a></td>
        <td><p>The operation has been canceled.</p>
</td>
      </tr>
      <tr>
        <td><a class="xref" href="https://docs.microsoft.com/dotnet/api/system.argumentoutofrangeexception">ArgumentOutOfRangeException</a></td>
        <td><p><code data-dev-comment-type="paramref" class="paramref">lengthFormat</code> is invalid.</p>
</td>
      </tr>
    </tbody>
  </table>
  <span class="small pull-right mobile-hide">
    <span class="divider">|</span>
    <a href="https://github.com/sakno/dotNext/new/gh-pages/apiSpec/new?filename=DotNext_IO_IAsyncBinaryWriter_WriteAsync__1___0_System_Threading_CancellationToken_.md&amp;value=---%0Auid%3A%20DotNext.IO.IAsyncBinaryWriter.WriteAsync%60%601(%60%600%2CSystem.Threading.CancellationToken)%0Asummary%3A%20'*You%20can%20override%20summary%20for%20the%20API%20here%20using%20*MARKDOWN*%20syntax'%0A---%0A%0A*Please%20type%20below%20more%20information%20about%20this%20API%3A*%0A%0A">Improve this Doc</a>
  </span>
  <span class="small pull-right mobile-hide">
    <a href="https://github.com/sakno/dotNext/blob/gh-pages/src/DotNext.IO/IO/IAsyncBinaryWriter.cs/#L25">View Source</a>
  </span>
  <a id="DotNext_IO_IAsyncBinaryWriter_WriteAsync_" data-uid="DotNext.IO.IAsyncBinaryWriter.WriteAsync*"></a>
  <h4 id="DotNext_IO_IAsyncBinaryWriter_WriteAsync__1___0_System_Threading_CancellationToken_" data-uid="DotNext.IO.IAsyncBinaryWriter.WriteAsync``1(``0,System.Threading.CancellationToken)">WriteAsync&lt;T&gt;(T, CancellationToken)</h4>
  <div class="markdown level1 summary"><p>Encodes value of blittable type.</p>
</div>
  <div class="markdown level1 conceptual"></div>
  <h5 class="decalaration">Declaration</h5>
  <div class="codewrapper">
    <pre><code class="lang-csharp hljs">ValueTask WriteAsync&lt;T&gt;(T value, CancellationToken token)
    where T : struct</code></pre>
  </div>
  <h5 class="parameters">Parameters</h5>
  <table class="table table-bordered table-striped table-condensed">
    <thead>
      <tr>
        <th>Type</th>
        <th>Name</th>
        <th>Description</th>
      </tr>
    </thead>
    <tbody>
      <tr>
        <td><span class="xref">T</span></td>
        <td><span class="parametername">value</span></td>
        <td><p>The value to encode.</p>
</td>
      </tr>
      <tr>
        <td><a class="xref" href="https://docs.microsoft.com/dotnet/api/system.threading.cancellationtoken">CancellationToken</a></td>
        <td><span class="parametername">token</span></td>
        <td><p>The token that can be used to cancel the operation.</p>
</td>
      </tr>
    </tbody>
  </table>
  <h5 class="returns">Returns</h5>
  <table class="table table-bordered table-striped table-condensed">
    <thead>
      <tr>
        <th>Type</th>
        <th>Description</th>
      </tr>
    </thead>
    <tbody>
      <tr>
        <td><a class="xref" href="https://docs.microsoft.com/dotnet/api/system.threading.tasks.valuetask">ValueTask</a></td>
        <td><p>The task representing state of asynchronous execution.</p>
</td>
      </tr>
    </tbody>
  </table>
  <h5 class="typeParameters">Type Parameters</h5>
  <table class="table table-bordered table-striped table-condensed">
    <thead>
      <tr>
        <th>Name</th>
        <th>Description</th>
      </tr>
    </thead>
    <tbody>
      <tr>
        <td><span class="parametername">T</span></td>
        <td><p>The type of the value to encode.</p>
</td>
      </tr>
    </tbody>
  </table>
  <h5 class="exceptions">Exceptions</h5>
  <table class="table table-bordered table-striped table-condensed">
    <thead>
      <tr>
        <th>Type</th>
        <th>Condition</th>
      </tr>
    </thead>
    <tbody>
      <tr>
        <td><a class="xref" href="https://docs.microsoft.com/dotnet/api/system.operationcanceledexception">OperationCanceledException</a></td>
        <td><p>The operation has been canceled.</p>
</td>
      </tr>
    </tbody>
  </table>
  <h3 id="extensionmethods">Extension Methods</h3>
  <div>
      <a class="xref" href="DotNext.Threading.AsyncLockAcquisition.html#DotNext_Threading_AsyncLockAcquisition_AcquireLockAsync__1___0_System_TimeSpan_">AsyncLockAcquisition.AcquireLockAsync&lt;T&gt;(T, TimeSpan)</a>
  </div>
  <div>
      <a class="xref" href="DotNext.Threading.AsyncLockAcquisition.html#DotNext_Threading_AsyncLockAcquisition_AcquireLockAsync__1___0_System_Threading_CancellationToken_">AsyncLockAcquisition.AcquireLockAsync&lt;T&gt;(T, CancellationToken)</a>
  </div>
  <div>
      <a class="xref" href="DotNext.Threading.AsyncLockAcquisition.html#DotNext_Threading_AsyncLockAcquisition_AcquireReadLockAsync__1___0_System_TimeSpan_">AsyncLockAcquisition.AcquireReadLockAsync&lt;T&gt;(T, TimeSpan)</a>
  </div>
  <div>
      <a class="xref" href="DotNext.Threading.AsyncLockAcquisition.html#DotNext_Threading_AsyncLockAcquisition_AcquireReadLockAsync__1___0_System_Threading_CancellationToken_">AsyncLockAcquisition.AcquireReadLockAsync&lt;T&gt;(T, CancellationToken)</a>
  </div>
  <div>
      <a class="xref" href="DotNext.Threading.AsyncLockAcquisition.html#DotNext_Threading_AsyncLockAcquisition_AcquireWriteLockAsync__1___0_System_TimeSpan_">AsyncLockAcquisition.AcquireWriteLockAsync&lt;T&gt;(T, TimeSpan)</a>
  </div>
  <div>
      <a class="xref" href="DotNext.Threading.AsyncLockAcquisition.html#DotNext_Threading_AsyncLockAcquisition_AcquireWriteLockAsync__1___0_System_Threading_CancellationToken_">AsyncLockAcquisition.AcquireWriteLockAsync&lt;T&gt;(T, CancellationToken)</a>
  </div>
  <div>
      <a class="xref" href="DotNext.Threading.AsyncLockAcquisition.html#DotNext_Threading_AsyncLockAcquisition_AcquireUpgradeableReadLockAsync__1___0_System_TimeSpan_">AsyncLockAcquisition.AcquireUpgradeableReadLockAsync&lt;T&gt;(T, TimeSpan)</a>
  </div>
  <div>
      <a class="xref" href="DotNext.Threading.AsyncLockAcquisition.html#DotNext_Threading_AsyncLockAcquisition_AcquireUpgradeableReadLockAsync__1___0_System_Threading_CancellationToken_">AsyncLockAcquisition.AcquireUpgradeableReadLockAsync&lt;T&gt;(T, CancellationToken)</a>
  </div>
  <div>
      <a class="xref" href="DotNext.ObjectExtensions.html#DotNext_ObjectExtensions_GetUserData__1___0_">ObjectExtensions.GetUserData&lt;T&gt;(T)</a>
  </div>
  <div>
      <a class="xref" href="DotNext.ObjectExtensions.html#DotNext_ObjectExtensions_IsOneOf__1___0_System_Collections_Generic_IEnumerable___0__">ObjectExtensions.IsOneOf&lt;T&gt;(T, IEnumerable&lt;T&gt;)</a>
  </div>
  <div>
      <a class="xref" href="DotNext.ObjectExtensions.html#DotNext_ObjectExtensions_IsOneOf__1___0___0___">ObjectExtensions.IsOneOf&lt;T&gt;(T, T[])</a>
  </div>
  <div>
      <a class="xref" href="DotNext.ObjectExtensions.html#DotNext_ObjectExtensions_Decompose__3___0_System_Func___0___1__System_Func___0___2____1____2__">ObjectExtensions.Decompose&lt;T, R1, R2&gt;(T, Func&lt;T, R1&gt;, Func&lt;T, R2&gt;, out R1, out R2)</a>
  </div>
  <div>
      <a class="xref" href="DotNext.ObjectExtensions.html#DotNext_ObjectExtensions_Decompose__3___0_DotNext_ValueFunc___0___1___DotNext_ValueFunc___0___2_____1____2__">ObjectExtensions.Decompose&lt;T, R1, R2&gt;(T, ValueFunc&lt;T, R1&gt;, ValueFunc&lt;T, R2&gt;, out R1, out R2)</a>
  </div>
  <div>
      <a class="xref" href="DotNext.ObjectExtensions.html#DotNext_ObjectExtensions_Decompose__3___0_System_Func___0___1__System_Func___0___2__">ObjectExtensions.Decompose&lt;T, R1, R2&gt;(T, Func&lt;T, R1&gt;, Func&lt;T, R2&gt;)</a>
  </div>
  <div>
      <a class="xref" href="DotNext.ObjectExtensions.html#DotNext_ObjectExtensions_Decompose__3___0_DotNext_ValueFunc___0___1___DotNext_ValueFunc___0___2___">ObjectExtensions.Decompose&lt;T, R1, R2&gt;(T, ValueFunc&lt;T, R1&gt;, ValueFunc&lt;T, R2&gt;)</a>
  </div>
  <div>
      <a class="xref" href="DotNext.Threading.LockAcquisition.html#DotNext_Threading_LockAcquisition_AcquireReadLock__1___0_">LockAcquisition.AcquireReadLock&lt;T&gt;(T)</a>
  </div>
  <div>
      <a class="xref" href="DotNext.Threading.LockAcquisition.html#DotNext_Threading_LockAcquisition_AcquireReadLock__1___0_System_TimeSpan_">LockAcquisition.AcquireReadLock&lt;T&gt;(T, TimeSpan)</a>
  </div>
  <div>
      <a class="xref" href="DotNext.Threading.LockAcquisition.html#DotNext_Threading_LockAcquisition_AcquireWriteLock__1___0_">LockAcquisition.AcquireWriteLock&lt;T&gt;(T)</a>
  </div>
  <div>
      <a class="xref" href="DotNext.Threading.LockAcquisition.html#DotNext_Threading_LockAcquisition_AcquireWriteLock__1___0_System_TimeSpan_">LockAcquisition.AcquireWriteLock&lt;T&gt;(T, TimeSpan)</a>
  </div>
  <div>
      <a class="xref" href="DotNext.Threading.LockAcquisition.html#DotNext_Threading_LockAcquisition_AcquireUpgradeableReadLock__1___0_">LockAcquisition.AcquireUpgradeableReadLock&lt;T&gt;(T)</a>
  </div>
  <div>
      <a class="xref" href="DotNext.Threading.LockAcquisition.html#DotNext_Threading_LockAcquisition_AcquireUpgradeableReadLock__1___0_System_TimeSpan_">LockAcquisition.AcquireUpgradeableReadLock&lt;T&gt;(T, TimeSpan)</a>
  </div>
  <div>
      <a class="xref" href="DotNext.Linq.Expressions.ExpressionBuilder.html#DotNext_Linq_Expressions_ExpressionBuilder_Const__1___0_">ExpressionBuilder.Const&lt;T&gt;(T)</a>
  </div>
  <h3 id="seealso">See Also</h3>
  <div class="seealso">
      <div><a class="xref" href="DotNext.IO.IAsyncBinaryReader.html">IAsyncBinaryReader</a></div>
  </div>
</article>
          </div>
          
          <div class="hidden-sm col-md-2" role="complementary">
            <div class="sideaffix">
              <div class="contribution">
                <ul class="nav">
                  <li>
                    <a href="https://github.com/sakno/dotNext/new/gh-pages/apiSpec/new?filename=DotNext_IO_IAsyncBinaryWriter.md&amp;value=---%0Auid%3A%20DotNext.IO.IAsyncBinaryWriter%0Asummary%3A%20'*You%20can%20override%20summary%20for%20the%20API%20here%20using%20*MARKDOWN*%20syntax'%0A---%0A%0A*Please%20type%20below%20more%20information%20about%20this%20API%3A*%0A%0A" class="contribution-link">Improve this Doc</a>
                  </li>
                  <li>
                    <a href="https://github.com/sakno/dotNext/blob/gh-pages/src/DotNext.IO/IO/IAsyncBinaryWriter.cs/#L15" class="contribution-link">View Source</a>
                  </li>
                </ul>
              </div>
              <nav class="bs-docs-sidebar hidden-print hidden-xs hidden-sm affix" id="affix">
              <!-- <p><a class="back-to-top" href="#top">Back to top</a><p> -->
              </nav>
            </div>
          </div>
        </div>
      </div>
      
      <footer>
        <div class="grad-bottom"></div>
        <div class="footer">
          <div class="container">
            <span class="pull-right">
              <a href="#top">Back to top</a>
            </span>
            
            <span>Generated by <strong>DocFX</strong></span>
          </div>
        </div>
      </footer>
    </div>
    
    <script type="text/javascript" src="../styles/docfx.vendor.js"></script>
    <script type="text/javascript" src="../styles/docfx.js"></script>
    <script type="text/javascript" src="../styles/main.js"></script>
  </body>
</html>
<|MERGE_RESOLUTION|>--- conflicted
+++ resolved
@@ -1,15 +1,14 @@
-﻿<!DOCTYPE html>
-<!--[if IE]><![endif]-->
-<html>
+﻿<!DOCTYPE html>
+<!--[if IE]><![endif]-->
+<html>
   
   <head>
     <meta charset="utf-8">
     <meta http-equiv="X-UA-Compatible" content="IE=edge,chrome=1">
-    <title>Interface IAsyncBinaryWriter
+    <title>Interface IAsyncBinaryWriter
    | .NEXT </title>
     <meta name="viewport" content="width=device-width">
-    <meta name="title" content="Interface IAsyncBinaryWriter
-<<<<<<< HEAD
+    <meta name="title" content="Interface IAsyncBinaryWriter
    | .NEXT ">
     <meta name="generator" content="docfx 2.50.0.0">
     
@@ -23,703 +22,689 @@
     
     
     
-=======
-   | .NEXT ">
-    <meta name="generator" content="docfx 2.49.0.0">
-    
-    <link rel="shortcut icon" href="../fav.ico">
-    <link rel="stylesheet" href="../styles/docfx.vendor.css">
-    <link rel="stylesheet" href="../styles/docfx.css">
-    <link rel="stylesheet" href="../styles/main.css">
-    <link href="https://fonts.googleapis.com/css?family=Open+Sans" rel="stylesheet">
-    <meta property="docfx:navrel" content="../toc.html">
-    <meta property="docfx:tocrel" content="toc.html">
-    
-    
-    
->>>>>>> ceac8404
-  </head>  <body data-spy="scroll" data-target="#affix" data-offset="120">
-    <div id="wrapper">
-      <header>
-        
-        <nav id="autocollapse" class="navbar navbar-inverse ng-scope" role="navigation">
-          <div class="container">
-            <div class="navbar-header">
-              <button type="button" class="navbar-toggle" data-toggle="collapse" data-target="#navbar">
-                <span class="sr-only">Toggle navigation</span>
-                <span class="icon-bar"></span>
-                <span class="icon-bar"></span>
-                <span class="icon-bar"></span>
-              </button>
-              
-              <a class="navbar-brand" href="../index.html">
-                <img id="logo" class="svg" src="../doc_logo.png" alt="">
-              </a>
-            </div>
-            <div class="collapse navbar-collapse" id="navbar">
-              <form class="navbar-form navbar-right" role="search" id="search">
-                <div class="form-group">
-                  <input type="text" class="form-control" id="search-query" placeholder="Search" autocomplete="off">
-                </div>
-              </form>
-            </div>
-          </div>
-        </nav>
-        
-        <div class="subnav navbar navbar-default">
-          <div class="container hide-when-search" id="breadcrumb">
-            <ul class="breadcrumb">
-              <li></li>
-            </ul>
-          </div>
-        </div>
-      </header>
-      <div role="main" class="container body-content hide-when-search">
-        
-        <div class="sidenav hide-when-search">
-          <a class="btn toc-toggle collapse" data-toggle="collapse" href="#sidetoggle" aria-expanded="false" aria-controls="sidetoggle">Show / Hide Table of Contents</a>
-          <div class="sidetoggle collapse" id="sidetoggle">
-            <div id="sidetoc"></div>
-          </div>
-        </div>
-        <div class="article row grid-right">
-          <div class="col-md-10">
-            <article class="content wrap" id="_content" data-uid="DotNext.IO.IAsyncBinaryWriter">
-  
-  
-  <h1 id="DotNext_IO_IAsyncBinaryWriter" data-uid="DotNext.IO.IAsyncBinaryWriter" class="text-break">Interface IAsyncBinaryWriter
-  </h1>
+  </head>  <body data-spy="scroll" data-target="#affix" data-offset="120">
+    <div id="wrapper">
+      <header>
+        
+        <nav id="autocollapse" class="navbar navbar-inverse ng-scope" role="navigation">
+          <div class="container">
+            <div class="navbar-header">
+              <button type="button" class="navbar-toggle" data-toggle="collapse" data-target="#navbar">
+                <span class="sr-only">Toggle navigation</span>
+                <span class="icon-bar"></span>
+                <span class="icon-bar"></span>
+                <span class="icon-bar"></span>
+              </button>
+              
+              <a class="navbar-brand" href="../index.html">
+                <img id="logo" class="svg" src="../doc_logo.png" alt="">
+              </a>
+            </div>
+            <div class="collapse navbar-collapse" id="navbar">
+              <form class="navbar-form navbar-right" role="search" id="search">
+                <div class="form-group">
+                  <input type="text" class="form-control" id="search-query" placeholder="Search" autocomplete="off">
+                </div>
+              </form>
+            </div>
+          </div>
+        </nav>
+        
+        <div class="subnav navbar navbar-default">
+          <div class="container hide-when-search" id="breadcrumb">
+            <ul class="breadcrumb">
+              <li></li>
+            </ul>
+          </div>
+        </div>
+      </header>
+      <div role="main" class="container body-content hide-when-search">
+        
+        <div class="sidenav hide-when-search">
+          <a class="btn toc-toggle collapse" data-toggle="collapse" href="#sidetoggle" aria-expanded="false" aria-controls="sidetoggle">Show / Hide Table of Contents</a>
+          <div class="sidetoggle collapse" id="sidetoggle">
+            <div id="sidetoc"></div>
+          </div>
+        </div>
+        <div class="article row grid-right">
+          <div class="col-md-10">
+            <article class="content wrap" id="_content" data-uid="DotNext.IO.IAsyncBinaryWriter">
+  
+  
+  <h1 id="DotNext_IO_IAsyncBinaryWriter" data-uid="DotNext.IO.IAsyncBinaryWriter" class="text-break">Interface IAsyncBinaryWriter
+  </h1>
   <div class="markdown level0 summary"><p>Providers a uniform way to encode the data.</p>
-</div>
-  <div class="markdown level0 conceptual"></div>
-  <h6><strong>Namespace</strong>: <a class="xref" href="DotNext.IO.html">DotNext.IO</a></h6>
-  <h6><strong>Assembly</strong>: DotNext.IO.dll</h6>
-  <h5 id="DotNext_IO_IAsyncBinaryWriter_syntax">Syntax</h5>
-  <div class="codewrapper">
-    <pre><code class="lang-csharp hljs">public interface IAsyncBinaryWriter</code></pre>
-  </div>
-  <h3 id="methods">Methods
-  </h3>
-  <span class="small pull-right mobile-hide">
-    <span class="divider">|</span>
-    <a href="https://github.com/sakno/dotNext/new/gh-pages/apiSpec/new?filename=DotNext_IO_IAsyncBinaryWriter_CopyFromAsync_System_IO_Pipelines_PipeReader_System_Threading_CancellationToken_.md&amp;value=---%0Auid%3A%20DotNext.IO.IAsyncBinaryWriter.CopyFromAsync(System.IO.Pipelines.PipeReader%2CSystem.Threading.CancellationToken)%0Asummary%3A%20'*You%20can%20override%20summary%20for%20the%20API%20here%20using%20*MARKDOWN*%20syntax'%0A---%0A%0A*Please%20type%20below%20more%20information%20about%20this%20API%3A*%0A%0A">Improve this Doc</a>
-  </span>
-  <span class="small pull-right mobile-hide">
-    <a href="https://github.com/sakno/dotNext/blob/gh-pages/src/DotNext.IO/IO/IAsyncBinaryWriter.cs/#L65">View Source</a>
-  </span>
-  <a id="DotNext_IO_IAsyncBinaryWriter_CopyFromAsync_" data-uid="DotNext.IO.IAsyncBinaryWriter.CopyFromAsync*"></a>
-  <h4 id="DotNext_IO_IAsyncBinaryWriter_CopyFromAsync_System_IO_Pipelines_PipeReader_System_Threading_CancellationToken_" data-uid="DotNext.IO.IAsyncBinaryWriter.CopyFromAsync(System.IO.Pipelines.PipeReader,System.Threading.CancellationToken)">CopyFromAsync(PipeReader, CancellationToken)</h4>
+</div>
+  <div class="markdown level0 conceptual"></div>
+  <h6><strong>Namespace</strong>: <a class="xref" href="DotNext.IO.html">DotNext.IO</a></h6>
+  <h6><strong>Assembly</strong>: DotNext.IO.dll</h6>
+  <h5 id="DotNext_IO_IAsyncBinaryWriter_syntax">Syntax</h5>
+  <div class="codewrapper">
+    <pre><code class="lang-csharp hljs">public interface IAsyncBinaryWriter</code></pre>
+  </div>
+  <h3 id="methods">Methods
+  </h3>
+  <span class="small pull-right mobile-hide">
+    <span class="divider">|</span>
+    <a href="https://github.com/sakno/DotNext/new/gh-pages/apiSpec/new?filename=DotNext_IO_IAsyncBinaryWriter_CopyFromAsync_System_IO_Pipelines_PipeReader_System_Threading_CancellationToken_.md&amp;value=---%0Auid%3A%20DotNext.IO.IAsyncBinaryWriter.CopyFromAsync(System.IO.Pipelines.PipeReader%2CSystem.Threading.CancellationToken)%0Asummary%3A%20'*You%20can%20override%20summary%20for%20the%20API%20here%20using%20*MARKDOWN*%20syntax'%0A---%0A%0A*Please%20type%20below%20more%20information%20about%20this%20API%3A*%0A%0A">Improve this Doc</a>
+  </span>
+  <span class="small pull-right mobile-hide">
+    <a href="https://github.com/sakno/DotNext/blob/gh-pages/src/DotNext.IO/IO/IAsyncBinaryWriter.cs/#L65">View Source</a>
+  </span>
+  <a id="DotNext_IO_IAsyncBinaryWriter_CopyFromAsync_" data-uid="DotNext.IO.IAsyncBinaryWriter.CopyFromAsync*"></a>
+  <h4 id="DotNext_IO_IAsyncBinaryWriter_CopyFromAsync_System_IO_Pipelines_PipeReader_System_Threading_CancellationToken_" data-uid="DotNext.IO.IAsyncBinaryWriter.CopyFromAsync(System.IO.Pipelines.PipeReader,System.Threading.CancellationToken)">CopyFromAsync(PipeReader, CancellationToken)</h4>
   <div class="markdown level1 summary"><p>Writes the content from the specified pipe.</p>
-</div>
-  <div class="markdown level1 conceptual"></div>
-  <h5 class="decalaration">Declaration</h5>
-  <div class="codewrapper">
-    <pre><code class="lang-csharp hljs">Task CopyFromAsync(PipeReader input, CancellationToken token)</code></pre>
-  </div>
-  <h5 class="parameters">Parameters</h5>
-  <table class="table table-bordered table-striped table-condensed">
-    <thead>
-      <tr>
-        <th>Type</th>
-        <th>Name</th>
-        <th>Description</th>
-      </tr>
-    </thead>
-    <tbody>
-      <tr>
-        <td><a class="xref" href="https://docs.microsoft.com/dotnet/api/system.io.pipelines.pipereader">PipeReader</a></td>
-        <td><span class="parametername">input</span></td>
+</div>
+  <div class="markdown level1 conceptual"></div>
+  <h5 class="decalaration">Declaration</h5>
+  <div class="codewrapper">
+    <pre><code class="lang-csharp hljs">Task CopyFromAsync(PipeReader input, CancellationToken token)</code></pre>
+  </div>
+  <h5 class="parameters">Parameters</h5>
+  <table class="table table-bordered table-striped table-condensed">
+    <thead>
+      <tr>
+        <th>Type</th>
+        <th>Name</th>
+        <th>Description</th>
+      </tr>
+    </thead>
+    <tbody>
+      <tr>
+        <td><a class="xref" href="https://docs.microsoft.com/dotnet/api/system.io.pipelines.pipereader">PipeReader</a></td>
+        <td><span class="parametername">input</span></td>
         <td><p>The pipe to read from.</p>
-</td>
-      </tr>
-      <tr>
-        <td><a class="xref" href="https://docs.microsoft.com/dotnet/api/system.threading.cancellationtoken">CancellationToken</a></td>
-        <td><span class="parametername">token</span></td>
+</td>
+      </tr>
+      <tr>
+        <td><a class="xref" href="https://docs.microsoft.com/dotnet/api/system.threading.cancellationtoken">CancellationToken</a></td>
+        <td><span class="parametername">token</span></td>
         <td><p>The token that can be used to cancel the operation.</p>
-</td>
-      </tr>
-    </tbody>
-  </table>
-  <h5 class="returns">Returns</h5>
-  <table class="table table-bordered table-striped table-condensed">
-    <thead>
-      <tr>
-        <th>Type</th>
-        <th>Description</th>
-      </tr>
-    </thead>
-    <tbody>
-      <tr>
-        <td><a class="xref" href="https://docs.microsoft.com/dotnet/api/system.threading.tasks.task">Task</a></td>
+</td>
+      </tr>
+    </tbody>
+  </table>
+  <h5 class="returns">Returns</h5>
+  <table class="table table-bordered table-striped table-condensed">
+    <thead>
+      <tr>
+        <th>Type</th>
+        <th>Description</th>
+      </tr>
+    </thead>
+    <tbody>
+      <tr>
+        <td><a class="xref" href="https://docs.microsoft.com/dotnet/api/system.threading.tasks.task">Task</a></td>
         <td><p>The task representing state of asynchronous execution.</p>
-</td>
-      </tr>
-    </tbody>
-  </table>
-  <h5 class="exceptions">Exceptions</h5>
-  <table class="table table-bordered table-striped table-condensed">
-    <thead>
-      <tr>
-        <th>Type</th>
-        <th>Condition</th>
-      </tr>
-    </thead>
-    <tbody>
-      <tr>
-        <td><a class="xref" href="https://docs.microsoft.com/dotnet/api/system.operationcanceledexception">OperationCanceledException</a></td>
+</td>
+      </tr>
+    </tbody>
+  </table>
+  <h5 class="exceptions">Exceptions</h5>
+  <table class="table table-bordered table-striped table-condensed">
+    <thead>
+      <tr>
+        <th>Type</th>
+        <th>Condition</th>
+      </tr>
+    </thead>
+    <tbody>
+      <tr>
+        <td><a class="xref" href="https://docs.microsoft.com/dotnet/api/system.operationcanceledexception">OperationCanceledException</a></td>
         <td><p>The operation has been canceled.</p>
-</td>
-      </tr>
-    </tbody>
-  </table>
-  <span class="small pull-right mobile-hide">
-    <span class="divider">|</span>
-    <a href="https://github.com/sakno/dotNext/new/gh-pages/apiSpec/new?filename=DotNext_IO_IAsyncBinaryWriter_CopyFromAsync_System_IO_Stream_System_Threading_CancellationToken_.md&amp;value=---%0Auid%3A%20DotNext.IO.IAsyncBinaryWriter.CopyFromAsync(System.IO.Stream%2CSystem.Threading.CancellationToken)%0Asummary%3A%20'*You%20can%20override%20summary%20for%20the%20API%20here%20using%20*MARKDOWN*%20syntax'%0A---%0A%0A*Please%20type%20below%20more%20information%20about%20this%20API%3A*%0A%0A">Improve this Doc</a>
-  </span>
-  <span class="small pull-right mobile-hide">
-    <a href="https://github.com/sakno/dotNext/blob/gh-pages/src/DotNext.IO/IO/IAsyncBinaryWriter.cs/#L56">View Source</a>
-  </span>
-  <a id="DotNext_IO_IAsyncBinaryWriter_CopyFromAsync_" data-uid="DotNext.IO.IAsyncBinaryWriter.CopyFromAsync*"></a>
-  <h4 id="DotNext_IO_IAsyncBinaryWriter_CopyFromAsync_System_IO_Stream_System_Threading_CancellationToken_" data-uid="DotNext.IO.IAsyncBinaryWriter.CopyFromAsync(System.IO.Stream,System.Threading.CancellationToken)">CopyFromAsync(Stream, CancellationToken)</h4>
+</td>
+      </tr>
+    </tbody>
+  </table>
+  <span class="small pull-right mobile-hide">
+    <span class="divider">|</span>
+    <a href="https://github.com/sakno/DotNext/new/gh-pages/apiSpec/new?filename=DotNext_IO_IAsyncBinaryWriter_CopyFromAsync_System_IO_Stream_System_Threading_CancellationToken_.md&amp;value=---%0Auid%3A%20DotNext.IO.IAsyncBinaryWriter.CopyFromAsync(System.IO.Stream%2CSystem.Threading.CancellationToken)%0Asummary%3A%20'*You%20can%20override%20summary%20for%20the%20API%20here%20using%20*MARKDOWN*%20syntax'%0A---%0A%0A*Please%20type%20below%20more%20information%20about%20this%20API%3A*%0A%0A">Improve this Doc</a>
+  </span>
+  <span class="small pull-right mobile-hide">
+    <a href="https://github.com/sakno/DotNext/blob/gh-pages/src/DotNext.IO/IO/IAsyncBinaryWriter.cs/#L56">View Source</a>
+  </span>
+  <a id="DotNext_IO_IAsyncBinaryWriter_CopyFromAsync_" data-uid="DotNext.IO.IAsyncBinaryWriter.CopyFromAsync*"></a>
+  <h4 id="DotNext_IO_IAsyncBinaryWriter_CopyFromAsync_System_IO_Stream_System_Threading_CancellationToken_" data-uid="DotNext.IO.IAsyncBinaryWriter.CopyFromAsync(System.IO.Stream,System.Threading.CancellationToken)">CopyFromAsync(Stream, CancellationToken)</h4>
   <div class="markdown level1 summary"><p>Writes the content from the specified stream.</p>
-</div>
-  <div class="markdown level1 conceptual"></div>
-  <h5 class="decalaration">Declaration</h5>
-  <div class="codewrapper">
-    <pre><code class="lang-csharp hljs">Task CopyFromAsync(Stream input, CancellationToken token)</code></pre>
-  </div>
-  <h5 class="parameters">Parameters</h5>
-  <table class="table table-bordered table-striped table-condensed">
-    <thead>
-      <tr>
-        <th>Type</th>
-        <th>Name</th>
-        <th>Description</th>
-      </tr>
-    </thead>
-    <tbody>
-      <tr>
-        <td><a class="xref" href="https://docs.microsoft.com/dotnet/api/system.io.stream">Stream</a></td>
-        <td><span class="parametername">input</span></td>
+</div>
+  <div class="markdown level1 conceptual"></div>
+  <h5 class="decalaration">Declaration</h5>
+  <div class="codewrapper">
+    <pre><code class="lang-csharp hljs">Task CopyFromAsync(Stream input, CancellationToken token)</code></pre>
+  </div>
+  <h5 class="parameters">Parameters</h5>
+  <table class="table table-bordered table-striped table-condensed">
+    <thead>
+      <tr>
+        <th>Type</th>
+        <th>Name</th>
+        <th>Description</th>
+      </tr>
+    </thead>
+    <tbody>
+      <tr>
+        <td><a class="xref" href="https://docs.microsoft.com/dotnet/api/system.io.stream">Stream</a></td>
+        <td><span class="parametername">input</span></td>
         <td><p>The stream to read from.</p>
-</td>
-      </tr>
-      <tr>
-        <td><a class="xref" href="https://docs.microsoft.com/dotnet/api/system.threading.cancellationtoken">CancellationToken</a></td>
-        <td><span class="parametername">token</span></td>
+</td>
+      </tr>
+      <tr>
+        <td><a class="xref" href="https://docs.microsoft.com/dotnet/api/system.threading.cancellationtoken">CancellationToken</a></td>
+        <td><span class="parametername">token</span></td>
         <td><p>The token that can be used to cancel the operation.</p>
-</td>
-      </tr>
-    </tbody>
-  </table>
-  <h5 class="returns">Returns</h5>
-  <table class="table table-bordered table-striped table-condensed">
-    <thead>
-      <tr>
-        <th>Type</th>
-        <th>Description</th>
-      </tr>
-    </thead>
-    <tbody>
-      <tr>
-        <td><a class="xref" href="https://docs.microsoft.com/dotnet/api/system.threading.tasks.task">Task</a></td>
+</td>
+      </tr>
+    </tbody>
+  </table>
+  <h5 class="returns">Returns</h5>
+  <table class="table table-bordered table-striped table-condensed">
+    <thead>
+      <tr>
+        <th>Type</th>
+        <th>Description</th>
+      </tr>
+    </thead>
+    <tbody>
+      <tr>
+        <td><a class="xref" href="https://docs.microsoft.com/dotnet/api/system.threading.tasks.task">Task</a></td>
         <td><p>The task representing state of asynchronous execution.</p>
-</td>
-      </tr>
-    </tbody>
-  </table>
-  <h5 class="exceptions">Exceptions</h5>
-  <table class="table table-bordered table-striped table-condensed">
-    <thead>
-      <tr>
-        <th>Type</th>
-        <th>Condition</th>
-      </tr>
-    </thead>
-    <tbody>
-      <tr>
-        <td><a class="xref" href="https://docs.microsoft.com/dotnet/api/system.operationcanceledexception">OperationCanceledException</a></td>
+</td>
+      </tr>
+    </tbody>
+  </table>
+  <h5 class="exceptions">Exceptions</h5>
+  <table class="table table-bordered table-striped table-condensed">
+    <thead>
+      <tr>
+        <th>Type</th>
+        <th>Condition</th>
+      </tr>
+    </thead>
+    <tbody>
+      <tr>
+        <td><a class="xref" href="https://docs.microsoft.com/dotnet/api/system.operationcanceledexception">OperationCanceledException</a></td>
         <td><p>The operation has been canceled.</p>
-</td>
-      </tr>
-    </tbody>
-  </table>
-  <span class="small pull-right mobile-hide">
-    <span class="divider">|</span>
-    <a href="https://github.com/sakno/dotNext/new/gh-pages/apiSpec/new?filename=DotNext_IO_IAsyncBinaryWriter_Create_System_IO_Pipelines_PipeWriter_.md&amp;value=---%0Auid%3A%20DotNext.IO.IAsyncBinaryWriter.Create(System.IO.Pipelines.PipeWriter)%0Asummary%3A%20'*You%20can%20override%20summary%20for%20the%20API%20here%20using%20*MARKDOWN*%20syntax'%0A---%0A%0A*Please%20type%20below%20more%20information%20about%20this%20API%3A*%0A%0A">Improve this Doc</a>
-  </span>
-  <span class="small pull-right mobile-hide">
-    <a href="https://github.com/sakno/dotNext/blob/gh-pages/src/DotNext.IO/IO/IAsyncBinaryWriter.cs/#L91">View Source</a>
-  </span>
-  <a id="DotNext_IO_IAsyncBinaryWriter_Create_" data-uid="DotNext.IO.IAsyncBinaryWriter.Create*"></a>
-  <h4 id="DotNext_IO_IAsyncBinaryWriter_Create_System_IO_Pipelines_PipeWriter_" data-uid="DotNext.IO.IAsyncBinaryWriter.Create(System.IO.Pipelines.PipeWriter)">Create(PipeWriter)</h4>
+</td>
+      </tr>
+    </tbody>
+  </table>
+  <span class="small pull-right mobile-hide">
+    <span class="divider">|</span>
+    <a href="https://github.com/sakno/DotNext/new/gh-pages/apiSpec/new?filename=DotNext_IO_IAsyncBinaryWriter_Create_System_IO_Pipelines_PipeWriter_.md&amp;value=---%0Auid%3A%20DotNext.IO.IAsyncBinaryWriter.Create(System.IO.Pipelines.PipeWriter)%0Asummary%3A%20'*You%20can%20override%20summary%20for%20the%20API%20here%20using%20*MARKDOWN*%20syntax'%0A---%0A%0A*Please%20type%20below%20more%20information%20about%20this%20API%3A*%0A%0A">Improve this Doc</a>
+  </span>
+  <span class="small pull-right mobile-hide">
+    <a href="https://github.com/sakno/DotNext/blob/gh-pages/src/DotNext.IO/IO/IAsyncBinaryWriter.cs/#L91">View Source</a>
+  </span>
+  <a id="DotNext_IO_IAsyncBinaryWriter_Create_" data-uid="DotNext.IO.IAsyncBinaryWriter.Create*"></a>
+  <h4 id="DotNext_IO_IAsyncBinaryWriter_Create_System_IO_Pipelines_PipeWriter_" data-uid="DotNext.IO.IAsyncBinaryWriter.Create(System.IO.Pipelines.PipeWriter)">Create(PipeWriter)</h4>
   <div class="markdown level1 summary"><p>Creates default implementation of binary writer for the pipe.</p>
-</div>
-  <div class="markdown level1 conceptual"></div>
-  <h5 class="decalaration">Declaration</h5>
-  <div class="codewrapper">
-    <pre><code class="lang-csharp hljs">static IAsyncBinaryWriter Create(PipeWriter output)</code></pre>
-  </div>
-  <h5 class="parameters">Parameters</h5>
-  <table class="table table-bordered table-striped table-condensed">
-    <thead>
-      <tr>
-        <th>Type</th>
-        <th>Name</th>
-        <th>Description</th>
-      </tr>
-    </thead>
-    <tbody>
-      <tr>
-        <td><a class="xref" href="https://docs.microsoft.com/dotnet/api/system.io.pipelines.pipewriter">PipeWriter</a></td>
-        <td><span class="parametername">output</span></td>
+</div>
+  <div class="markdown level1 conceptual"></div>
+  <h5 class="decalaration">Declaration</h5>
+  <div class="codewrapper">
+    <pre><code class="lang-csharp hljs">static IAsyncBinaryWriter Create(PipeWriter output)</code></pre>
+  </div>
+  <h5 class="parameters">Parameters</h5>
+  <table class="table table-bordered table-striped table-condensed">
+    <thead>
+      <tr>
+        <th>Type</th>
+        <th>Name</th>
+        <th>Description</th>
+      </tr>
+    </thead>
+    <tbody>
+      <tr>
+        <td><a class="xref" href="https://docs.microsoft.com/dotnet/api/system.io.pipelines.pipewriter">PipeWriter</a></td>
+        <td><span class="parametername">output</span></td>
         <td><p>The stream instance.</p>
-</td>
-      </tr>
-    </tbody>
-  </table>
-  <h5 class="returns">Returns</h5>
-  <table class="table table-bordered table-striped table-condensed">
-    <thead>
-      <tr>
-        <th>Type</th>
-        <th>Description</th>
-      </tr>
-    </thead>
-    <tbody>
-      <tr>
-        <td><a class="xref" href="DotNext.IO.IAsyncBinaryWriter.html">IAsyncBinaryWriter</a></td>
+</td>
+      </tr>
+    </tbody>
+  </table>
+  <h5 class="returns">Returns</h5>
+  <table class="table table-bordered table-striped table-condensed">
+    <thead>
+      <tr>
+        <th>Type</th>
+        <th>Description</th>
+      </tr>
+    </thead>
+    <tbody>
+      <tr>
+        <td><a class="xref" href="DotNext.IO.IAsyncBinaryWriter.html">IAsyncBinaryWriter</a></td>
         <td><p>The stream writer.</p>
-</td>
-      </tr>
-    </tbody>
-  </table>
-  <h5 id="DotNext_IO_IAsyncBinaryWriter_Create_System_IO_Pipelines_PipeWriter__remarks">Remarks</h5>
+</td>
+      </tr>
+    </tbody>
+  </table>
+  <h5 id="DotNext_IO_IAsyncBinaryWriter_Create_System_IO_Pipelines_PipeWriter__remarks">Remarks</h5>
   <div class="markdown level1 remarks"><p>It is recommended to use extension methods from <a class="xref" href="DotNext.IO.Pipelines.PipeExtensions.html">PipeExtensions</a> class
 for encoding data to the pipe. This method is intended for situation
 when you need an object implementing <a class="xref" href="DotNext.IO.IAsyncBinaryWriter.html">IAsyncBinaryWriter</a> interface.</p>
-</div>
-  <span class="small pull-right mobile-hide">
-    <span class="divider">|</span>
-    <a href="https://github.com/sakno/dotNext/new/gh-pages/apiSpec/new?filename=DotNext_IO_IAsyncBinaryWriter_Create_System_IO_Stream_System_Memory_System_Byte__.md&amp;value=---%0Auid%3A%20DotNext.IO.IAsyncBinaryWriter.Create(System.IO.Stream%2CSystem.Memory%7BSystem.Byte%7D)%0Asummary%3A%20'*You%20can%20override%20summary%20for%20the%20API%20here%20using%20*MARKDOWN*%20syntax'%0A---%0A%0A*Please%20type%20below%20more%20information%20about%20this%20API%3A*%0A%0A">Improve this Doc</a>
-  </span>
-  <span class="small pull-right mobile-hide">
-    <a href="https://github.com/sakno/dotNext/blob/gh-pages/src/DotNext.IO/IO/IAsyncBinaryWriter.cs/#L78">View Source</a>
-  </span>
-  <a id="DotNext_IO_IAsyncBinaryWriter_Create_" data-uid="DotNext.IO.IAsyncBinaryWriter.Create*"></a>
-  <h4 id="DotNext_IO_IAsyncBinaryWriter_Create_System_IO_Stream_System_Memory_System_Byte__" data-uid="DotNext.IO.IAsyncBinaryWriter.Create(System.IO.Stream,System.Memory{System.Byte})">Create(Stream, Memory&lt;Byte&gt;)</h4>
+</div>
+  <span class="small pull-right mobile-hide">
+    <span class="divider">|</span>
+    <a href="https://github.com/sakno/DotNext/new/gh-pages/apiSpec/new?filename=DotNext_IO_IAsyncBinaryWriter_Create_System_IO_Stream_System_Memory_System_Byte__.md&amp;value=---%0Auid%3A%20DotNext.IO.IAsyncBinaryWriter.Create(System.IO.Stream%2CSystem.Memory%7BSystem.Byte%7D)%0Asummary%3A%20'*You%20can%20override%20summary%20for%20the%20API%20here%20using%20*MARKDOWN*%20syntax'%0A---%0A%0A*Please%20type%20below%20more%20information%20about%20this%20API%3A*%0A%0A">Improve this Doc</a>
+  </span>
+  <span class="small pull-right mobile-hide">
+    <a href="https://github.com/sakno/DotNext/blob/gh-pages/src/DotNext.IO/IO/IAsyncBinaryWriter.cs/#L78">View Source</a>
+  </span>
+  <a id="DotNext_IO_IAsyncBinaryWriter_Create_" data-uid="DotNext.IO.IAsyncBinaryWriter.Create*"></a>
+  <h4 id="DotNext_IO_IAsyncBinaryWriter_Create_System_IO_Stream_System_Memory_System_Byte__" data-uid="DotNext.IO.IAsyncBinaryWriter.Create(System.IO.Stream,System.Memory{System.Byte})">Create(Stream, Memory&lt;Byte&gt;)</h4>
   <div class="markdown level1 summary"><p>Creates default implementation of binary writer for the stream.</p>
-</div>
-  <div class="markdown level1 conceptual"></div>
-  <h5 class="decalaration">Declaration</h5>
-  <div class="codewrapper">
-    <pre><code class="lang-csharp hljs">static IAsyncBinaryWriter Create(Stream output, Memory&lt;byte&gt; buffer)</code></pre>
-  </div>
-  <h5 class="parameters">Parameters</h5>
-  <table class="table table-bordered table-striped table-condensed">
-    <thead>
-      <tr>
-        <th>Type</th>
-        <th>Name</th>
-        <th>Description</th>
-      </tr>
-    </thead>
-    <tbody>
-      <tr>
-        <td><a class="xref" href="https://docs.microsoft.com/dotnet/api/system.io.stream">Stream</a></td>
-        <td><span class="parametername">output</span></td>
+</div>
+  <div class="markdown level1 conceptual"></div>
+  <h5 class="decalaration">Declaration</h5>
+  <div class="codewrapper">
+    <pre><code class="lang-csharp hljs">static IAsyncBinaryWriter Create(Stream output, Memory&lt;byte&gt; buffer)</code></pre>
+  </div>
+  <h5 class="parameters">Parameters</h5>
+  <table class="table table-bordered table-striped table-condensed">
+    <thead>
+      <tr>
+        <th>Type</th>
+        <th>Name</th>
+        <th>Description</th>
+      </tr>
+    </thead>
+    <tbody>
+      <tr>
+        <td><a class="xref" href="https://docs.microsoft.com/dotnet/api/system.io.stream">Stream</a></td>
+        <td><span class="parametername">output</span></td>
         <td><p>The stream instance.</p>
-</td>
-      </tr>
-      <tr>
-        <td><a class="xref" href="https://docs.microsoft.com/dotnet/api/system.memory-1">Memory</a>&lt;<a class="xref" href="https://docs.microsoft.com/dotnet/api/system.byte">Byte</a>&gt;</td>
-        <td><span class="parametername">buffer</span></td>
+</td>
+      </tr>
+      <tr>
+        <td><a class="xref" href="https://docs.microsoft.com/dotnet/api/system.memory-1">Memory</a>&lt;<a class="xref" href="https://docs.microsoft.com/dotnet/api/system.byte">Byte</a>&gt;</td>
+        <td><span class="parametername">buffer</span></td>
         <td><p>The buffer used for encoding binary data.</p>
-</td>
-      </tr>
-    </tbody>
-  </table>
-  <h5 class="returns">Returns</h5>
-  <table class="table table-bordered table-striped table-condensed">
-    <thead>
-      <tr>
-        <th>Type</th>
-        <th>Description</th>
-      </tr>
-    </thead>
-    <tbody>
-      <tr>
-        <td><a class="xref" href="DotNext.IO.IAsyncBinaryWriter.html">IAsyncBinaryWriter</a></td>
+</td>
+      </tr>
+    </tbody>
+  </table>
+  <h5 class="returns">Returns</h5>
+  <table class="table table-bordered table-striped table-condensed">
+    <thead>
+      <tr>
+        <th>Type</th>
+        <th>Description</th>
+      </tr>
+    </thead>
+    <tbody>
+      <tr>
+        <td><a class="xref" href="DotNext.IO.IAsyncBinaryWriter.html">IAsyncBinaryWriter</a></td>
         <td><p>The stream writer.</p>
-</td>
-      </tr>
-    </tbody>
-  </table>
-  <h5 id="DotNext_IO_IAsyncBinaryWriter_Create_System_IO_Stream_System_Memory_System_Byte___remarks">Remarks</h5>
+</td>
+      </tr>
+    </tbody>
+  </table>
+  <h5 id="DotNext_IO_IAsyncBinaryWriter_Create_System_IO_Stream_System_Memory_System_Byte___remarks">Remarks</h5>
   <div class="markdown level1 remarks"><p>It is recommended to use extension methods from <a class="xref" href="DotNext.IO.StreamExtensions.html">StreamExtensions</a> class
 for encoding data to the stream. This method is intended for situation
 when you need an object implementing <a class="xref" href="DotNext.IO.IAsyncBinaryWriter.html">IAsyncBinaryWriter</a> interface.</p>
-</div>
-  <span class="small pull-right mobile-hide">
-    <span class="divider">|</span>
-    <a href="https://github.com/sakno/dotNext/new/gh-pages/apiSpec/new?filename=DotNext_IO_IAsyncBinaryWriter_WriteAsync_System_ReadOnlyMemory_System_Byte__System_Threading_CancellationToken_.md&amp;value=---%0Auid%3A%20DotNext.IO.IAsyncBinaryWriter.WriteAsync(System.ReadOnlyMemory%7BSystem.Byte%7D%2CSystem.Threading.CancellationToken)%0Asummary%3A%20'*You%20can%20override%20summary%20for%20the%20API%20here%20using%20*MARKDOWN*%20syntax'%0A---%0A%0A*Please%20type%20below%20more%20information%20about%20this%20API%3A*%0A%0A">Improve this Doc</a>
-  </span>
-  <span class="small pull-right mobile-hide">
-    <a href="https://github.com/sakno/dotNext/blob/gh-pages/src/DotNext.IO/IO/IAsyncBinaryWriter.cs/#L35">View Source</a>
-  </span>
-  <a id="DotNext_IO_IAsyncBinaryWriter_WriteAsync_" data-uid="DotNext.IO.IAsyncBinaryWriter.WriteAsync*"></a>
-  <h4 id="DotNext_IO_IAsyncBinaryWriter_WriteAsync_System_ReadOnlyMemory_System_Byte__System_Threading_CancellationToken_" data-uid="DotNext.IO.IAsyncBinaryWriter.WriteAsync(System.ReadOnlyMemory{System.Byte},System.Threading.CancellationToken)">WriteAsync(ReadOnlyMemory&lt;Byte&gt;, CancellationToken)</h4>
+</div>
+  <span class="small pull-right mobile-hide">
+    <span class="divider">|</span>
+    <a href="https://github.com/sakno/DotNext/new/gh-pages/apiSpec/new?filename=DotNext_IO_IAsyncBinaryWriter_WriteAsync_System_ReadOnlyMemory_System_Byte__System_Threading_CancellationToken_.md&amp;value=---%0Auid%3A%20DotNext.IO.IAsyncBinaryWriter.WriteAsync(System.ReadOnlyMemory%7BSystem.Byte%7D%2CSystem.Threading.CancellationToken)%0Asummary%3A%20'*You%20can%20override%20summary%20for%20the%20API%20here%20using%20*MARKDOWN*%20syntax'%0A---%0A%0A*Please%20type%20below%20more%20information%20about%20this%20API%3A*%0A%0A">Improve this Doc</a>
+  </span>
+  <span class="small pull-right mobile-hide">
+    <a href="https://github.com/sakno/DotNext/blob/gh-pages/src/DotNext.IO/IO/IAsyncBinaryWriter.cs/#L35">View Source</a>
+  </span>
+  <a id="DotNext_IO_IAsyncBinaryWriter_WriteAsync_" data-uid="DotNext.IO.IAsyncBinaryWriter.WriteAsync*"></a>
+  <h4 id="DotNext_IO_IAsyncBinaryWriter_WriteAsync_System_ReadOnlyMemory_System_Byte__System_Threading_CancellationToken_" data-uid="DotNext.IO.IAsyncBinaryWriter.WriteAsync(System.ReadOnlyMemory{System.Byte},System.Threading.CancellationToken)">WriteAsync(ReadOnlyMemory&lt;Byte&gt;, CancellationToken)</h4>
   <div class="markdown level1 summary"><p>Encodes a block of memory.</p>
-</div>
-  <div class="markdown level1 conceptual"></div>
-  <h5 class="decalaration">Declaration</h5>
-  <div class="codewrapper">
-    <pre><code class="lang-csharp hljs">ValueTask WriteAsync(ReadOnlyMemory&lt;byte&gt; input, CancellationToken token)</code></pre>
-  </div>
-  <h5 class="parameters">Parameters</h5>
-  <table class="table table-bordered table-striped table-condensed">
-    <thead>
-      <tr>
-        <th>Type</th>
-        <th>Name</th>
-        <th>Description</th>
-      </tr>
-    </thead>
-    <tbody>
-      <tr>
-        <td><a class="xref" href="https://docs.microsoft.com/dotnet/api/system.readonlymemory-1">ReadOnlyMemory</a>&lt;<a class="xref" href="https://docs.microsoft.com/dotnet/api/system.byte">Byte</a>&gt;</td>
-        <td><span class="parametername">input</span></td>
+</div>
+  <div class="markdown level1 conceptual"></div>
+  <h5 class="decalaration">Declaration</h5>
+  <div class="codewrapper">
+    <pre><code class="lang-csharp hljs">ValueTask WriteAsync(ReadOnlyMemory&lt;byte&gt; input, CancellationToken token)</code></pre>
+  </div>
+  <h5 class="parameters">Parameters</h5>
+  <table class="table table-bordered table-striped table-condensed">
+    <thead>
+      <tr>
+        <th>Type</th>
+        <th>Name</th>
+        <th>Description</th>
+      </tr>
+    </thead>
+    <tbody>
+      <tr>
+        <td><a class="xref" href="https://docs.microsoft.com/dotnet/api/system.readonlymemory-1">ReadOnlyMemory</a>&lt;<a class="xref" href="https://docs.microsoft.com/dotnet/api/system.byte">Byte</a>&gt;</td>
+        <td><span class="parametername">input</span></td>
         <td><p>A block of memory.</p>
-</td>
-      </tr>
-      <tr>
-        <td><a class="xref" href="https://docs.microsoft.com/dotnet/api/system.threading.cancellationtoken">CancellationToken</a></td>
-        <td><span class="parametername">token</span></td>
+</td>
+      </tr>
+      <tr>
+        <td><a class="xref" href="https://docs.microsoft.com/dotnet/api/system.threading.cancellationtoken">CancellationToken</a></td>
+        <td><span class="parametername">token</span></td>
         <td><p>The token that can be used to cancel the operation.</p>
-</td>
-      </tr>
-    </tbody>
-  </table>
-  <h5 class="returns">Returns</h5>
-  <table class="table table-bordered table-striped table-condensed">
-    <thead>
-      <tr>
-        <th>Type</th>
-        <th>Description</th>
-      </tr>
-    </thead>
-    <tbody>
-      <tr>
-        <td><a class="xref" href="https://docs.microsoft.com/dotnet/api/system.threading.tasks.valuetask">ValueTask</a></td>
+</td>
+      </tr>
+    </tbody>
+  </table>
+  <h5 class="returns">Returns</h5>
+  <table class="table table-bordered table-striped table-condensed">
+    <thead>
+      <tr>
+        <th>Type</th>
+        <th>Description</th>
+      </tr>
+    </thead>
+    <tbody>
+      <tr>
+        <td><a class="xref" href="https://docs.microsoft.com/dotnet/api/system.threading.tasks.valuetask">ValueTask</a></td>
         <td><p>The task representing state of asynchronous execution.</p>
-</td>
-      </tr>
-    </tbody>
-  </table>
-  <h5 class="exceptions">Exceptions</h5>
-  <table class="table table-bordered table-striped table-condensed">
-    <thead>
-      <tr>
-        <th>Type</th>
-        <th>Condition</th>
-      </tr>
-    </thead>
-    <tbody>
-      <tr>
-        <td><a class="xref" href="https://docs.microsoft.com/dotnet/api/system.operationcanceledexception">OperationCanceledException</a></td>
+</td>
+      </tr>
+    </tbody>
+  </table>
+  <h5 class="exceptions">Exceptions</h5>
+  <table class="table table-bordered table-striped table-condensed">
+    <thead>
+      <tr>
+        <th>Type</th>
+        <th>Condition</th>
+      </tr>
+    </thead>
+    <tbody>
+      <tr>
+        <td><a class="xref" href="https://docs.microsoft.com/dotnet/api/system.operationcanceledexception">OperationCanceledException</a></td>
         <td><p>The operation has been canceled.</p>
-</td>
-      </tr>
-    </tbody>
-  </table>
-  <span class="small pull-right mobile-hide">
-    <span class="divider">|</span>
-    <a href="https://github.com/sakno/dotNext/new/gh-pages/apiSpec/new?filename=DotNext_IO_IAsyncBinaryWriter_WriteAsync_System_ReadOnlyMemory_System_Char__DotNext_Text_EncodingContext_System_Nullable_DotNext_IO_StringLengthEncoding__System_Threading_CancellationToken_.md&amp;value=---%0Auid%3A%20DotNext.IO.IAsyncBinaryWriter.WriteAsync(System.ReadOnlyMemory%7BSystem.Char%7D%2CDotNext.Text.EncodingContext%2CSystem.Nullable%7BDotNext.IO.StringLengthEncoding%7D%2CSystem.Threading.CancellationToken)%0Asummary%3A%20'*You%20can%20override%20summary%20for%20the%20API%20here%20using%20*MARKDOWN*%20syntax'%0A---%0A%0A*Please%20type%20below%20more%20information%20about%20this%20API%3A*%0A%0A">Improve this Doc</a>
-  </span>
-  <span class="small pull-right mobile-hide">
-    <a href="https://github.com/sakno/dotNext/blob/gh-pages/src/DotNext.IO/IO/IAsyncBinaryWriter.cs/#L47">View Source</a>
-  </span>
-  <a id="DotNext_IO_IAsyncBinaryWriter_WriteAsync_" data-uid="DotNext.IO.IAsyncBinaryWriter.WriteAsync*"></a>
-  <h4 id="DotNext_IO_IAsyncBinaryWriter_WriteAsync_System_ReadOnlyMemory_System_Char__DotNext_Text_EncodingContext_System_Nullable_DotNext_IO_StringLengthEncoding__System_Threading_CancellationToken_" data-uid="DotNext.IO.IAsyncBinaryWriter.WriteAsync(System.ReadOnlyMemory{System.Char},DotNext.Text.EncodingContext,System.Nullable{DotNext.IO.StringLengthEncoding},System.Threading.CancellationToken)">WriteAsync(ReadOnlyMemory&lt;Char&gt;, EncodingContext, Nullable&lt;StringLengthEncoding&gt;, CancellationToken)</h4>
+</td>
+      </tr>
+    </tbody>
+  </table>
+  <span class="small pull-right mobile-hide">
+    <span class="divider">|</span>
+    <a href="https://github.com/sakno/DotNext/new/gh-pages/apiSpec/new?filename=DotNext_IO_IAsyncBinaryWriter_WriteAsync_System_ReadOnlyMemory_System_Char__DotNext_Text_EncodingContext_System_Nullable_DotNext_IO_StringLengthEncoding__System_Threading_CancellationToken_.md&amp;value=---%0Auid%3A%20DotNext.IO.IAsyncBinaryWriter.WriteAsync(System.ReadOnlyMemory%7BSystem.Char%7D%2CDotNext.Text.EncodingContext%2CSystem.Nullable%7BDotNext.IO.StringLengthEncoding%7D%2CSystem.Threading.CancellationToken)%0Asummary%3A%20'*You%20can%20override%20summary%20for%20the%20API%20here%20using%20*MARKDOWN*%20syntax'%0A---%0A%0A*Please%20type%20below%20more%20information%20about%20this%20API%3A*%0A%0A">Improve this Doc</a>
+  </span>
+  <span class="small pull-right mobile-hide">
+    <a href="https://github.com/sakno/DotNext/blob/gh-pages/src/DotNext.IO/IO/IAsyncBinaryWriter.cs/#L47">View Source</a>
+  </span>
+  <a id="DotNext_IO_IAsyncBinaryWriter_WriteAsync_" data-uid="DotNext.IO.IAsyncBinaryWriter.WriteAsync*"></a>
+  <h4 id="DotNext_IO_IAsyncBinaryWriter_WriteAsync_System_ReadOnlyMemory_System_Char__DotNext_Text_EncodingContext_System_Nullable_DotNext_IO_StringLengthEncoding__System_Threading_CancellationToken_" data-uid="DotNext.IO.IAsyncBinaryWriter.WriteAsync(System.ReadOnlyMemory{System.Char},DotNext.Text.EncodingContext,System.Nullable{DotNext.IO.StringLengthEncoding},System.Threading.CancellationToken)">WriteAsync(ReadOnlyMemory&lt;Char&gt;, EncodingContext, Nullable&lt;StringLengthEncoding&gt;, CancellationToken)</h4>
   <div class="markdown level1 summary"><p>Encodes a block of characters using the specified encoding.</p>
-</div>
-  <div class="markdown level1 conceptual"></div>
-  <h5 class="decalaration">Declaration</h5>
-  <div class="codewrapper">
-    <pre><code class="lang-csharp hljs">ValueTask WriteAsync(ReadOnlyMemory&lt;char&gt; chars, EncodingContext context, StringLengthEncoding? lengthFormat, CancellationToken token)</code></pre>
-  </div>
-  <h5 class="parameters">Parameters</h5>
-  <table class="table table-bordered table-striped table-condensed">
-    <thead>
-      <tr>
-        <th>Type</th>
-        <th>Name</th>
-        <th>Description</th>
-      </tr>
-    </thead>
-    <tbody>
-      <tr>
-        <td><a class="xref" href="https://docs.microsoft.com/dotnet/api/system.readonlymemory-1">ReadOnlyMemory</a>&lt;<a class="xref" href="https://docs.microsoft.com/dotnet/api/system.char">Char</a>&gt;</td>
-        <td><span class="parametername">chars</span></td>
+</div>
+  <div class="markdown level1 conceptual"></div>
+  <h5 class="decalaration">Declaration</h5>
+  <div class="codewrapper">
+    <pre><code class="lang-csharp hljs">ValueTask WriteAsync(ReadOnlyMemory&lt;char&gt; chars, EncodingContext context, StringLengthEncoding? lengthFormat, CancellationToken token)</code></pre>
+  </div>
+  <h5 class="parameters">Parameters</h5>
+  <table class="table table-bordered table-striped table-condensed">
+    <thead>
+      <tr>
+        <th>Type</th>
+        <th>Name</th>
+        <th>Description</th>
+      </tr>
+    </thead>
+    <tbody>
+      <tr>
+        <td><a class="xref" href="https://docs.microsoft.com/dotnet/api/system.readonlymemory-1">ReadOnlyMemory</a>&lt;<a class="xref" href="https://docs.microsoft.com/dotnet/api/system.char">Char</a>&gt;</td>
+        <td><span class="parametername">chars</span></td>
         <td><p>The characters to encode.</p>
-</td>
-      </tr>
-      <tr>
-        <td><a class="xref" href="DotNext.Text.EncodingContext.html">EncodingContext</a></td>
-        <td><span class="parametername">context</span></td>
+</td>
+      </tr>
+      <tr>
+        <td><a class="xref" href="DotNext.Text.EncodingContext.html">EncodingContext</a></td>
+        <td><span class="parametername">context</span></td>
         <td><p>The context describing encoding of characters.</p>
-</td>
-      </tr>
-      <tr>
-        <td><a class="xref" href="https://docs.microsoft.com/dotnet/api/system.nullable-1">Nullable</a>&lt;<a class="xref" href="DotNext.IO.StringLengthEncoding.html">StringLengthEncoding</a>&gt;</td>
-        <td><span class="parametername">lengthFormat</span></td>
+</td>
+      </tr>
+      <tr>
+        <td><a class="xref" href="https://docs.microsoft.com/dotnet/api/system.nullable-1">Nullable</a>&lt;<a class="xref" href="DotNext.IO.StringLengthEncoding.html">StringLengthEncoding</a>&gt;</td>
+        <td><span class="parametername">lengthFormat</span></td>
         <td><p>String length encoding format; or <span class="xref">null</span> to prevent encoding of string length.</p>
-</td>
-      </tr>
-      <tr>
-        <td><a class="xref" href="https://docs.microsoft.com/dotnet/api/system.threading.cancellationtoken">CancellationToken</a></td>
-        <td><span class="parametername">token</span></td>
+</td>
+      </tr>
+      <tr>
+        <td><a class="xref" href="https://docs.microsoft.com/dotnet/api/system.threading.cancellationtoken">CancellationToken</a></td>
+        <td><span class="parametername">token</span></td>
         <td><p>The token that can be used to cancel the operation.</p>
-</td>
-      </tr>
-    </tbody>
-  </table>
-  <h5 class="returns">Returns</h5>
-  <table class="table table-bordered table-striped table-condensed">
-    <thead>
-      <tr>
-        <th>Type</th>
-        <th>Description</th>
-      </tr>
-    </thead>
-    <tbody>
-      <tr>
-        <td><a class="xref" href="https://docs.microsoft.com/dotnet/api/system.threading.tasks.valuetask">ValueTask</a></td>
+</td>
+      </tr>
+    </tbody>
+  </table>
+  <h5 class="returns">Returns</h5>
+  <table class="table table-bordered table-striped table-condensed">
+    <thead>
+      <tr>
+        <th>Type</th>
+        <th>Description</th>
+      </tr>
+    </thead>
+    <tbody>
+      <tr>
+        <td><a class="xref" href="https://docs.microsoft.com/dotnet/api/system.threading.tasks.valuetask">ValueTask</a></td>
         <td><p>The task representing state of asynchronous execution.</p>
-</td>
-      </tr>
-    </tbody>
-  </table>
-  <h5 class="exceptions">Exceptions</h5>
-  <table class="table table-bordered table-striped table-condensed">
-    <thead>
-      <tr>
-        <th>Type</th>
-        <th>Condition</th>
-      </tr>
-    </thead>
-    <tbody>
-      <tr>
-        <td><a class="xref" href="https://docs.microsoft.com/dotnet/api/system.operationcanceledexception">OperationCanceledException</a></td>
+</td>
+      </tr>
+    </tbody>
+  </table>
+  <h5 class="exceptions">Exceptions</h5>
+  <table class="table table-bordered table-striped table-condensed">
+    <thead>
+      <tr>
+        <th>Type</th>
+        <th>Condition</th>
+      </tr>
+    </thead>
+    <tbody>
+      <tr>
+        <td><a class="xref" href="https://docs.microsoft.com/dotnet/api/system.operationcanceledexception">OperationCanceledException</a></td>
         <td><p>The operation has been canceled.</p>
-</td>
-      </tr>
-      <tr>
-        <td><a class="xref" href="https://docs.microsoft.com/dotnet/api/system.argumentoutofrangeexception">ArgumentOutOfRangeException</a></td>
+</td>
+      </tr>
+      <tr>
+        <td><a class="xref" href="https://docs.microsoft.com/dotnet/api/system.argumentoutofrangeexception">ArgumentOutOfRangeException</a></td>
         <td><p><code data-dev-comment-type="paramref" class="paramref">lengthFormat</code> is invalid.</p>
-</td>
-      </tr>
-    </tbody>
-  </table>
-  <span class="small pull-right mobile-hide">
-    <span class="divider">|</span>
-    <a href="https://github.com/sakno/dotNext/new/gh-pages/apiSpec/new?filename=DotNext_IO_IAsyncBinaryWriter_WriteAsync__1___0_System_Threading_CancellationToken_.md&amp;value=---%0Auid%3A%20DotNext.IO.IAsyncBinaryWriter.WriteAsync%60%601(%60%600%2CSystem.Threading.CancellationToken)%0Asummary%3A%20'*You%20can%20override%20summary%20for%20the%20API%20here%20using%20*MARKDOWN*%20syntax'%0A---%0A%0A*Please%20type%20below%20more%20information%20about%20this%20API%3A*%0A%0A">Improve this Doc</a>
-  </span>
-  <span class="small pull-right mobile-hide">
-    <a href="https://github.com/sakno/dotNext/blob/gh-pages/src/DotNext.IO/IO/IAsyncBinaryWriter.cs/#L25">View Source</a>
-  </span>
-  <a id="DotNext_IO_IAsyncBinaryWriter_WriteAsync_" data-uid="DotNext.IO.IAsyncBinaryWriter.WriteAsync*"></a>
-  <h4 id="DotNext_IO_IAsyncBinaryWriter_WriteAsync__1___0_System_Threading_CancellationToken_" data-uid="DotNext.IO.IAsyncBinaryWriter.WriteAsync``1(``0,System.Threading.CancellationToken)">WriteAsync&lt;T&gt;(T, CancellationToken)</h4>
+</td>
+      </tr>
+    </tbody>
+  </table>
+  <span class="small pull-right mobile-hide">
+    <span class="divider">|</span>
+    <a href="https://github.com/sakno/DotNext/new/gh-pages/apiSpec/new?filename=DotNext_IO_IAsyncBinaryWriter_WriteAsync__1___0_System_Threading_CancellationToken_.md&amp;value=---%0Auid%3A%20DotNext.IO.IAsyncBinaryWriter.WriteAsync%60%601(%60%600%2CSystem.Threading.CancellationToken)%0Asummary%3A%20'*You%20can%20override%20summary%20for%20the%20API%20here%20using%20*MARKDOWN*%20syntax'%0A---%0A%0A*Please%20type%20below%20more%20information%20about%20this%20API%3A*%0A%0A">Improve this Doc</a>
+  </span>
+  <span class="small pull-right mobile-hide">
+    <a href="https://github.com/sakno/DotNext/blob/gh-pages/src/DotNext.IO/IO/IAsyncBinaryWriter.cs/#L25">View Source</a>
+  </span>
+  <a id="DotNext_IO_IAsyncBinaryWriter_WriteAsync_" data-uid="DotNext.IO.IAsyncBinaryWriter.WriteAsync*"></a>
+  <h4 id="DotNext_IO_IAsyncBinaryWriter_WriteAsync__1___0_System_Threading_CancellationToken_" data-uid="DotNext.IO.IAsyncBinaryWriter.WriteAsync``1(``0,System.Threading.CancellationToken)">WriteAsync&lt;T&gt;(T, CancellationToken)</h4>
   <div class="markdown level1 summary"><p>Encodes value of blittable type.</p>
-</div>
-  <div class="markdown level1 conceptual"></div>
-  <h5 class="decalaration">Declaration</h5>
-  <div class="codewrapper">
+</div>
+  <div class="markdown level1 conceptual"></div>
+  <h5 class="decalaration">Declaration</h5>
+  <div class="codewrapper">
     <pre><code class="lang-csharp hljs">ValueTask WriteAsync&lt;T&gt;(T value, CancellationToken token)
-    where T : struct</code></pre>
-  </div>
-  <h5 class="parameters">Parameters</h5>
-  <table class="table table-bordered table-striped table-condensed">
-    <thead>
-      <tr>
-        <th>Type</th>
-        <th>Name</th>
-        <th>Description</th>
-      </tr>
-    </thead>
-    <tbody>
-      <tr>
-        <td><span class="xref">T</span></td>
-        <td><span class="parametername">value</span></td>
+
+    where T : struct</code></pre>
+  </div>
+  <h5 class="parameters">Parameters</h5>
+  <table class="table table-bordered table-striped table-condensed">
+    <thead>
+      <tr>
+        <th>Type</th>
+        <th>Name</th>
+        <th>Description</th>
+      </tr>
+    </thead>
+    <tbody>
+      <tr>
+        <td><span class="xref">T</span></td>
+        <td><span class="parametername">value</span></td>
         <td><p>The value to encode.</p>
-</td>
-      </tr>
-      <tr>
-        <td><a class="xref" href="https://docs.microsoft.com/dotnet/api/system.threading.cancellationtoken">CancellationToken</a></td>
-        <td><span class="parametername">token</span></td>
+</td>
+      </tr>
+      <tr>
+        <td><a class="xref" href="https://docs.microsoft.com/dotnet/api/system.threading.cancellationtoken">CancellationToken</a></td>
+        <td><span class="parametername">token</span></td>
         <td><p>The token that can be used to cancel the operation.</p>
-</td>
-      </tr>
-    </tbody>
-  </table>
-  <h5 class="returns">Returns</h5>
-  <table class="table table-bordered table-striped table-condensed">
-    <thead>
-      <tr>
-        <th>Type</th>
-        <th>Description</th>
-      </tr>
-    </thead>
-    <tbody>
-      <tr>
-        <td><a class="xref" href="https://docs.microsoft.com/dotnet/api/system.threading.tasks.valuetask">ValueTask</a></td>
+</td>
+      </tr>
+    </tbody>
+  </table>
+  <h5 class="returns">Returns</h5>
+  <table class="table table-bordered table-striped table-condensed">
+    <thead>
+      <tr>
+        <th>Type</th>
+        <th>Description</th>
+      </tr>
+    </thead>
+    <tbody>
+      <tr>
+        <td><a class="xref" href="https://docs.microsoft.com/dotnet/api/system.threading.tasks.valuetask">ValueTask</a></td>
         <td><p>The task representing state of asynchronous execution.</p>
-</td>
-      </tr>
-    </tbody>
-  </table>
-  <h5 class="typeParameters">Type Parameters</h5>
-  <table class="table table-bordered table-striped table-condensed">
-    <thead>
-      <tr>
-        <th>Name</th>
-        <th>Description</th>
-      </tr>
-    </thead>
-    <tbody>
-      <tr>
-        <td><span class="parametername">T</span></td>
+</td>
+      </tr>
+    </tbody>
+  </table>
+  <h5 class="typeParameters">Type Parameters</h5>
+  <table class="table table-bordered table-striped table-condensed">
+    <thead>
+      <tr>
+        <th>Name</th>
+        <th>Description</th>
+      </tr>
+    </thead>
+    <tbody>
+      <tr>
+        <td><span class="parametername">T</span></td>
         <td><p>The type of the value to encode.</p>
-</td>
-      </tr>
-    </tbody>
-  </table>
-  <h5 class="exceptions">Exceptions</h5>
-  <table class="table table-bordered table-striped table-condensed">
-    <thead>
-      <tr>
-        <th>Type</th>
-        <th>Condition</th>
-      </tr>
-    </thead>
-    <tbody>
-      <tr>
-        <td><a class="xref" href="https://docs.microsoft.com/dotnet/api/system.operationcanceledexception">OperationCanceledException</a></td>
+</td>
+      </tr>
+    </tbody>
+  </table>
+  <h5 class="exceptions">Exceptions</h5>
+  <table class="table table-bordered table-striped table-condensed">
+    <thead>
+      <tr>
+        <th>Type</th>
+        <th>Condition</th>
+      </tr>
+    </thead>
+    <tbody>
+      <tr>
+        <td><a class="xref" href="https://docs.microsoft.com/dotnet/api/system.operationcanceledexception">OperationCanceledException</a></td>
         <td><p>The operation has been canceled.</p>
-</td>
-      </tr>
-    </tbody>
-  </table>
-  <h3 id="extensionmethods">Extension Methods</h3>
-  <div>
-      <a class="xref" href="DotNext.Threading.AsyncLockAcquisition.html#DotNext_Threading_AsyncLockAcquisition_AcquireLockAsync__1___0_System_TimeSpan_">AsyncLockAcquisition.AcquireLockAsync&lt;T&gt;(T, TimeSpan)</a>
-  </div>
-  <div>
-      <a class="xref" href="DotNext.Threading.AsyncLockAcquisition.html#DotNext_Threading_AsyncLockAcquisition_AcquireLockAsync__1___0_System_Threading_CancellationToken_">AsyncLockAcquisition.AcquireLockAsync&lt;T&gt;(T, CancellationToken)</a>
-  </div>
-  <div>
-      <a class="xref" href="DotNext.Threading.AsyncLockAcquisition.html#DotNext_Threading_AsyncLockAcquisition_AcquireReadLockAsync__1___0_System_TimeSpan_">AsyncLockAcquisition.AcquireReadLockAsync&lt;T&gt;(T, TimeSpan)</a>
-  </div>
-  <div>
-      <a class="xref" href="DotNext.Threading.AsyncLockAcquisition.html#DotNext_Threading_AsyncLockAcquisition_AcquireReadLockAsync__1___0_System_Threading_CancellationToken_">AsyncLockAcquisition.AcquireReadLockAsync&lt;T&gt;(T, CancellationToken)</a>
-  </div>
-  <div>
-      <a class="xref" href="DotNext.Threading.AsyncLockAcquisition.html#DotNext_Threading_AsyncLockAcquisition_AcquireWriteLockAsync__1___0_System_TimeSpan_">AsyncLockAcquisition.AcquireWriteLockAsync&lt;T&gt;(T, TimeSpan)</a>
-  </div>
-  <div>
-      <a class="xref" href="DotNext.Threading.AsyncLockAcquisition.html#DotNext_Threading_AsyncLockAcquisition_AcquireWriteLockAsync__1___0_System_Threading_CancellationToken_">AsyncLockAcquisition.AcquireWriteLockAsync&lt;T&gt;(T, CancellationToken)</a>
-  </div>
-  <div>
-      <a class="xref" href="DotNext.Threading.AsyncLockAcquisition.html#DotNext_Threading_AsyncLockAcquisition_AcquireUpgradeableReadLockAsync__1___0_System_TimeSpan_">AsyncLockAcquisition.AcquireUpgradeableReadLockAsync&lt;T&gt;(T, TimeSpan)</a>
-  </div>
-  <div>
-      <a class="xref" href="DotNext.Threading.AsyncLockAcquisition.html#DotNext_Threading_AsyncLockAcquisition_AcquireUpgradeableReadLockAsync__1___0_System_Threading_CancellationToken_">AsyncLockAcquisition.AcquireUpgradeableReadLockAsync&lt;T&gt;(T, CancellationToken)</a>
-  </div>
-  <div>
-      <a class="xref" href="DotNext.ObjectExtensions.html#DotNext_ObjectExtensions_GetUserData__1___0_">ObjectExtensions.GetUserData&lt;T&gt;(T)</a>
-  </div>
-  <div>
-      <a class="xref" href="DotNext.ObjectExtensions.html#DotNext_ObjectExtensions_IsOneOf__1___0_System_Collections_Generic_IEnumerable___0__">ObjectExtensions.IsOneOf&lt;T&gt;(T, IEnumerable&lt;T&gt;)</a>
-  </div>
-  <div>
-      <a class="xref" href="DotNext.ObjectExtensions.html#DotNext_ObjectExtensions_IsOneOf__1___0___0___">ObjectExtensions.IsOneOf&lt;T&gt;(T, T[])</a>
-  </div>
-  <div>
-      <a class="xref" href="DotNext.ObjectExtensions.html#DotNext_ObjectExtensions_Decompose__3___0_System_Func___0___1__System_Func___0___2____1____2__">ObjectExtensions.Decompose&lt;T, R1, R2&gt;(T, Func&lt;T, R1&gt;, Func&lt;T, R2&gt;, out R1, out R2)</a>
-  </div>
-  <div>
-      <a class="xref" href="DotNext.ObjectExtensions.html#DotNext_ObjectExtensions_Decompose__3___0_DotNext_ValueFunc___0___1___DotNext_ValueFunc___0___2_____1____2__">ObjectExtensions.Decompose&lt;T, R1, R2&gt;(T, ValueFunc&lt;T, R1&gt;, ValueFunc&lt;T, R2&gt;, out R1, out R2)</a>
-  </div>
-  <div>
-      <a class="xref" href="DotNext.ObjectExtensions.html#DotNext_ObjectExtensions_Decompose__3___0_System_Func___0___1__System_Func___0___2__">ObjectExtensions.Decompose&lt;T, R1, R2&gt;(T, Func&lt;T, R1&gt;, Func&lt;T, R2&gt;)</a>
-  </div>
-  <div>
-      <a class="xref" href="DotNext.ObjectExtensions.html#DotNext_ObjectExtensions_Decompose__3___0_DotNext_ValueFunc___0___1___DotNext_ValueFunc___0___2___">ObjectExtensions.Decompose&lt;T, R1, R2&gt;(T, ValueFunc&lt;T, R1&gt;, ValueFunc&lt;T, R2&gt;)</a>
-  </div>
-  <div>
-      <a class="xref" href="DotNext.Threading.LockAcquisition.html#DotNext_Threading_LockAcquisition_AcquireReadLock__1___0_">LockAcquisition.AcquireReadLock&lt;T&gt;(T)</a>
-  </div>
-  <div>
-      <a class="xref" href="DotNext.Threading.LockAcquisition.html#DotNext_Threading_LockAcquisition_AcquireReadLock__1___0_System_TimeSpan_">LockAcquisition.AcquireReadLock&lt;T&gt;(T, TimeSpan)</a>
-  </div>
-  <div>
-      <a class="xref" href="DotNext.Threading.LockAcquisition.html#DotNext_Threading_LockAcquisition_AcquireWriteLock__1___0_">LockAcquisition.AcquireWriteLock&lt;T&gt;(T)</a>
-  </div>
-  <div>
-      <a class="xref" href="DotNext.Threading.LockAcquisition.html#DotNext_Threading_LockAcquisition_AcquireWriteLock__1___0_System_TimeSpan_">LockAcquisition.AcquireWriteLock&lt;T&gt;(T, TimeSpan)</a>
-  </div>
-  <div>
-      <a class="xref" href="DotNext.Threading.LockAcquisition.html#DotNext_Threading_LockAcquisition_AcquireUpgradeableReadLock__1___0_">LockAcquisition.AcquireUpgradeableReadLock&lt;T&gt;(T)</a>
-  </div>
-  <div>
-      <a class="xref" href="DotNext.Threading.LockAcquisition.html#DotNext_Threading_LockAcquisition_AcquireUpgradeableReadLock__1___0_System_TimeSpan_">LockAcquisition.AcquireUpgradeableReadLock&lt;T&gt;(T, TimeSpan)</a>
-  </div>
-  <div>
-      <a class="xref" href="DotNext.Linq.Expressions.ExpressionBuilder.html#DotNext_Linq_Expressions_ExpressionBuilder_Const__1___0_">ExpressionBuilder.Const&lt;T&gt;(T)</a>
-  </div>
-  <h3 id="seealso">See Also</h3>
-  <div class="seealso">
-      <div><a class="xref" href="DotNext.IO.IAsyncBinaryReader.html">IAsyncBinaryReader</a></div>
-  </div>
-</article>
-          </div>
-          
-          <div class="hidden-sm col-md-2" role="complementary">
-            <div class="sideaffix">
-              <div class="contribution">
-                <ul class="nav">
-                  <li>
-                    <a href="https://github.com/sakno/dotNext/new/gh-pages/apiSpec/new?filename=DotNext_IO_IAsyncBinaryWriter.md&amp;value=---%0Auid%3A%20DotNext.IO.IAsyncBinaryWriter%0Asummary%3A%20'*You%20can%20override%20summary%20for%20the%20API%20here%20using%20*MARKDOWN*%20syntax'%0A---%0A%0A*Please%20type%20below%20more%20information%20about%20this%20API%3A*%0A%0A" class="contribution-link">Improve this Doc</a>
-                  </li>
-                  <li>
-                    <a href="https://github.com/sakno/dotNext/blob/gh-pages/src/DotNext.IO/IO/IAsyncBinaryWriter.cs/#L15" class="contribution-link">View Source</a>
-                  </li>
-                </ul>
-              </div>
-              <nav class="bs-docs-sidebar hidden-print hidden-xs hidden-sm affix" id="affix">
-              <!-- <p><a class="back-to-top" href="#top">Back to top</a><p> -->
-              </nav>
-            </div>
-          </div>
-        </div>
-      </div>
-      
-      <footer>
-        <div class="grad-bottom"></div>
-        <div class="footer">
-          <div class="container">
-            <span class="pull-right">
-              <a href="#top">Back to top</a>
-            </span>
-            
-            <span>Generated by <strong>DocFX</strong></span>
-          </div>
-        </div>
-      </footer>
-    </div>
-    
-    <script type="text/javascript" src="../styles/docfx.vendor.js"></script>
-    <script type="text/javascript" src="../styles/docfx.js"></script>
-    <script type="text/javascript" src="../styles/main.js"></script>
-  </body>
-</html>
+</td>
+      </tr>
+    </tbody>
+  </table>
+  <h3 id="extensionmethods">Extension Methods</h3>
+  <div>
+      <a class="xref" href="DotNext.Threading.AsyncLockAcquisition.html#DotNext_Threading_AsyncLockAcquisition_AcquireLockAsync__1___0_System_TimeSpan_">AsyncLockAcquisition.AcquireLockAsync&lt;T&gt;(T, TimeSpan)</a>
+  </div>
+  <div>
+      <a class="xref" href="DotNext.Threading.AsyncLockAcquisition.html#DotNext_Threading_AsyncLockAcquisition_AcquireLockAsync__1___0_System_Threading_CancellationToken_">AsyncLockAcquisition.AcquireLockAsync&lt;T&gt;(T, CancellationToken)</a>
+  </div>
+  <div>
+      <a class="xref" href="DotNext.Threading.AsyncLockAcquisition.html#DotNext_Threading_AsyncLockAcquisition_AcquireReadLockAsync__1___0_System_TimeSpan_">AsyncLockAcquisition.AcquireReadLockAsync&lt;T&gt;(T, TimeSpan)</a>
+  </div>
+  <div>
+      <a class="xref" href="DotNext.Threading.AsyncLockAcquisition.html#DotNext_Threading_AsyncLockAcquisition_AcquireReadLockAsync__1___0_System_Threading_CancellationToken_">AsyncLockAcquisition.AcquireReadLockAsync&lt;T&gt;(T, CancellationToken)</a>
+  </div>
+  <div>
+      <a class="xref" href="DotNext.Threading.AsyncLockAcquisition.html#DotNext_Threading_AsyncLockAcquisition_AcquireWriteLockAsync__1___0_System_TimeSpan_">AsyncLockAcquisition.AcquireWriteLockAsync&lt;T&gt;(T, TimeSpan)</a>
+  </div>
+  <div>
+      <a class="xref" href="DotNext.Threading.AsyncLockAcquisition.html#DotNext_Threading_AsyncLockAcquisition_AcquireWriteLockAsync__1___0_System_Threading_CancellationToken_">AsyncLockAcquisition.AcquireWriteLockAsync&lt;T&gt;(T, CancellationToken)</a>
+  </div>
+  <div>
+      <a class="xref" href="DotNext.Threading.AsyncLockAcquisition.html#DotNext_Threading_AsyncLockAcquisition_AcquireUpgradeableReadLockAsync__1___0_System_TimeSpan_">AsyncLockAcquisition.AcquireUpgradeableReadLockAsync&lt;T&gt;(T, TimeSpan)</a>
+  </div>
+  <div>
+      <a class="xref" href="DotNext.Threading.AsyncLockAcquisition.html#DotNext_Threading_AsyncLockAcquisition_AcquireUpgradeableReadLockAsync__1___0_System_Threading_CancellationToken_">AsyncLockAcquisition.AcquireUpgradeableReadLockAsync&lt;T&gt;(T, CancellationToken)</a>
+  </div>
+  <div>
+      <a class="xref" href="DotNext.Linq.Expressions.ExpressionBuilder.html#DotNext_Linq_Expressions_ExpressionBuilder_Const__1___0_">ExpressionBuilder.Const&lt;T&gt;(T)</a>
+  </div>
+  <div>
+      <a class="xref" href="DotNext.ObjectExtensions.html#DotNext_ObjectExtensions_GetUserData__1___0_">ObjectExtensions.GetUserData&lt;T&gt;(T)</a>
+  </div>
+  <div>
+      <a class="xref" href="DotNext.ObjectExtensions.html#DotNext_ObjectExtensions_IsOneOf__1___0_System_Collections_Generic_IEnumerable___0__">ObjectExtensions.IsOneOf&lt;T&gt;(T, IEnumerable&lt;T&gt;)</a>
+  </div>
+  <div>
+      <a class="xref" href="DotNext.ObjectExtensions.html#DotNext_ObjectExtensions_IsOneOf__1___0___0___">ObjectExtensions.IsOneOf&lt;T&gt;(T, T[])</a>
+  </div>
+  <div>
+      <a class="xref" href="DotNext.ObjectExtensions.html#DotNext_ObjectExtensions_Decompose__3___0_System_Func___0___1__System_Func___0___2____1____2__">ObjectExtensions.Decompose&lt;T, R1, R2&gt;(T, Func&lt;T, R1&gt;, Func&lt;T, R2&gt;, out R1, out R2)</a>
+  </div>
+  <div>
+      <a class="xref" href="DotNext.ObjectExtensions.html#DotNext_ObjectExtensions_Decompose__3___0_DotNext_ValueFunc___0___1___DotNext_ValueFunc___0___2_____1____2__">ObjectExtensions.Decompose&lt;T, R1, R2&gt;(T, ValueFunc&lt;T, R1&gt;, ValueFunc&lt;T, R2&gt;, out R1, out R2)</a>
+  </div>
+  <div>
+      <a class="xref" href="DotNext.ObjectExtensions.html#DotNext_ObjectExtensions_Decompose__3___0_System_Func___0___1__System_Func___0___2__">ObjectExtensions.Decompose&lt;T, R1, R2&gt;(T, Func&lt;T, R1&gt;, Func&lt;T, R2&gt;)</a>
+  </div>
+  <div>
+      <a class="xref" href="DotNext.ObjectExtensions.html#DotNext_ObjectExtensions_Decompose__3___0_DotNext_ValueFunc___0___1___DotNext_ValueFunc___0___2___">ObjectExtensions.Decompose&lt;T, R1, R2&gt;(T, ValueFunc&lt;T, R1&gt;, ValueFunc&lt;T, R2&gt;)</a>
+  </div>
+  <div>
+      <a class="xref" href="DotNext.Threading.LockAcquisition.html#DotNext_Threading_LockAcquisition_AcquireReadLock__1___0_">LockAcquisition.AcquireReadLock&lt;T&gt;(T)</a>
+  </div>
+  <div>
+      <a class="xref" href="DotNext.Threading.LockAcquisition.html#DotNext_Threading_LockAcquisition_AcquireReadLock__1___0_System_TimeSpan_">LockAcquisition.AcquireReadLock&lt;T&gt;(T, TimeSpan)</a>
+  </div>
+  <div>
+      <a class="xref" href="DotNext.Threading.LockAcquisition.html#DotNext_Threading_LockAcquisition_AcquireWriteLock__1___0_">LockAcquisition.AcquireWriteLock&lt;T&gt;(T)</a>
+  </div>
+  <div>
+      <a class="xref" href="DotNext.Threading.LockAcquisition.html#DotNext_Threading_LockAcquisition_AcquireWriteLock__1___0_System_TimeSpan_">LockAcquisition.AcquireWriteLock&lt;T&gt;(T, TimeSpan)</a>
+  </div>
+  <div>
+      <a class="xref" href="DotNext.Threading.LockAcquisition.html#DotNext_Threading_LockAcquisition_AcquireUpgradeableReadLock__1___0_">LockAcquisition.AcquireUpgradeableReadLock&lt;T&gt;(T)</a>
+  </div>
+  <div>
+      <a class="xref" href="DotNext.Threading.LockAcquisition.html#DotNext_Threading_LockAcquisition_AcquireUpgradeableReadLock__1___0_System_TimeSpan_">LockAcquisition.AcquireUpgradeableReadLock&lt;T&gt;(T, TimeSpan)</a>
+  </div>
+  <h3 id="seealso">See Also</h3>
+  <div class="seealso">
+      <div><a class="xref" href="DotNext.IO.IAsyncBinaryReader.html">IAsyncBinaryReader</a></div>
+  </div>
+</article>
+          </div>
+          
+          <div class="hidden-sm col-md-2" role="complementary">
+            <div class="sideaffix">
+              <div class="contribution">
+                <ul class="nav">
+                  <li>
+                    <a href="https://github.com/sakno/DotNext/new/gh-pages/apiSpec/new?filename=DotNext_IO_IAsyncBinaryWriter.md&amp;value=---%0Auid%3A%20DotNext.IO.IAsyncBinaryWriter%0Asummary%3A%20'*You%20can%20override%20summary%20for%20the%20API%20here%20using%20*MARKDOWN*%20syntax'%0A---%0A%0A*Please%20type%20below%20more%20information%20about%20this%20API%3A*%0A%0A" class="contribution-link">Improve this Doc</a>
+                  </li>
+                  <li>
+                    <a href="https://github.com/sakno/DotNext/blob/gh-pages/src/DotNext.IO/IO/IAsyncBinaryWriter.cs/#L15" class="contribution-link">View Source</a>
+                  </li>
+                </ul>
+              </div>
+              <nav class="bs-docs-sidebar hidden-print hidden-xs hidden-sm affix" id="affix">
+              <!-- <p><a class="back-to-top" href="#top">Back to top</a><p> -->
+              </nav>
+            </div>
+          </div>
+        </div>
+      </div>
+      
+      <footer>
+        <div class="grad-bottom"></div>
+        <div class="footer">
+          <div class="container">
+            <span class="pull-right">
+              <a href="#top">Back to top</a>
+            </span>
+            
+            <span>Generated by <strong>DocFX</strong></span>
+          </div>
+        </div>
+      </footer>
+    </div>
+    
+    <script type="text/javascript" src="../styles/docfx.vendor.js"></script>
+    <script type="text/javascript" src="../styles/docfx.js"></script>
+    <script type="text/javascript" src="../styles/main.js"></script>
+  </body>
+</html>