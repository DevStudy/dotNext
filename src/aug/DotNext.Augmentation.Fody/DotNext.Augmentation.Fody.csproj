﻿<Project Sdk="Microsoft.NET.Sdk">

  <PropertyGroup>
    <TargetFramework>netstandard2.1</TargetFramework>
    <RootNamespace>DotNext</RootNamespace>
<<<<<<< HEAD
    <Version>1.2.4</Version>
  </PropertyGroup>

  <ItemGroup>
    <PackageReference Include="FodyHelpers" Version="6.0.5" />
=======
    <Version>2.0.0</Version>
  </PropertyGroup>

  <PropertyGroup Condition="'$(Configuration)|$(Platform)'=='Release|AnyCPU'">
    <Optimize>true</Optimize>
    <SignAssembly>true</SignAssembly>
    <DelaySign>false</DelaySign>
    <AssemblyOriginatorKeyFile>../dotnext.snk</AssemblyOriginatorKeyFile>
    <DebugType>none</DebugType>
  </PropertyGroup>

  <ItemGroup>
    <PackageReference Include="FodyHelpers" Version="6.0.8" />
>>>>>>> db8f48f6
  </ItemGroup>

</Project><|MERGE_RESOLUTION|>--- conflicted
+++ resolved
@@ -3,13 +3,6 @@
   <PropertyGroup>
     <TargetFramework>netstandard2.1</TargetFramework>
     <RootNamespace>DotNext</RootNamespace>
-<<<<<<< HEAD
-    <Version>1.2.4</Version>
-  </PropertyGroup>
-
-  <ItemGroup>
-    <PackageReference Include="FodyHelpers" Version="6.0.5" />
-=======
     <Version>2.0.0</Version>
   </PropertyGroup>
 
@@ -23,7 +16,6 @@
 
   <ItemGroup>
     <PackageReference Include="FodyHelpers" Version="6.0.8" />
->>>>>>> db8f48f6
   </ItemGroup>
 
 </Project>