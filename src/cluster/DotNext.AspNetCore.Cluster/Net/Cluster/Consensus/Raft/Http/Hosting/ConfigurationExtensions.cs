﻿using System;
using Microsoft.Extensions.Configuration;
using Microsoft.Extensions.DependencyInjection;
using Microsoft.Extensions.Hosting;

namespace DotNext.Net.Cluster.Consensus.Raft.Http.Hosting
{
    /// <summary>
    /// Configure ASP.NET Core application to use
    /// dedicated web host and separated port for Raft endpoint.
    /// </summary>
    /// <seealso cref="IDedicatedHostBuilder"/>
    [CLSCompliant(false)]
    public static class ConfigurationExtensions
    {
        /// <summary>
        /// Allows to inject <see cref="ICluster"/>, <see cref="IRaftCluster"/>, <see cref="IExpandableCluster"/>
        /// to application services and establishes network communication with other cluster members.
        /// </summary>
        /// <remarks>
        /// This method should not be used together with <see cref="JoinCluster(IHostBuilder)"/>
        /// because it has the same semantics. It's here just for corner case when you
        /// want to implement choice between hosted and embedded mode in the same app or library.
        /// </remarks>
        /// <param name="services">The collection of services.</param>
        /// <param name="memberConfig">The configuration of local cluster node.</param>
        /// <returns>The modified collection of services.</returns>
        public static IServiceCollection ConfigureLocalNode(this IServiceCollection services, IConfiguration memberConfig)
            => services.AddClusterAsSingleton<RaftHostedCluster, RaftHostedClusterMemberConfiguration>(memberConfig);

        private static void ConfigureClusterMember(HostBuilderContext context, IServiceCollection services)
            => ConfigureLocalNode(services, context.Configuration);

        /// <summary>
        /// Allows to inject <see cref="ICluster"/>, <see cref="IRaftCluster"/>, <see cref="IExpandableCluster"/>
        /// to application services and establishes network communication with other cluster members.
        /// </summary>
        /// <param name="builder">The builder of main application host.</param>
        /// <returns>The builder of the application host.</returns>
        public static IHostBuilder JoinCluster(this IHostBuilder builder)
            => builder.ConfigureServices(ConfigureClusterMember);

        private static void JoinCluster(this Func<IConfiguration, IHostEnvironment, IConfiguration> memberConfig, HostBuilderContext context, IServiceCollection services)
            => ConfigureLocalNode(services, memberConfig(context.Configuration, context.HostingEnvironment));

        /// <summary>
        /// Allows to inject <see cref="ICluster"/>, <see cref="IRaftCluster"/>, <see cref="IExpandableCluster"/>
        /// to application services and establishes network communication with other cluster members.
        /// </summary>
        /// <param name="builder">The builder of main application host.</param>
        /// <param name="memberConfig">The delegate that allows to resolve location of local member configuration.</param>
<<<<<<< HEAD
        /// <returns>The builder of main application host.</returns>
=======
        /// <returns>The builder of the application host.</returns>
>>>>>>> 0b59c1f6
        public static IHostBuilder JoinCluster(this IHostBuilder builder, Func<IConfiguration, IHostEnvironment, IConfiguration> memberConfig)
            => builder.ConfigureServices(memberConfig.JoinCluster);

        private static void JoinCluster(this string memberConfigSection, HostBuilderContext context, IServiceCollection services)
            => ConfigureLocalNode(services, context.Configuration.GetSection(memberConfigSection));

        /// <summary>
        /// Allows to inject <see cref="ICluster"/>, <see cref="IRaftCluster"/>, <see cref="IExpandableCluster"/>
        /// to application services and establishes network communication with other cluster members.
        /// </summary>
        /// <param name="builder">The builder of main application host.</param>
        /// <param name="memberConfigSection">The name of local member configuration section.</param>
<<<<<<< HEAD
        /// <returns>The builder of main application host.</returns>
=======
        /// <returns>The builder of the application host.</returns>
>>>>>>> 0b59c1f6
        public static IHostBuilder JoinCluster(this IHostBuilder builder, string memberConfigSection)
            => builder.ConfigureServices(memberConfigSection.JoinCluster);
    }
}<|MERGE_RESOLUTION|>--- conflicted
+++ resolved
@@ -49,11 +49,7 @@
         /// </summary>
         /// <param name="builder">The builder of main application host.</param>
         /// <param name="memberConfig">The delegate that allows to resolve location of local member configuration.</param>
-<<<<<<< HEAD
-        /// <returns>The builder of main application host.</returns>
-=======
         /// <returns>The builder of the application host.</returns>
->>>>>>> 0b59c1f6
         public static IHostBuilder JoinCluster(this IHostBuilder builder, Func<IConfiguration, IHostEnvironment, IConfiguration> memberConfig)
             => builder.ConfigureServices(memberConfig.JoinCluster);
 
@@ -66,11 +62,7 @@
         /// </summary>
         /// <param name="builder">The builder of main application host.</param>
         /// <param name="memberConfigSection">The name of local member configuration section.</param>
-<<<<<<< HEAD
-        /// <returns>The builder of main application host.</returns>
-=======
         /// <returns>The builder of the application host.</returns>
->>>>>>> 0b59c1f6
         public static IHostBuilder JoinCluster(this IHostBuilder builder, string memberConfigSection)
             => builder.ConfigureServices(memberConfigSection.JoinCluster);
     }
