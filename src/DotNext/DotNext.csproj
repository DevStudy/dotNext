﻿<Project Sdk="Microsoft.NET.Sdk">

  <PropertyGroup>
    <TargetFramework>netstandard2.0</TargetFramework>
    <LangVersion>latest</LangVersion>
    <RootNamespace>DotNext</RootNamespace>
    <Authors>Roman Sakno</Authors>
    <Company />
    <Product>.NEXT Family of Libraries</Product>
<<<<<<< HEAD
    <Version>0.11.1</Version>
=======
    <Version>0.12.0</Version>
>>>>>>> fb6dfda4
	<AssemblyName>DotNext</AssemblyName>
    <PackageLicenseExpression>MIT</PackageLicenseExpression>
    <PackageProjectUrl>https://sakno.github.io/dotNext/</PackageProjectUrl>
    <RepositoryUrl>https://github.com/sakno/dotNext.git</RepositoryUrl>
    <RepositoryType>git</RepositoryType>
    <PackageTags>extensions;.netstandard;performance;hashcode;randomstring;valuetype;delegate</PackageTags>
    <Copyright>Copyright © Roman Sakno 2019</Copyright>
	<GenerateDocumentationFile>true</GenerateDocumentationFile>
	<Description>Provides various extensions of .NET Base Class Library</Description>
	<PackageIconUrl>https://raw.githubusercontent.com/sakno/dotNext/develop/logo.png</PackageIconUrl>
<<<<<<< HEAD
	<PackageReleaseNotes>Improved performance of random string generation with RandomNumberGenerator
System.
Threading.Tasks.Task can be awaited asynchronously using timeout and/or cancellation token</PackageReleaseNotes>
=======
	<PackageReleaseNotes>Value (struct) delegates are introduced as allocation-free alternative to classic delegates
Atomic&lt;T&gt; is added to provide atomic memory access operations for arbitrary value types
Arithmetic, bitwise and comparison operations for IntPtr and UIntPtr
Improved performance of methods declared in EnumConverter
Improved performance of atomic operations such as UpdateAndGet and AccumulateAndGet
Improved performance of bitwise equality method for value types
GetUnderlyingType() method is added to obtain underlying type of Result&lt;T&gt;
TypedReference can be converted into managed pointer (type T&amp;, or ref T) using Memory class</PackageReleaseNotes>
>>>>>>> fb6dfda4
  </PropertyGroup>

  <PropertyGroup Condition="'$(Configuration)|$(Platform)'=='Debug|AnyCPU'">
    <AllowUnsafeBlocks>true</AllowUnsafeBlocks>
	<DocumentationFile>bin\$(Configuration)\$(TargetFramework)\$(AssemblyName).xml</DocumentationFile>
	<CodeAnalysisRuleSet>../DotNext.ruleset</CodeAnalysisRuleSet>
	<DefineConstants></DefineConstants>
  </PropertyGroup>

  <PropertyGroup Condition="'$(Configuration)|$(Platform)'=='Release|AnyCPU'">
    <AllowUnsafeBlocks>true</AllowUnsafeBlocks>
	<DocumentationFile>bin\$(Configuration)\$(TargetFramework)\$(AssemblyName).xml</DocumentationFile>
    <SignAssembly>true</SignAssembly>
    <DelaySign>false</DelaySign>
    <AssemblyOriginatorKeyFile>../dotnext.snk</AssemblyOriginatorKeyFile>
    <IncludeSymbols>true</IncludeSymbols>
    <SymbolPackageFormat>snupkg</SymbolPackageFormat>
  </PropertyGroup>

  <ItemGroup>
    <PackageReference Include="Microsoft.CodeAnalysis.FxCopAnalyzers" Version="2.9.4" Condition="'$(Configuration)'=='Debug'" PrivateAssets="all" />
    <PackageReference Include="System.Memory" Version="4.5.3" />
    <PackageReference Include="System.Runtime.CompilerServices.Unsafe" Version="4.5.2" />
    <PackageReference Include="System.Buffers" Version="4.5.0" />
    <PackageReference Include="Fody" Version="5.1.1" PrivateAssets="all" />
    <PackageReference Include="InlineIL.Fody" Version="1.2.0" PrivateAssets="all" />
  </ItemGroup>

  <ItemGroup>
    <EmbeddedResource Include="ExceptionMessages.restext">
      <Generator></Generator>
    </EmbeddedResource>
  </ItemGroup>

</Project><|MERGE_RESOLUTION|>--- conflicted
+++ resolved
@@ -7,11 +7,7 @@
     <Authors>Roman Sakno</Authors>
     <Company />
     <Product>.NEXT Family of Libraries</Product>
-<<<<<<< HEAD
-    <Version>0.11.1</Version>
-=======
     <Version>0.12.0</Version>
->>>>>>> fb6dfda4
 	<AssemblyName>DotNext</AssemblyName>
     <PackageLicenseExpression>MIT</PackageLicenseExpression>
     <PackageProjectUrl>https://sakno.github.io/dotNext/</PackageProjectUrl>
@@ -22,11 +18,6 @@
 	<GenerateDocumentationFile>true</GenerateDocumentationFile>
 	<Description>Provides various extensions of .NET Base Class Library</Description>
 	<PackageIconUrl>https://raw.githubusercontent.com/sakno/dotNext/develop/logo.png</PackageIconUrl>
-<<<<<<< HEAD
-	<PackageReleaseNotes>Improved performance of random string generation with RandomNumberGenerator
-System.
-Threading.Tasks.Task can be awaited asynchronously using timeout and/or cancellation token</PackageReleaseNotes>
-=======
 	<PackageReleaseNotes>Value (struct) delegates are introduced as allocation-free alternative to classic delegates
 Atomic&lt;T&gt; is added to provide atomic memory access operations for arbitrary value types
 Arithmetic, bitwise and comparison operations for IntPtr and UIntPtr
@@ -35,7 +26,6 @@
 Improved performance of bitwise equality method for value types
 GetUnderlyingType() method is added to obtain underlying type of Result&lt;T&gt;
 TypedReference can be converted into managed pointer (type T&amp;, or ref T) using Memory class</PackageReleaseNotes>
->>>>>>> fb6dfda4
   </PropertyGroup>
 
   <PropertyGroup Condition="'$(Configuration)|$(Platform)'=='Debug|AnyCPU'">
