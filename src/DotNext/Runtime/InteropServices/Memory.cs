﻿using System;
using System.Diagnostics.CodeAnalysis;
using System.Numerics;
using System.Runtime.CompilerServices;
using System.Runtime.InteropServices;
using static InlineIL.IL;
using static InlineIL.IL.Emit;
using M = InlineIL.MethodRef;

namespace DotNext.Runtime.InteropServices
{
    using RuntimeFeaturesAttribute = CompilerServices.RuntimeFeaturesAttribute;
    using typedref = TypedReference;    //IL compliant alias to TypedReference

    /// <summary>
    /// Low-level methods for direct memory access.
    /// </summary>
    /// <remarks>
    /// Methods in this class doesn't perform
    /// any safety check. Incorrect usage of them may destabilize
    /// Common Language Runtime.
    /// </remarks>
    public static unsafe class Memory
    {
        private static class FNV1a32
        {
            internal const int Offset = unchecked((int)2166136261);
            private const int Prime = 16777619;

            internal static int GetHashCode(int hash, int data) => (hash ^ data) * Prime;
        }

        private static class FNV1a64
        {
            internal const long Offset = unchecked((long)14695981039346656037);
            private const long Prime = 1099511628211;

            internal static long GetHashCode(long hash, long data) => (hash ^ data) * Prime;
        }

        /// <summary>
        /// Converts the value of this instance to a pointer of the specified type.
        /// </summary>
        /// <param name="source">The value to be converted into pointer.</param>
        /// <typeparam name="T">The type of the pointer.</typeparam>
        /// <returns>The typed pointer.</returns>
        [CLSCompliant(false)]
        [MethodImpl(MethodImplOptions.AggressiveInlining)]
        public static T* ToPointer<T>(this IntPtr source)
            where T : unmanaged
        {
            Push(source);
            return ReturnPointer<T>();
        }

        /// <summary>
        /// Converts the value of this instance to a pointer of the specified type.
        /// </summary>
        /// <param name="source">The value to be converted into pointer.</param>
        /// <typeparam name="T">The type of the pointer.</typeparam>
        /// <returns>The typed pointer.</returns>
        [CLSCompliant(false)]
        [MethodImpl(MethodImplOptions.AggressiveInlining)]
        public static T* ToPointer<T>(this UIntPtr source)
            where T : unmanaged
        {
            Push(source);
            return ReturnPointer<T>();
        }

        /// <summary>
        /// Reads a value of type <typeparamref name="T"/> from the given location
        /// and adjust pointer according with size of type <typeparamref name="T"/>.
        /// </summary>
        /// <typeparam name="T">Unmanaged type to dereference.</typeparam>
        /// <param name="source">A pointer to block of memory.</param>
        /// <returns>Dereferenced value.</returns>
        [MethodImpl(MethodImplOptions.AggressiveInlining)]
        public static T Read<T>(ref IntPtr source)
            where T : unmanaged
        {
            var result = Unsafe.Read<T>(source.ToPointer());
            source += sizeof(T);
            return result;
        }

        /// <summary>
        /// Writes the characters in UTF-16 encoding to the specified address in the memory and adjust the pointer.
        /// </summary>
        /// <remarks>
        /// This method encodes the characters as null-terminated string.
        /// </remarks>
        /// <param name="destination">The location of in the memory.</param>
        /// <param name="str">The characters to be written into the memory.</param>
        public static unsafe void WriteString(ref IntPtr destination, ReadOnlySpan<char> str)
        {
            var len = str.Length;
            var dest = new Span<char>(destination.ToPointer(), len + 1);
            str.CopyTo(dest);
            dest[len] = default;
            destination += dest.Length * sizeof(char);
        }

        /// <summary>
        /// Writes the string in UTF-16 encoding to the specified address in the memory and adjust the pointer.
        /// </summary>
        /// <param name="destination">The location of in the memory.</param>
        /// <param name="str">The string to be written into the memory.</param>
        public static unsafe void WriteString(ref IntPtr destination, string str) => WriteString(ref destination, str.AsSpan());

        /// <summary>
        /// Reads UTF-16 encoded string from the specified memory location and adjust the pointer.
        /// </summary>
        /// <param name="source">The pointer to the memory location containing null-terminated characters.</param>
        /// <returns>The string decoded from the memory.</returns>
        public static unsafe string ReadString(ref IntPtr source)
        {
            var str = new string(source.ToPointer<char>());
            source += (str.Length + 1) * sizeof(char);
            return str;
        }

        /// <summary>
        /// Reads a value of type <typeparamref name="T"/> from the given location
        /// without assuming architecture dependent alignment of the addresses;
        /// and adjust pointer according with size of type <typeparamref name="T"/>.
        /// </summary>
        /// <typeparam name="T">Unmanaged type to dereference.</typeparam>
        /// <param name="source">A pointer to block of memory.</param>
        /// <returns>Dereferenced value.</returns>
        [MethodImpl(MethodImplOptions.AggressiveInlining)]
        public static T ReadUnaligned<T>(ref IntPtr source)
            where T : unmanaged
        {
            var result = Unsafe.ReadUnaligned<T>(source.ToPointer());
            source += sizeof(T);
            return result;
        }

        /// <summary>
        /// Writes a value into the address using aligned access
        /// and adjust address according with size of
        /// type <typeparamref name="T"/>.
        /// </summary>
        /// <typeparam name="T">Unmanaged type.</typeparam>
        /// <param name="destination">Destination address.</param>
        /// <param name="value">The value to write into the address.</param>
		[MethodImpl(MethodImplOptions.AggressiveInlining)]
        public static void Write<T>(ref IntPtr destination, T value)
            where T : unmanaged
        {
            Unsafe.Write(destination.ToPointer(), value);
            destination += sizeof(T);
        }

        /// <summary>
        /// Writes a value into the address using unaligned access
        /// and adjust address according with size of
        /// type <typeparamref name="T"/>.
        /// </summary>
        /// <typeparam name="T">Unmanaged type.</typeparam>
        /// <param name="destination">Destination address.</param>
        /// <param name="value">The value to write into the address.</param>
		[MethodImpl(MethodImplOptions.AggressiveInlining)]
        public static void WriteUnaligned<T>(ref IntPtr destination, T value)
            where T : unmanaged
        {
            Unsafe.WriteUnaligned(destination.ToPointer(), value);
            destination += sizeof(T);
        }

        /// <summary>
        /// Copies the specified number of bytes from one address in memory to another.
        /// </summary>
        /// <param name="source">The address of the bytes to copy.</param>
        /// <param name="destination">The target address.</param>
        /// <param name="length">The number of bytes to copy from source address to destination.</param>
		[MethodImpl(MethodImplOptions.AggressiveInlining)]
        [CLSCompliant(false)]
        public static void Copy(void* source, void* destination, long length)
            => Buffer.MemoryCopy(source, destination, length, length);

        /// <summary>
        /// Copies the specified number of bytes from one address in memory to another.
        /// </summary>
        /// <param name="source">The address of the bytes to copy.</param>
        /// <param name="destination">The target address.</param>
        /// <param name="length">The number of bytes to copy from source address to destination.</param>
		public static void Copy(IntPtr source, IntPtr destination, long length)
            => Copy(source.ToPointer(), destination.ToPointer(), length);

        /// <summary>
        /// Copies the specified number of elements from source address to the destination address.
        /// </summary>
        /// <param name="source">The address of the bytes to copy.</param>
        /// <param name="destination">The target address.</param>
        /// <param name="count">The number of elements to copy.</param>
        /// <typeparam name="T">The type of the element.</typeparam>
        [CLSCompliant(false)]
        [MethodImpl(MethodImplOptions.AggressiveInlining)]
        public static void Copy<T>(ref T source, ref T destination, uint count)
            where T : unmanaged
        {
            Push(ref destination);
            Push(ref source);
            Push(count);
            Sizeof(typeof(T));
            Mul_Ovf_Un();
            Cpblk();
            Ret();
        }

        [MethodImpl(MethodImplOptions.AggressiveInlining)]
        private static ref byte Adjust<T>(this ref byte address)
            where T : unmanaged
        {
            Push(ref address);
            Sizeof(typeof(T));
            Conv_I();
            Add();
            return ref ReturnRef<byte>();
        }

        private static ref byte Adjust<T>(this ref byte address, [In, Out]long* length)
            where T : unmanaged
        {
            Push(length);
            Dup();
            Ldind_I8();
            Sizeof(typeof(T));
            Conv_I8();
            Sub();
            Stind_I8();

            return ref address.Adjust<T>();
        }

        [MethodImpl(MethodImplOptions.AggressiveInlining)]
        private static T As<T>(this ref byte address)
            where T : unmanaged
        {
            Push(ref address);
            Ldobj(typeof(T));
            return Return<T>();
        }

        private static T AsUnaligned<T>(this ref byte address)
            where T : unmanaged
        {
            Push(ref address);
            Unaligned(1);
            Ldobj(typeof(T));
            return Return<T>();
        }

        /// <summary>
        /// Computes 64-bit hash code for the block of memory, 64-bit version.
        /// </summary>
        /// <remarks>
        /// This method may give different value each time you run the program for
        /// the same data. To disable this behavior, pass false to <paramref name="salted"/>. 
        /// </remarks>
        /// <param name="source">A pointer to the block of memory.</param>
        /// <param name="length">Length of memory block to be hashed, in bytes.</param>
        /// <param name="hash">Initial value of the hash.</param>
        /// <param name="hashFunction">Hashing function.</param>
        /// <param name="salted"><see langword="true"/> to include randomized salt data into hashing; <see langword="false"/> to use data from memory only.</param>
        /// <returns>Hash code of the memory block.</returns>
        public static long GetHashCode64(ref byte source, long length, long hash, Func<long, long, long> hashFunction, bool salted = true)
            => GetHashCode64(ref source, length, hash, new ValueFunc<long, long, long>(hashFunction, true), salted);

        /// <summary>
        /// Computes 64-bit hash code for the block of memory, 64-bit version.
        /// </summary>
        /// <remarks>
        /// This method may give different value each time you run the program for
        /// the same data. To disable this behavior, pass false to <paramref name="salted"/>. 
        /// </remarks>
        /// <param name="source">A pointer to the block of memory.</param>
        /// <param name="length">Length of memory block to be hashed, in bytes.</param>
        /// <param name="hash">Initial value of the hash.</param>
        /// <param name="hashFunction">Hashing function.</param>
        /// <param name="salted"><see langword="true"/> to include randomized salt data into hashing; <see langword="false"/> to use data from memory only.</param>
        /// <returns>Hash code of the memory block.</returns>
        public static long GetHashCode64(ref byte source, long length, long hash, in ValueFunc<long, long, long> hashFunction, bool salted = true)
        {
            switch (length)
            {
                case sizeof(byte):
                    hash = hashFunction.Invoke(hash, source);
                    break;
                case sizeof(ushort):
                    hash = hashFunction.Invoke(hash, source.AsUnaligned<ushort>());
                    break;
                case sizeof(uint):
                    hash = hashFunction.Invoke(hash, source.AsUnaligned<uint>());
                    break;
                default:
                    for (; length >= sizeof(IntPtr); source = ref source.Adjust<IntPtr>(&length))
                        hash = hashFunction.Invoke(hash, source.AsUnaligned<IntPtr>().ToInt64());
                    for (; length > 0L; source = ref source.Adjust<byte>(&length))
                        hash = hashFunction.Invoke(hash, source);
                    break;
            }
            return salted ? hashFunction.Invoke(hash, RandomExtensions.BitwiseHashSalt) : hash;
        }

        /// <summary>
		/// Computes 64-bit hash code for the block of memory, 64-bit version.
		/// </summary>
		/// <remarks>
		/// This method may give different value each time you run the program for
		/// the same data. To disable this behavior, pass false to <paramref name="salted"/>. 
		/// </remarks>
		/// <param name="source">A pointer to the block of memory.</param>
		/// <param name="length">Length of memory block to be hashed, in bytes.</param>
		/// <param name="hash">Initial value of the hash.</param>
		/// <param name="hashFunction">Hashing function.</param>
		/// <param name="salted"><see langword="true"/> to include randomized salt data into hashing; <see langword="false"/> to use data from memory only.</param>
		/// <returns>Hash code of the memory block.</returns>
		[CLSCompliant(false)]
        public static long GetHashCode64(void* source, long length, long hash, Func<long, long, long> hashFunction, bool salted = true)
            => GetHashCode64(ref Unsafe.AsRef<byte>(source), length, hash, new ValueFunc<long, long, long>(hashFunction, true), salted);

        /// <summary>
        /// Computes 64-bit hash code for the block of memory, 64-bit version.
        /// </summary>
        /// <remarks>
        /// This method may give different value each time you run the program for
        /// the same data. To disable this behavior, pass false to <paramref name="salted"/>. 
        /// </remarks>
        /// <param name="source">A pointer to the block of memory.</param>
        /// <param name="length">Length of memory block to be hashed, in bytes.</param>
        /// <param name="hash">Initial value of the hash.</param>
        /// <param name="hashFunction">Hashing function.</param>
        /// <param name="salted"><see langword="true"/> to include randomized salt data into hashing; <see langword="false"/> to use data from memory only.</param>
        /// <returns>Hash code of the memory block.</returns>
        [CLSCompliant(false)]
        public static long GetHashCode64(void* source, long length, long hash, in ValueFunc<long, long, long> hashFunction, bool salted = true)
            => GetHashCode64(ref Unsafe.AsRef<byte>(source), length, hash, hashFunction, salted);

        /// <summary>
        /// Computes 64-bit hash code for the block of memory.
        /// </summary>
        /// <param name="source">A pointer to the block of memory.</param>
        /// <param name="length">Length of memory block to be hashed, in bytes.</param>
        /// <param name="salted"><see langword="true"/> to include randomized salt data into hashing; <see langword="false"/> to use data from memory only.</param>
        /// <remarks>
        /// This method uses FNV-1a hash algorithm.
        /// </remarks>
        /// <returns>Content hash code.</returns>
        /// <seealso href="http://www.isthe.com/chongo/tech/comp/fnv/#FNV-1a">FNV-1a</seealso>
        [RuntimeFeatures(Augmentation = true)]
        public static long GetHashCode64(ref byte source, long length, bool salted = true)
            => GetHashCode64(ref source, length, FNV1a64.Offset, new ValueFunc<long, long, long>(FNV1a64.GetHashCode), salted);

        /// <summary>
        /// Computes 64-bit hash code for the block of memory.
        /// </summary>
        /// <param name="source">A pointer to the block of memory.</param>
        /// <param name="length">Length of memory block to be hashed, in bytes.</param>
        /// <param name="salted"><see langword="true"/> to include randomized salt data into hashing; <see langword="false"/> to use data from memory only.</param>
        /// <remarks>
        /// This method uses FNV-1a hash algorithm.
        /// </remarks>
        /// <returns>Content hash code.</returns>
        /// <seealso href="http://www.isthe.com/chongo/tech/comp/fnv/#FNV-1a">FNV-1a</seealso>
        [CLSCompliant(false)]
        public static long GetHashCode64(void* source, long length, bool salted = true)
            => GetHashCode64(ref Unsafe.AsRef<byte>(source), length, salted);

        /// <summary>
        /// Computes 32-bit hash code for the block of memory.
        /// </summary>
        /// <remarks>
        /// This method may give different value each time you run the program for
        /// the same data. To disable this behavior, pass false to <paramref name="salted"/>. 
        /// </remarks>
        /// <param name="source">A pointer to the block of memory.</param>
        /// <param name="length">Length of memory block to be hashed, in bytes.</param>
        /// <param name="hash">Initial value of the hash.</param>
        /// <param name="hashFunction">Hashing function.</param>
        /// <param name="salted"><see langword="true"/> to include randomized salt data into hashing; <see langword="false"/> to use data from memory only.</param>
        /// <returns>Hash code of the memory block.</returns>
        public static int GetHashCode32(ref byte source, long length, int hash, Func<int, int, int> hashFunction, bool salted = true)
            => GetHashCode32(ref source, length, hash, new ValueFunc<int, int, int>(hashFunction, true), salted);

        /// <summary>
        /// Computes 32-bit hash code for the block of memory.
        /// </summary>
        /// <remarks>
        /// This method may give different value each time you run the program for
        /// the same data. To disable this behavior, pass false to <paramref name="salted"/>. 
        /// </remarks>
        /// <param name="source">A pointer to the block of memory.</param>
        /// <param name="length">Length of memory block to be hashed, in bytes.</param>
        /// <param name="hash">Initial value of the hash.</param>
        /// <param name="hashFunction">Hashing function.</param>
        /// <param name="salted"><see langword="true"/> to include randomized salt data into hashing; <see langword="false"/> to use data from memory only.</param>
        /// <returns>Hash code of the memory block.</returns>
        public static int GetHashCode32(ref byte source, long length, int hash, in ValueFunc<int, int, int> hashFunction, bool salted = true)
        {
            switch (length)
            {
                case sizeof(byte):
                    hash = hashFunction.Invoke(hash, source);
                    break;
                case sizeof(ushort):
                    hash = hashFunction.Invoke(hash, source.AsUnaligned<ushort>());
                    break;
                default:
                    for (; length >= sizeof(int); source = ref source.Adjust<int>(&length))
                        hash = hashFunction.Invoke(hash, source.AsUnaligned<int>());
                    for (; length > 0L; source = ref source.Adjust<byte>(&length))
                        hash = hashFunction.Invoke(hash, source);
                    break;
            }
            return salted ? hashFunction.Invoke(hash, RandomExtensions.BitwiseHashSalt) : hash;
        }

        /// <summary>
        /// Computes 32-bit hash code for the block of memory.
        /// </summary>
        /// <remarks>
        /// This method may give different value each time you run the program for
        /// the same data. To disable this behavior, pass false to <paramref name="salted"/>. 
        /// </remarks>
        /// <param name="source">A pointer to the block of memory.</param>
        /// <param name="length">Length of memory block to be hashed, in bytes.</param>
        /// <param name="hash">Initial value of the hash.</param>
        /// <param name="hashFunction">Hashing function.</param>
        /// <param name="salted"><see langword="true"/> to include randomized salt data into hashing; <see langword="false"/> to use data from memory only.</param>
        /// <returns>Hash code of the memory block.</returns>
        [CLSCompliant(false)]
        public static int GetHashCode32(void* source, long length, int hash, Func<int, int, int> hashFunction, bool salted = true)
            => GetHashCode32(ref Unsafe.AsRef<byte>(source), length, hash, new ValueFunc<int, int, int>(hashFunction, true), salted);

        /// <summary>
        /// Computes 32-bit hash code for the block of memory.
        /// </summary>
        /// <remarks>
        /// This method may give different value each time you run the program for
        /// the same data. To disable this behavior, pass false to <paramref name="salted"/>. 
        /// </remarks>
        /// <param name="source">A pointer to the block of memory.</param>
        /// <param name="length">Length of memory block to be hashed, in bytes.</param>
        /// <param name="hash">Initial value of the hash.</param>
        /// <param name="hashFunction">Hashing function.</param>
        /// <param name="salted"><see langword="true"/> to include randomized salt data into hashing; <see langword="false"/> to use data from memory only.</param>
        /// <returns>Hash code of the memory block.</returns>
        [CLSCompliant(false)]
        public static int GetHashCode32(void* source, long length, int hash, in ValueFunc<int, int, int> hashFunction, bool salted = true)
            => GetHashCode32(ref Unsafe.AsRef<byte>(source), length, hash, hashFunction, salted);

        /// <summary>
        /// Computes 32-bit hash code for the block of memory.
        /// </summary>
        /// <param name="source">A pointer to the block of memory.</param>
        /// <param name="length">Length of memory block to be hashed, in bytes.</param>
        /// <param name="salted"><see langword="true"/> to include randomized salt data into hashing; <see langword="false"/> to use data from memory only.</param>
        /// <remarks>
        /// This method uses FNV-1a hash algorithm.
        /// </remarks>
        /// <returns>Content hash code.</returns>
        /// <seealso href="http://www.isthe.com/chongo/tech/comp/fnv/#FNV-1a">FNV-1a</seealso>
        [RuntimeFeatures(Augmentation = true)]
        public static int GetHashCode32(ref byte source, long length, bool salted = true)
            => GetHashCode32(ref source, length, FNV1a32.Offset, new ValueFunc<int, int, int>(FNV1a32.GetHashCode), salted);

        internal static int GetHashCode32Aligned(ref byte source, long length, bool salted)
        {
            //do not call overloaded GetHashCode32Aligned accepting ValueFunc because it
            //is not so performant as manually inlined code
            var hash = FNV1a32.Offset;
            for (; length >= sizeof(int); source = ref source.Adjust<int>(&length))
                hash = FNV1a32.GetHashCode(hash, source.As<int>());
            for (; length > 0L; source = ref source.Adjust<byte>(&length))
                hash = FNV1a32.GetHashCode(hash, source);
            return salted ? FNV1a32.GetHashCode(hash, RandomExtensions.BitwiseHashSalt) : hash;
        }

        internal static int GetHashCode32Aligned(ref byte source, long length, int hash, in ValueFunc<int, int, int> hashFunction, bool salted)
        {
            for (; length >= sizeof(int); source = ref source.Adjust<int>(&length))
                hash = hashFunction.Invoke(hash, source.As<int>());
            for (; length > 0L; source = ref source.Adjust<byte>(&length))
                hash = hashFunction.Invoke(hash, source);
            return salted ? hashFunction.Invoke(hash, RandomExtensions.BitwiseHashSalt) : hash;
        }

        internal static long GetHashCode64Aligned(ref byte source, long length, bool salted)
        {
            //do not call overloaded GetHashCode64Aligned accepting ValueFunc because it
            //is not so performant as manually inlined code
            var hash = FNV1a64.Offset;
            for (; length >= sizeof(long); source = ref source.Adjust<long>(&length))
                hash = FNV1a64.GetHashCode(hash, source.As<long>());
            for (; length >= sizeof(uint); source = ref source.Adjust<uint>(&length))
                hash = FNV1a64.GetHashCode(hash, source.As<uint>());
            for (; length > 0L; source = ref source.Adjust<byte>(&length))
                hash = FNV1a64.GetHashCode(hash, source);
            return salted ? FNV1a64.GetHashCode(hash, RandomExtensions.BitwiseHashSalt) : hash;
        }

        internal static long GetHashCode64Aligned(ref byte source, long length, long hash, in ValueFunc<long, long, long> hashFunction, bool salted)
        {
            for (; length >= sizeof(long); source = ref source.Adjust<long>(&length))
                hash = hashFunction.Invoke(hash, source.As<long>());
            for (; length >= sizeof(uint); source = ref source.Adjust<uint>(&length))
                hash = hashFunction.Invoke(hash, source.As<uint>());
            for (; length > 0L; source = ref source.Adjust<byte>(&length))
                hash = hashFunction.Invoke(hash, source);
            return salted ? hashFunction.Invoke(hash, RandomExtensions.BitwiseHashSalt) : hash;
        }

        /// <summary>
        /// Computes 32-bit hash code for the block of memory.
        /// </summary>
        /// <param name="source">A pointer to the block of memory.</param>
        /// <param name="length">Length of memory block to be hashed, in bytes.</param>
        /// <param name="salted"><see langword="true"/> to include randomized salt data into hashing; <see langword="false"/> to use data from memory only.</param>
        /// <remarks>
        /// This method uses FNV-1a hash algorithm.
        /// </remarks>
        /// <returns>Content hash code.</returns>
        /// <seealso href="http://www.isthe.com/chongo/tech/comp/fnv/#FNV-1a">FNV-1a</seealso>
        [CLSCompliant(false)]
        public static int GetHashCode32(void* source, long length, bool salted = true)
            => GetHashCode32(ref Unsafe.AsRef<byte>(source), length, salted);

        /// <summary>
        /// Sets all bits of allocated memory to zero.
        /// </summary>
        /// <remarks>
        /// This method has the same behavior as <see cref="Unsafe.InitBlockUnaligned(ref byte,byte,uint)"/> but
        /// without restriction on <see cref="uint"/> data type for the length of the memory block.
        /// </remarks>
        /// <param name="address">The pointer to the memory to be cleared.</param>
        /// <param name="length">The length of the memory to be cleared, in bytes.</param>
        public static void ClearBits(IntPtr address, long length)
        {
            do
            {
                var count = (int)Math.Min(length, int.MaxValue);
                Unsafe.InitBlockUnaligned(address.ToPointer(), 0, (uint)count);
                address += count;
                length -= count;
            } while (length > 0);
        }

        /// <summary>
        /// Sets all bits of allocated memory to zero.
        /// </summary>
        /// <param name="address">The pointer to the memory to be cleared.</param>
        /// <param name="length">The length of the memory to be cleared.</param>
        [CLSCompliant(false)]
        public static void ClearBits(void* address, long length) => ClearBits(new IntPtr(address), length);

        /// <summary>
		/// Computes equality between two blocks of memory.
		/// </summary>
		/// <param name="first">A pointer to the first memory block.</param>
		/// <param name="second">A pointer to the second memory block.</param>
		/// <param name="length">Length of first and second memory blocks, in bytes.</param>
		/// <returns><see langword="true"/>, if both memory blocks have the same data; otherwise, <see langword="false"/>.</returns>
		[CLSCompliant(false)]
        public static bool Equals(void* first, void* second, long length)
            => Equals(ref Unsafe.AsRef<byte>(first), ref Unsafe.AsRef<byte>(second), length);

        private static bool EqualsUnaligned(ref byte first, ref byte second, long length)
        {
            do
            {
                var count = (int)Math.Min(length, int.MaxValue);
                if (MemoryMarshal.CreateSpan(ref first, count).SequenceEqual(MemoryMarshal.CreateSpan(ref second, count)))
                {
                    first = ref Unsafe.Add(ref first, count);
                    second = ref Unsafe.Add(ref second, count);
                    length -= count;
                }
                else
                    return false;
            } while (length > 0);
            return true;
        }

        /// <summary>
        /// Computes equality between two blocks of memory.
        /// </summary>
        /// <param name="first">A pointer to the first memory block.</param>
        /// <param name="second">A pointer to the second memory block.</param>
        /// <param name="length">Length of first and second memory blocks, in bytes.</param>
        /// <returns><see langword="true"/>, if both memory blocks have the same data; otherwise, <see langword="false"/>.</returns>
        public static bool Equals(ref byte first, ref byte second, long length) => AreSame(in first, in second) || length switch
        {
            0L => true,
            sizeof(byte) => first == second,
            sizeof(ushort) => first.AsUnaligned<ushort>() == second.As<ushort>(),
            sizeof(uint) => first.AsUnaligned<uint>() == second.AsUnaligned<uint>(),
            sizeof(ulong) => first.AsUnaligned<ulong>() == second.AsUnaligned<ulong>(),
            _ => EqualsUnaligned(ref first, ref second, length)
        };

        internal static int CompareUnaligned(ref byte first, ref byte second, long length)
        {
            var comparison = 0;
            for (int count; length > 0 && comparison == 0; length -= count, first = ref Unsafe.Add(ref first, count), second = ref Unsafe.Add(ref second, count))
            {
                count = (int)Math.Min(length, int.MaxValue);
                comparison = MemoryMarshal.CreateSpan(ref first, count).SequenceCompareTo(MemoryMarshal.CreateSpan(ref second, count));
            }
<<<<<<< HEAD
            return Return<bool>();
        }

        internal static int CompareUnaligned(IntPtr first, IntPtr second, long length)
        {
            var comparison = 0;
            for (int count; length > 0 && comparison == 0; length -= count, first += count, second += count)
            {
                count = (int)Math.Min(length, int.MaxValue);
                comparison = new ReadOnlySpan<byte>(first.ToPointer(), count).SequenceCompareTo(new ReadOnlySpan<byte>(second.ToPointer(), count));
            }
=======
>>>>>>> dd956192
            return comparison;
        }

        /// <summary>
        /// Bitwise comparison of two memory blocks.
        /// </summary>
        /// <param name="first">The pointer to the first memory block.</param>
        /// <param name="second">The pointer to the second memory block.</param>
        /// <param name="length">The length of the first and second memory blocks.</param>
        /// <returns>Comparison result which has the semantics as return type of <see cref="IComparable.CompareTo(object)"/>.</returns>
        public static int Compare(ref byte first, ref byte second, long length)
        {
            if (AreSame(in first, in second))
                return 0;
            switch (length)
            {
                default:
                    Push(first);
                    Push(second);
                    Push(length);
                    Call(new M(typeof(Memory), nameof(CompareUnaligned)));
                    break;
                case 0L:
                    Ldc_I4_0();
                    break;
                case 1:
                    Push(first);
                    Push(second);
                    Ldind_U1();
                    Call(new M(typeof(byte), nameof(byte.CompareTo), typeof(byte)));
                    break;
                case 2:
                    Push(first);
                    Unaligned(1);
                    Ldind_U2();
                    Conv_U8();
                    Pop(out ulong temp);
                    Push(ref temp);
                    Push(second);
                    Unaligned(1);
                    Ldind_U2();
                    Conv_U8();
                    Call(new M(typeof(ulong), nameof(ulong.CompareTo), typeof(ulong)));
                    break;
                case 4:
                    Push(first);
                    Unaligned(1);
                    Ldind_U4();
                    Conv_U8();
                    Pop(out temp);
                    Push(ref temp);
                    Push(second);
                    Unaligned(1);
                    Ldind_U4();
                    Conv_U8();
                    Call(new M(typeof(ulong), nameof(ulong.CompareTo), typeof(ulong)));
                    break;
                case 8:
                    Push(first);
                    Unaligned(1);
                    Ldobj(typeof(ulong));
                    Pop(out temp);
                    Push(ref temp);
                    Push(second);
                    Unaligned(1);
                    Ldobj(typeof(ulong));
                    Call(new M(typeof(ulong), nameof(ulong.CompareTo), typeof(ulong)));
                    break;
            }
            return Return<int>();
        }

        /// <summary>
        /// Bitwise comparison of two memory blocks.
        /// </summary>
        /// <param name="first">The pointer to the first memory block.</param>
        /// <param name="second">The pointer to the second memory block.</param>
        /// <param name="length">The length of the first and second memory blocks.</param>
        /// <returns>Comparison result which has the semantics as return type of <see cref="IComparable.CompareTo(object)"/>.</returns>
        [CLSCompliant(false)]
        public static int Compare(void* first, void* second, long length) 
            => Compare(ref Unsafe.AsRef<byte>(first), ref Unsafe.AsRef<byte>(second), length);

        internal static bool IsZeroAligned(ref byte address, long length)
        {
            var result = false;
            if (Vector.IsHardwareAccelerated)
                while (length >= Vector<byte>.Count)
                    if (address.As<Vector<byte>>() == Vector<byte>.Zero)
                        address = ref address.Adjust<Vector<byte>>(&length);
                    else
                        goto exit;
            while (length >= sizeof(UIntPtr))
                if (address.As<UIntPtr>() == default)
                    address = ref address.Adjust<UIntPtr>(&length);
                else
                    goto exit;
            while (length > 0)
<<<<<<< HEAD
                if (Read<byte>(ref address) == 0)
                    length -= sizeof(byte);
=======
                if (address == 0)
                    address = ref address.Adjust<byte>(&length);
>>>>>>> dd956192
                else
                    goto exit;
            result = true;
            exit:
            return result;
        }

        internal static bool EqualsAligned(ref byte first, ref byte second, long length)
        {
            var result = false;
            if (Vector.IsHardwareAccelerated)
                while (length >= Vector<byte>.Count)
                    if (first.As<Vector<byte>>() == second.As<Vector<byte>>())
                    {
                        length -= sizeof(Vector<byte>);
                        first = ref first.Adjust<Vector<byte>>();
                        second = ref second.Adjust<Vector<byte>>();
                    }
                    else
                        goto exit;
            while (length >= sizeof(UIntPtr))
                if (first.As<UIntPtr>() == second.As<UIntPtr>())
                {
                    length -= sizeof(UIntPtr);
                    first = ref first.Adjust<UIntPtr>();
                    second = ref second.Adjust<UIntPtr>();
                }
                else
                    goto exit;
            while (length > 0)
<<<<<<< HEAD
                if (Read<byte>(ref first) == Read<byte>(ref second))
                    length -= sizeof(byte);
=======
                if (first == second)
                {
                    length -= sizeof(byte);
                    first = ref first.Adjust<byte>();
                    second = ref second.Adjust<byte>();
                }
>>>>>>> dd956192
                else
                    goto exit;
            result = true;
            exit:
            return result;
        }

        /// <summary>
        /// Indicates that two managed pointers are equal.
        /// </summary>
        /// <typeparam name="T">Type of managed pointer.</typeparam>
        /// <param name="first">The first managed pointer.</param>
        /// <param name="second">The second managed pointer.</param>
        /// <returns><see langword="true"/>, if both managed pointers are equal; otherwise, <see langword="false"/>.</returns>
        [MethodImpl(MethodImplOptions.AggressiveInlining)]
        public static bool AreSame<T>(in T first, in T second)
        {
            Ldarg(nameof(first));
            Ldarg(nameof(second));
            Ceq();
            return Return<bool>();
        }

        /// <summary>
        /// Returns address of the managed pointer to type <typeparamref name="T"/>.
        /// </summary>
        /// <typeparam name="T">Type of managed pointer.</typeparam>
        /// <param name="value">Managed pointer to convert into address.</param>
        /// <returns>The address for the managed pointer.</returns>
        /// <remarks>
        /// This method converts managed pointer into address,
        /// not the address of the object itself.
        /// </remarks>
        [MethodImpl(MethodImplOptions.AggressiveInlining)]
        public static IntPtr AddressOf<T>(in T value)
        {
            Ldarg(nameof(value));
            return Return<IntPtr>();
        }

        /// <summary>
        /// Swaps two values.
        /// </summary>
        /// <param name="first">The first value to be replaced with <paramref name="second"/>.</param>
        /// <param name="second">The second value to be replaced with <paramref name="first"/>.</param>
        /// <typeparam name="T">The type of the value.</typeparam>
        public static void Swap<T>(ref T first, ref T second)
        {
            var tmp = first;
            first = second;
            second = tmp;
        }

        /// <summary>
        /// Swaps two values.
        /// </summary>
        /// <param name="first">The first value to be replaced with <paramref name="second"/>.</param>
        /// <param name="second">The second value to be replaced with <paramref name="first"/>.</param>
        /// <typeparam name="T">The type of the value.</typeparam>
        [CLSCompliant(false)]
        [MethodImpl(MethodImplOptions.AggressiveInlining)]
        public static void Swap<T>(T* first, T* second)
            where T : unmanaged
            => Swap(ref first[0], ref second[0]);

        /// <summary>
        /// Converts typed reference into managed pointer.
        /// </summary>
        /// <typeparam name="T">The type of the value.</typeparam>
        /// <param name="reference">The typed reference.</param>
        /// <returns>A managed pointer to the value represented by reference.</returns>
        /// <exception cref="InvalidCastException"><typeparamref name="T"/> is not identical to the type stored in the typed reference.</exception>
        [SuppressMessage("Usage", "CA2208", Justification = "The name of the generic parameter is correct")]
        [CLSCompliant(false)]
        [MethodImpl(MethodImplOptions.AggressiveInlining)]
        public static ref T AsRef<T>(this typedref reference)
        {
            Ldarg(nameof(reference));
            Refanyval(typeof(T));
            return ref ReturnRef<T>();
        }

        /// <summary>
        /// Converts contiguous memory identified by the specified pointer
        /// into <see cref="Span{T}"/>.
        /// </summary>
        /// <param name="pointer">The typed pointer.</param>
        /// <typeparam name="T">The type of the pointer.</typeparam>
        /// <returns>The span of contiguous memory.</returns>
        [CLSCompliant(false)]
        public static unsafe Span<byte> AsSpan<T>(T* pointer) where T : unmanaged => AsSpan(ref pointer[0]);

        /// <summary>
        /// Converts contiguous memory identified by the specified pointer
        /// into <see cref="Span{T}"/>.
        /// </summary>
        /// <param name="value">The managed pointer.</param>
        /// <typeparam name="T">The type of the pointer.</typeparam>
        /// <returns>The span of contiguous memory.</returns>
        [MethodImpl(MethodImplOptions.AggressiveInlining)]
        public static Span<byte> AsSpan<T>(ref T value) where T : unmanaged => MemoryMarshal.CreateSpan(ref Unsafe.As<T, byte>(ref value), sizeof(T));

        /// <summary>
        /// Copies one value into another.
        /// </summary>
        /// <typeparam name="T">The value type to copy.</typeparam>
        /// <param name="input">The reference to the source location.</param>
        /// <param name="output">The reference to the destination location.</param>
        [MethodImpl(MethodImplOptions.AggressiveInlining)]
        public static void Copy<T>(in T input, out T output)
            where T : struct
        {
            Ldarg(nameof(output));
            Ldarg(nameof(input));
            Cpobj(typeof(T));
            Ret();
            throw Unreachable();    //need here because output var should be assigned
        }

        /// <summary>
        /// Copies one value into another.
        /// </summary>
        /// <typeparam name="T">The value type to copy.</typeparam>
        /// <param name="input">The reference to the source location.</param>
        /// <param name="output">The reference to the destination location.</param>
        [MethodImpl(MethodImplOptions.AggressiveInlining)]
        [CLSCompliant(false)]
        public static void Copy<T>(T* input, T* output)
            where T : unmanaged
            => Copy(in input[0], out output[0]);

        /// <summary>
        /// Determines whether the specified managed pointer is <see langword="null"/>.
        /// </summary>
        /// <param name="value">The managed pointer to check.</param>
        /// <typeparam name="T">The type of the managed pointer.</typeparam>
        /// <returns><see langword="true"/>, if the specified managed pointer is <see langword="null"/>; otherwise, <see langword="false"/>.</returns>
        [MethodImpl(MethodImplOptions.AggressiveInlining)]
        public static bool IsNull<T>(in T value)
        {
            Ldarg(nameof(value));
            Ldnull();
            Conv_I();
            Ceq();
            return Return<bool>();
        }

        /// <summary>
        /// Throws <see cref="NullReferenceException"/> if given managed pointer is <see langword="null"/>.
        /// </summary>
        /// <param name="value">The managed pointer to check.</param>
        /// <typeparam name="T">The type of the managed pointer.</typeparam>
        /// <exception cref="NullReferenceException"><paramref name="value"/> pointer is <see langword="null"/>.</exception>
        [MethodImpl(MethodImplOptions.AggressiveInlining)]
        public static void ThrowIfNull<T>(in T value)
        {
            Ldarg(nameof(value));
            Ldobj(typeof(T));
            Pop();
            Ret();
        }

        /// <summary>
        /// Gets a reference to the array element with restricted mutability.
        /// </summary>
        /// <typeparam name="T">The type of array elements.</typeparam>
        /// <param name="array">The array object.</param>
        /// <param name="index">The index of the array element.</param>
        /// <returns>The reference to the array element with restricted mutability.</returns>
        [MethodImpl(MethodImplOptions.AggressiveInlining)]
        public static ref readonly T GetReadonlyRef<T>(this T[] array, long index)
        {
            Push(array);
            Push(index);
            Conv_Ovf_I();
            Readonly();
            Ldelema(typeof(T));
            return ref ReturnRef<T>();
        }
    }
}<|MERGE_RESOLUTION|>--- conflicted
+++ resolved
@@ -212,45 +212,45 @@
 
         [MethodImpl(MethodImplOptions.AggressiveInlining)]
         private static ref byte Adjust<T>(this ref byte address)
-            where T : unmanaged
-        {
-            Push(ref address);
-            Sizeof(typeof(T));
-            Conv_I();
-            Add();
-            return ref ReturnRef<byte>();
+            where T : unmanaged
+        {
+            Push(ref address);
+            Sizeof(typeof(T));
+            Conv_I();
+            Add();
+            return ref ReturnRef<byte>();
         }
 
         private static ref byte Adjust<T>(this ref byte address, [In, Out]long* length)
-            where T : unmanaged
-        {
-            Push(length);
-            Dup();
-            Ldind_I8();
-            Sizeof(typeof(T));
-            Conv_I8();
-            Sub();
-            Stind_I8();
-
-            return ref address.Adjust<T>();
+            where T : unmanaged
+        {
+            Push(length);
+            Dup();
+            Ldind_I8();
+            Sizeof(typeof(T));
+            Conv_I8();
+            Sub();
+            Stind_I8();
+
+            return ref address.Adjust<T>();
         }
 
         [MethodImpl(MethodImplOptions.AggressiveInlining)]
         private static T As<T>(this ref byte address)
-            where T : unmanaged
-        {
-            Push(ref address);
-            Ldobj(typeof(T));
-            return Return<T>();
+            where T : unmanaged
+        {
+            Push(ref address);
+            Ldobj(typeof(T));
+            return Return<T>();
         }
 
         private static T AsUnaligned<T>(this ref byte address)
-            where T : unmanaged
-        {
-            Push(ref address);
-            Unaligned(1);
-            Ldobj(typeof(T));
-            return Return<T>();
+            where T : unmanaged
+        {
+            Push(ref address);
+            Unaligned(1);
+            Ldobj(typeof(T));
+            return Return<T>();
         }
 
         /// <summary>
@@ -564,7 +564,7 @@
 		/// <param name="length">Length of first and second memory blocks, in bytes.</param>
 		/// <returns><see langword="true"/>, if both memory blocks have the same data; otherwise, <see langword="false"/>.</returns>
 		[CLSCompliant(false)]
-        public static bool Equals(void* first, void* second, long length)
+        public static bool Equals(void* first, void* second, long length)
             => Equals(ref Unsafe.AsRef<byte>(first), ref Unsafe.AsRef<byte>(second), length);
 
         private static bool EqualsUnaligned(ref byte first, ref byte second, long length)
@@ -591,14 +591,14 @@
         /// <param name="second">A pointer to the second memory block.</param>
         /// <param name="length">Length of first and second memory blocks, in bytes.</param>
         /// <returns><see langword="true"/>, if both memory blocks have the same data; otherwise, <see langword="false"/>.</returns>
-        public static bool Equals(ref byte first, ref byte second, long length) => AreSame(in first, in second) || length switch
-        {
-            0L => true,
-            sizeof(byte) => first == second,
-            sizeof(ushort) => first.AsUnaligned<ushort>() == second.As<ushort>(),
-            sizeof(uint) => first.AsUnaligned<uint>() == second.AsUnaligned<uint>(),
-            sizeof(ulong) => first.AsUnaligned<ulong>() == second.AsUnaligned<ulong>(),
-            _ => EqualsUnaligned(ref first, ref second, length)
+        public static bool Equals(ref byte first, ref byte second, long length) => AreSame(in first, in second) || length switch
+        {
+            0L => true,
+            sizeof(byte) => first == second,
+            sizeof(ushort) => first.AsUnaligned<ushort>() == second.As<ushort>(),
+            sizeof(uint) => first.AsUnaligned<uint>() == second.AsUnaligned<uint>(),
+            sizeof(ulong) => first.AsUnaligned<ulong>() == second.AsUnaligned<ulong>(),
+            _ => EqualsUnaligned(ref first, ref second, length)
         };
 
         internal static int CompareUnaligned(ref byte first, ref byte second, long length)
@@ -609,20 +609,6 @@
                 count = (int)Math.Min(length, int.MaxValue);
                 comparison = MemoryMarshal.CreateSpan(ref first, count).SequenceCompareTo(MemoryMarshal.CreateSpan(ref second, count));
             }
-<<<<<<< HEAD
-            return Return<bool>();
-        }
-
-        internal static int CompareUnaligned(IntPtr first, IntPtr second, long length)
-        {
-            var comparison = 0;
-            for (int count; length > 0 && comparison == 0; length -= count, first += count, second += count)
-            {
-                count = (int)Math.Min(length, int.MaxValue);
-                comparison = new ReadOnlySpan<byte>(first.ToPointer(), count).SequenceCompareTo(new ReadOnlySpan<byte>(second.ToPointer(), count));
-            }
-=======
->>>>>>> dd956192
             return comparison;
         }
 
@@ -711,26 +697,21 @@
             var result = false;
             if (Vector.IsHardwareAccelerated)
                 while (length >= Vector<byte>.Count)
-                    if (address.As<Vector<byte>>() == Vector<byte>.Zero)
+                    if (address.As<Vector<byte>>() == Vector<byte>.Zero)
                         address = ref address.Adjust<Vector<byte>>(&length);
                     else
                         goto exit;
             while (length >= sizeof(UIntPtr))
-                if (address.As<UIntPtr>() == default)
+                if (address.As<UIntPtr>() == default)
                     address = ref address.Adjust<UIntPtr>(&length);
                 else
                     goto exit;
             while (length > 0)
-<<<<<<< HEAD
-                if (Read<byte>(ref address) == 0)
-                    length -= sizeof(byte);
-=======
-                if (address == 0)
+                if (address == 0)
                     address = ref address.Adjust<byte>(&length);
->>>>>>> dd956192
                 else
                     goto exit;
-            result = true;
+            result = true;
             exit:
             return result;
         }
@@ -740,38 +721,33 @@
             var result = false;
             if (Vector.IsHardwareAccelerated)
                 while (length >= Vector<byte>.Count)
-                    if (first.As<Vector<byte>>() == second.As<Vector<byte>>())
-                    {
-                        length -= sizeof(Vector<byte>);
-                        first = ref first.Adjust<Vector<byte>>();
-                        second = ref second.Adjust<Vector<byte>>();
+                    if (first.As<Vector<byte>>() == second.As<Vector<byte>>())
+                    {
+                        length -= sizeof(Vector<byte>);
+                        first = ref first.Adjust<Vector<byte>>();
+                        second = ref second.Adjust<Vector<byte>>();
                     }
                     else
                         goto exit;
             while (length >= sizeof(UIntPtr))
-                if (first.As<UIntPtr>() == second.As<UIntPtr>())
-                {
-                    length -= sizeof(UIntPtr);
-                    first = ref first.Adjust<UIntPtr>();
-                    second = ref second.Adjust<UIntPtr>();
+                if (first.As<UIntPtr>() == second.As<UIntPtr>())
+                {
+                    length -= sizeof(UIntPtr);
+                    first = ref first.Adjust<UIntPtr>();
+                    second = ref second.Adjust<UIntPtr>();
                 }
                 else
                     goto exit;
             while (length > 0)
-<<<<<<< HEAD
-                if (Read<byte>(ref first) == Read<byte>(ref second))
-                    length -= sizeof(byte);
-=======
-                if (first == second)
-                {
-                    length -= sizeof(byte);
-                    first = ref first.Adjust<byte>();
-                    second = ref second.Adjust<byte>();
+                if (first == second)
+                {
+                    length -= sizeof(byte);
+                    first = ref first.Adjust<byte>();
+                    second = ref second.Adjust<byte>();
                 }
->>>>>>> dd956192
                 else
                     goto exit;
-            result = true;
+            result = true;
             exit:
             return result;
         }
@@ -931,22 +907,22 @@
             Ret();
         }
 
-        /// <summary>
-        /// Gets a reference to the array element with restricted mutability.
-        /// </summary>
-        /// <typeparam name="T">The type of array elements.</typeparam>
-        /// <param name="array">The array object.</param>
-        /// <param name="index">The index of the array element.</param>
+        /// <summary>
+        /// Gets a reference to the array element with restricted mutability.
+        /// </summary>
+        /// <typeparam name="T">The type of array elements.</typeparam>
+        /// <param name="array">The array object.</param>
+        /// <param name="index">The index of the array element.</param>
         /// <returns>The reference to the array element with restricted mutability.</returns>
         [MethodImpl(MethodImplOptions.AggressiveInlining)]
-        public static ref readonly T GetReadonlyRef<T>(this T[] array, long index)
-        {
-            Push(array);
-            Push(index);
-            Conv_Ovf_I();
-            Readonly();
-            Ldelema(typeof(T));
-            return ref ReturnRef<T>();
+        public static ref readonly T GetReadonlyRef<T>(this T[] array, long index)
+        {
+            Push(array);
+            Push(index);
+            Conv_Ovf_I();
+            Readonly();
+            Ldelema(typeof(T));
+            return ref ReturnRef<T>();
         }
     }
 }